# http://www.scons.org/doc/production/HTML/scons-user.html
# This is: Sconstruct

import sys, os, glob, copy, shutil, subprocess, imp, re, textwrap

from os.path import join

Help("""
      Type: 'scons configure' to run configuration checks,
            'scons' to build all binaries,
            'scons install' to install all libraries, binaries, scripts and python packages,
            'scons test' to run all tests,
            'scons unit' to run all unit tests,
            'scons A_UNIT_TEST' to run a particular unit test (where A_UNIT_TEST 
                                is replaced with the name of the particular unit test, 
                                typically a class name),
            'scons casm_test' to run tests/casm.
            
      In all cases, add '-c' to perform a clean up or uninstall.
      
      Default compile options are: '-O3 -DNDEBUG -Wno-unused-parameter'
      
      
      Recognized environment variables:
      
      $CASM_CXX, $CXX:
        Explicitly set the C++ compiler. If not set, scons chooses a default compiler.
      
      $CASM_PREFIX
      $CASM_INCLUDEDIR (=$CASM_PREFIX/include)
      $CASM_LIBDIR (=$CASM_PREFIX/lib)
      $CASM_BINDIR (=$CASM_PREFIX/bin)
      $CASM_PYTHON_PREFIX (=$CASM_PREFIX)
        Where to install CASM. By default, this uses 'CASM_PREFIX=/usr/local'. Header 
        files are installed in '$CASM_INCLUDEDIR', shared libraries in '$CASM_LIBDIR', 
        executables in '$CASM_BINDIR', and $CASM_PYTHON_PREFIX is used for the 
        setup.py --prefix option for installing python packages.
      
      $CASM_BOOST_PREFIX
      $CASM_BOOST_INCLUDEDIR (=$CASM_BOOST_PREFIX/include)
      $CASM_BOOST_LIBDIR (=$CASM_BOOST_PREFIX/lib)
        Search path for Boost. '$CASM_BOOST_INCLUDEDIR' is searched for header files, and
        '$CASM_BOOST_LIBDIR' for libraries. 
        Boost and CASM should be compiled with the same compiler.

      $CASM_OPTIMIZATIONLEVEL:
        Sets the -O optimization compiler option. If not set, uses -O3.

      $CASM_DEBUGSTATE:
        Sets to compile with debugging symbols. In this case, the optimization level gets 
        set to -O0, and NDEBUG does not get set.

      $CASM_BOOST_NO_CXX11_SCOPED_ENUMS:
        If defined, will compile with -DCASM_BOOST_NO_CXX11_SCOPED_ENUMS. Use this
        if linking to boost libraries compiled without c++11.
      
      $CASM_BASH_COMPLETION_DIR:
        If defined, bash-completion scripts for CASM will be installed in the 
        location given. If not defined, standard locations will be searched for
        'bash_completion'. 
      
      
      Additional options that override environment variables:
      
      Use 'cxx=X' to set the C++ compiler. Default is chosen by scons.
          'opt=X' to set optimization level, '-OX'. Default is 3.
          'debug=X' with X=0 to use '-DNDEBUG', 
             or with X=1 to set debug mode compiler options '-O0 -g -save-temps'.
             Overrides $CASM_DEBUGSTATE.
          'casm_prefix=X' to set installation directory. Default is '/usr/local'. Overrides $CASM_PREFIX.
          'boost_prefix=X' set boost search path. Overrides $CASM_BOOST_PPREFIX.
          'boost_no_cxx11_scoped_enums=1' to use '-DBOOST_NO_CXX11_SCOPED_ENUMS'.
             Overrides $CASM_BOOST_NO_CXX11_SCOPED_ENUMS.
     """)

def version(version_number):
  
  # check if git installed
  try:
    # pipe output to /dev/null for silence
    null = open("/dev/null", "w")
    subprocess.Popen("git", stdout=null, stderr=null)
    null.close()

  except OSError:
    return version_number

  # want to get the current git branch name, if in a git repository, else ''
  process = subprocess.Popen(['git', 'rev-parse', '--abbrev-ref', 'HEAD'], stdout=subprocess.PIPE, stderr=subprocess.PIPE)
  
  # get the stdout, split if any '/', and use the last bit (the branch name), strip any extra space
  branch = process.communicate()[0].split('/')[-1].strip()

  if branch == '':
    return version_number

  # when compiling from a git repo use a developement version number
  # which contains the branch name, short hash, and tag (if tagged)
    
  # get the short hash
  process = subprocess.Popen('git rev-parse --short HEAD'.split(), stdout=subprocess.PIPE, stderr=subprocess.PIPE)
  commit = process.communicate()[0].strip()
  version_number += '+' + commit
  
  # check if tracked files have changes, if so, add '+changes'
  process = subprocess.Popen('git status --porcelain --untracked-files=no'.split(), stdout=subprocess.PIPE, stderr=subprocess.PIPE)
  changes = process.communicate()[0].strip()
  if changes != '':
    version_number += ".changes"
  
  return version_number

def cxx():
  """Get c++ compiler"""
  # set a non-default c++ compiler
  if 'cxx' in ARGUMENTS:
    return ARGUMENTS.get('cxx')
  elif 'CASM_CXX' in os.environ:
    return os.environ['CASM_CXX']
  elif 'CXX' in os.environ:
    return os.environ['CXX']
  return "g++"

def casm_prefix():
  """Install location"""
  if 'prefix' in ARGUMENTS:
    return ARGUMENTS.get('prefix')
  elif 'CASM_PREFIX' in os.environ:
    return os.environ['CASM_PREFIX']
  return  '/usr/local'

def casm_includedir():
  if 'CASM_INCLUDEDIR' in os.environ:
    return os.environ['CASM_INCLUDEDIR']
  else:
    return join(casm_prefix(), 'include')

def casm_libdir():
  if 'CASM_LIBDIR' in os.environ:
    return os.environ['CASM_LIBDIR']
  else:
    return join(casm_prefix(), 'lib')

def casm_bindir():
  if 'CASM_BINDIR' in os.environ:
    return os.environ['CASM_BINDIR']
  else:
    return join(casm_prefix(), 'bin')

def casm_python_prefix():
  if 'CASM_PYTHON_PREFIX' in os.environ:
    return os.environ['CASM_PYTHON_PREFIX']
  else:
    return casm_prefix()
  

def boost_prefix():
  """Boost location"""
  if 'boost_prefix' in ARGUMENTS:
    return ARGUMENTS.get('boost_prefix')
  elif 'CASM_BOOST_PREFIX' in os.environ:
    return os.environ['CASM_BOOST_PREFIX']
  return '/usr/local'

def boost_includedir():
  if 'CASM_BOOST_INCLUDEDIR' in os.environ:
    return os.environ['CASM_BOOST_INCLUDEDIR']
  else:
    return join(boost_prefix(), 'include')

def boost_libdir():
  if 'CASM_BOOST_LIBDIR' in os.environ:
    return os.environ['CASM_BOOST_LIBDIR']
  else:
    return join(boost_prefix(), 'lib')


def include_path(self, includedir, name):
  """
  Return includedir where includedir/name exists, or None
  
  If includedir is None, check /usr/include and /usr/local/include, else just check includedir
  
  """
  if includedir is None:
    for path in ['/usr/include', '/usr/local/include']:
      dirpath = join(includedir, name)
      if os.path.isdir(dirpath) and os.access(dirpath, os.R_OK):
        return path
  else:
    dirpath = join(includedir, name)
    if os.path.isdir(dirpath) and os.access(dirpath, os.R_OK):
      return includedir
  return None

def lib_name(libdir, libname):
  """
  Uses re.match('lib(' + libname + '.*)\.(dylib|a|so).*',string) on all files
  in the libdir directory to get the libname to use. If none found, return None.
  """
  try:
    for p in os.listdir(libdir):
      if p is None:
        continue
      m = re.match('lib(' + libname + '.*)\.(dylib|a|so).*',p)
      if m:
        return m.group(1)
  except TypeError:
    pass
  return None

def debug_level():
  if 'debug' in ARGUMENTS:
    return ARGUMENTS.get('debug')
  elif 'CASM_DEBUGSTATE' in os.environ:
    return os.environ['CASM_DEBUGSTATE']
  return '0'

def opt_level():
  if 'opt' in ARGUMENTS:
    return ARGUMENTS.get('opt')
  elif 'CASM_OPTIMIZATIONLEVEL' in os.environ:
    return os.environ['CASM_OPTIMIZATIONLEVEL']
  else:
    _debug_level = debug_level()
    if _debug_level == '0':
      return '3'
    else:
      return '0'

def boost_no_cxx11_scoped_enums():
  if 'boost_no_cxx11_scoped_enums' in ARGUMENTS:
    return True
  elif 'CASM_BOOST_NO_CXX11_SCOPED_ENUMS' in os.environ:
    return True
  return False

def compile_flags():
  # command-line variables (C and C++)
  ccflags = []
  cxxflags = []

  #ccflags.append('-Wall')
  ccflags.append('-Wno-unused-parameter')

  _debug_level = debug_level()
  
  if _debug_level == '0':
    ccflags = ccflags + ['-DNDEBUG']
    cxxflags = cxxflags + ['-DNDEBUG']
  elif _debug_level == '1':
    ccflags = ccflags + ['-g', '-save-temps']
    cxxflags = cxxflags + ['-g', '-save-temps']  

  _opt = "-O" + opt_level()

  ccflags.append(_opt)
  cxxflags.append(_opt)

  # C++ only
  #cxxflags = []
  cxxflags.append('--std=c++11')
  cxxflags.append('-Wno-deprecated-register')
  cxxflags.append('-Wno-deprecated-declarations')
  cxxflags.append('-DEIGEN_DEFAULT_DENSE_INDEX_TYPE=long')

  if boost_no_cxx11_scoped_enums():
    cxxflags.append('-DBOOST_NO_CXX11_SCOPED_ENUMS')
  
  # set gzstream namespace to 'gz'
  ccflags.append('-DGZSTREAM_NAMESPACE=gz')
  
  return (ccflags, cxxflags)

def set_bash_completion_dir(env):
  if 'CASM_BASH_COMPLETION_DIR' in os.environ:
    result = os.environ['CASM_BASH_COMPLETION_DIR']
  else:
    try:
      args = ['pkg-config', '--variable=completionsdir', 'bash-completion']
      stderr = subprocess.PIPE
      result = subprocess.check_output(args, stderr=stderr).rstrip()
    except:
      try:
        args = ['pkg-config', '--variable=completionsdir', 'bash-completion']
        stderr = subprocess.PIPE
        result = subprocess.check_output(args, stderr=stderr).rstrip()
      except:
        path = os.environ['PATH']
        path += os.pathsep + '/etc' # debian location?
        path += os.pathsep + join('/usr', 'local', 'etc') # brew location
        path += os.pathsep + join('/sw', 'etc') # git location
        
        path = path.split(os.pathsep)
        result = None 
        for d in path:
            test = join(d, 'bash_completion')
            if os.path.isfile(test):
                result = test + ".d"
                break
  if result is not None:
    env['BASH_COMPLETION_DIR'] = result

##### Set version_number

version_number = version('0.2.1')
url = 'https://github.com/prisms-center/CASMcode'
Export('version_number', 'url')


##### Environment setup

env = Environment()

# C++ compiler
env.Replace(CXX=cxx())

# C and C++ flags
ccflags, cxxflags = compile_flags()
env.Replace(CCFLAGS=ccflags, CXXFLAGS=cxxflags)

# where the shared libraries should be built
env.Append(LIBDIR = join(os.getcwd(), 'lib'))

# where the compiled binary should be built
env.Append(BINDIR = join(os.getcwd(), 'bin'))

# where the headers are
env.Append(INCDIR = join(os.getcwd(), 'include'))

# where test binaries should be built
env.Append(UNIT_TEST_BINDIR = join(os.getcwd(), 'tests', 'unit', 'bin'))

# collect header files
env.Append(CASM_SOBJ = [])

# collect everything that will go into the casm library
env.Append(CASM_SOBJ = [])

# collect everything that will go into the casm c library
env.Append(CCASM_SOBJ = [])

# Whenever a new Alias is declared, provide a check for if a 'test' or 'installation' is being done
# and store the result in these environment variables, then use this to prevent undesired clean up
env.Append(COMPILE_TARGETS = [])
env.Append(INSTALL_TARGETS = [])
env.Append(IS_TEST = 0)
env.Append(IS_INSTALL = 0)

# collect casm directories
env.Replace(CASM_INCLUDEDIR=casm_includedir())
env.Replace(CASM_LIBDIR=casm_libdir())
env.Replace(CASM_BINDIR=casm_bindir())
env.Replace(CASM_PYTHON_PREFIX=casm_python_prefix())

# collect boost directories
env.Replace(BOOST_INCLUDEDIR=boost_includedir())
env.Replace(BOOST_LIBDIR=boost_libdir())

# collect library names
env.Replace(z='z') 
env.Replace(dl='dl') 

# bash-completion
set_bash_completion_dir(env)

boost_libs = [
  'boost_system', 
  'boost_filesystem', 
  'boost_program_options',
  'boost_regex',
  'boost_chrono',
  'boost_timer',
  'boost_unit_test_framework'
]
for x in boost_libs:
  env[x] = lib_name(env['BOOST_LIBDIR'], x)

# make compiler errors and warnings in color
env['ENV']['TERM'] = os.environ['TERM']

# set testing environment (for running tests)
env['ENV']['PATH'] = env['BINDIR'] + ":" + env['ENV']['PATH']

# set execution environment variables (for running tests)
casm_var = ['CXX', 'CASM_CXX', 'CASM_CXXFLAGS', 'CASM_SOFLAGS',
  'CASM_BOOST_PREFIX', 'CASM_BOOST_INCLUDEDIR', 'CASM_BOOST_LIBDIR',
  'LD_LIBRARY_PATH', 'DYLD_LIBRARY_FALLBACK_PATH']
for var in casm_var:
  if var in os.environ:
    env['ENV'][var] = os.environ[var]

env['ENV']['CASM_INCLUDEDIR'] = env['INCDIR']
env['ENV']['CASM_LIBDIR'] = env['LIBDIR']

# add methods to use elsewhre
env.AddMethod(include_path)

##### Call all SConscript files for shared objects

# build src/casm/external/gzstream
SConscript(['src/casm/external/gzstream/SConscript'], {'env':env})

# build src/casm
SConscript(['src/casm/SConscript'], {'env':env})

# build src/ccasm
SConscript(['src/ccasm/SConscript'], {'env':env})


##### Make single dynamic library 

# include paths
candidates = [
  env['INCDIR'], 
  env.include_path(env['BOOST_INCLUDEDIR'], 'boost')
]
cpppath = [x for x in candidates if x is not None]

# link paths
build_lib_paths = [env['LIBDIR'], env['BOOST_LIBDIR']]
Export('build_lib_paths')

# link flags
linkflags = ""
if env['PLATFORM'] == 'darwin':
  linkflags = ['-install_name', '@rpath/libcasm.dylib']

# use boost libraries
libs = [
  env['boost_system'], 
  env['boost_filesystem'], 
  env['boost_program_options'], 
  env['boost_regex'], 
  env['boost_chrono'],
  env['z']]

# build casm shared library from all shared objects
casm_lib = env.SharedLibrary(join(env['LIBDIR'], 'casm'), 
                             env['CASM_SOBJ'], 
                             CPPPATH=cpppath,
                             LIBPATH=build_lib_paths,
                             LINKFLAGS=linkflags,
                             LIBS=libs)
                             
env['COMPILE_TARGETS'] = env['COMPILE_TARGETS'] + casm_lib
Export('casm_lib')
env.Alias('libcasm', casm_lib)

# Library Install instructions
casm_lib_install = env.SharedLibrary(join(env['CASM_LIBDIR'], 'casm'), 
                                     env['CASM_SOBJ'], 
                                     CPPPATH=cpppath,
                                     LIBPATH=build_lib_paths, 
                                     LINKFLAGS=linkflags,
                                     LIBS=libs)
Export('casm_lib_install')
env.Alias('casm_lib_install', casm_lib_install)
env.Append(INSTALL_TARGETS = [casm_lib_install])

if 'casm_lib_install' in COMMAND_LINE_TARGETS:
    env['IS_INSTALL'] = 1


##### extern C dynamic library 

linkflags = ""
if env['PLATFORM'] == 'darwin':
  linkflags = ['-install_name', '@rpath/libccasm.dylib']

install_lib_paths = build_lib_paths + [env['CASM_LIBDIR']]

# build casm shared library from all shared objects
ccasm_lib = env.SharedLibrary(join(env['LIBDIR'], 'ccasm'), 
                             env['CCASM_SOBJ'], 
                             CPPPATH=cpppath,
                             LIBPATH=install_lib_paths,
                             LINKFLAGS=linkflags,
                             LIBS=libs + ['casm'])
                             
env['COMPILE_TARGETS'] = env['COMPILE_TARGETS'] + ccasm_lib
Export('ccasm_lib')
env.Alias('libccasm', ccasm_lib)

# Library Install instructions
ccasm_lib_install = env.SharedLibrary(join(env['CASM_LIBDIR'], 'ccasm'), 
                                      env['CCASM_SOBJ'], 
                                      CPPPATH=cpppath,
                                      LIBPATH=install_lib_paths, 
                                      LINKFLAGS=linkflags,
                                      LIBS=libs + ['casm'])
Export('ccasm_lib_install')
env.Alias('ccasm_lib_install', ccasm_lib_install)
env.Append(INSTALL_TARGETS = [ccasm_lib_install])

if 'ccasm_lib_install' in COMMAND_LINE_TARGETS:
    env['IS_INSTALL'] = 1


# Include Install instructions
casm_include_install = env.Install(env['CASM_INCLUDEDIR'], join(env['INCDIR'], 'casm'))

Export('casm_include_install')
env.Alias('casm_include_install', casm_include_install)
env.Clean('casm_include_install', join(env['CASM_INCLUDEDIR'],'casm'))
env.Append(INSTALL_TARGETS = [casm_include_install])

if 'casm_include_install' in COMMAND_LINE_TARGETS:
  env['IS_INSTALL'] = 1

##### Call all SConscript files for executables

# build apps/casm
SConscript(['apps/casm/SConscript'], {'env':env})
SConscript(['apps/completer/SConscript'], {'env':env})

# tests/unit
SConscript(['tests/unit/SConscript'], {'env': env})


<<<<<<< HEAD
=======
##### Python packages

# install python packages and scripts
SConscript(['python/casm/SConscript'], {'env':env})
SConscript(['python/vasp/SConscript'], {'env':env})
SConscript(['python/seqquest/SConscript'], {'env':env})


>>>>>>> 8d1db6c8
##### Make combined alias 'test'

# Execute 'scons test' to compile & run integration and unit tests
env.Alias('test', ['unit', 'casm_test'])

if 'test' in COMMAND_LINE_TARGETS:
    env['IS_TEST'] = 1


##### Make combined alias 'install'

# Execute 'scons install' to install all binaries, scripts and python modules
<<<<<<< HEAD
installable = ['casm_include_install', 'casm_lib_install', 'ccasm_lib_install', 'casm_install', 'pycasm_install']
env.Alias('install', installable)
=======
env.Alias('install', env['INSTALL_TARGETS'])
>>>>>>> 8d1db6c8

if 'install' in COMMAND_LINE_TARGETS:
    env['IS_INSTALL'] = 1

# scons is not checking if any header files changed
# if we're supposed to install them, rm -r include_dir/casm
would_install_include = ['casm_include_install', 'install']
if [i for i in would_install_include if i in COMMAND_LINE_TARGETS]:
  path = join(env['CASM_INCLUDEDIR'], 'casm')
  if os.path.exists(path):
    print "rm", path
    shutil.rmtree(path)

##### Clean up instructions

if env['IS_INSTALL'] or env['IS_TEST']:
  env.NoClean(env['COMPILE_TARGETS'])
if not env['IS_INSTALL']:
  env.NoClean(env['INSTALL_TARGETS'])
  if debug_level == '1':
    env.Clean(casm_lib, Glob('*.s') + Glob('*.ii'))

##### Configuration checks
if 'configure' in COMMAND_LINE_TARGETS:
  
  def CheckCXX11(conf):
    conf.Message('Checking for c++11... ') 
    
    ret = conf.TryRun("""
    int main() {
      int a = 1;
      auto b = a;
      return 0;
    }
    """, '.cpp')[0]
    conf.Result(ret)
    return ret
  
  def CheckBoost_includedir(conf, boost_includedir):
    conf.Message('BOOST_INCLUDEDIR: ' + str(boost_includedir) + '\n')
    conf.Message('Checking for boost headers... ') 
    _path = conf.env.include_path(boost_includedir, 'boost')
    if _path is not None:
      conf.Message('found ' + join(_path, 'boost') + '... ')
      res = 1
    else:
      res = 0
    conf.Result(res)
    return res
  
  def CheckBoost_libname(conf, name):
    if conf.env[name] is None:
      conf.Message("Could not find boost library: " + name)
      res = 0
    else:
      conf.Message("Found boost library: " + i + " as: " + env[i])
      res = 1
    conf.Result(res)
    return res
  
  def CheckBoost_version(conf, version):
    # Boost versions are in format major.minor.subminor
    v_arr = version.split(".")
    version_n = 0
    if len(v_arr) > 0:
        version_n += int(v_arr[0])*100000
    if len(v_arr) > 1:
        version_n += int(v_arr[1])*100
    if len(v_arr) > 2:
        version_n += int(v_arr[2])

    conf.Message('Checking for Boost version >= %s... ' % (version))
    
    ret = conf.TryRun("""
    #include <boost/version.hpp>

    int main() 
    {
        return BOOST_VERSION >= %d ? 0 : 1;
    }
    """ % version_n, '.cpp')[0]
    conf.Result(ret)
    
    print "Found Boost version:", conf.TryRun("""
    #include <boost/version.hpp>
    #include <iostream>
    int main() 
    {
        std::cout << BOOST_VERSION / 100000 << "."      // major version
                  << BOOST_VERSION / 100 % 1000 << "."  // minor version
                  << BOOST_VERSION % 100                // patch level
                  << std::endl;
        return 0;
    }
    """, ".cpp")[1],
    
    return ret
  
  def CheckBOOST_NO_CXX11_SCOPED_ENUMS(conf):
    conf.Message('Checking if BOOST_NO_CXX11_SCOPED_ENUMS setting is correct... ')
    if ARGUMENTS.get('boost_no_cxx11_scoped_enums', False):
      conf.Message('  Was set via scons command line --boost_no_cxx11_scoped_enums...')
    elif 'CASM_BOOST_NO_CXX11_SCOPED_ENUMS' in os.environ:
      conf.Message('  Was set via environment variable CASM_BOOST_NO_CXX11_SCOPED_ENUMS...')
    
    BOOST_NO_CXX11_SCOPED_ENUMS_test="""
    #include "boost/filesystem.hpp"
    int main(int argc, char* argv[]) {
      boost::filesystem::copy_file("foo", "bar");
      return 0;
    }
    """
    res = conf.TryLink(BOOST_NO_CXX11_SCOPED_ENUMS_test, ".cpp")
    conf.Result(res)
    return res
  
  def check_module(module_name):
    print "Checking for Python module '" + module_name + "'... ",
    try:
      res = imp.find_module(module_name)
      if res:
        print "yes"
        return 1
    except ImportError:
      pass
    for item in sys.path:
      importer = sys.path_importer_cache.get(item)
      if importer:
        try:
          result = importer.find_module(module_name, [item])
          if result:
            print "yes"
            return 1
        except ImportError:
          pass
    print "no"
    return 0
  
  def CheckBashCompletion(conf):
    """Optional casm implemenation for 'bash-completion'"""
    
    if 'BASH_COMPLETION_DIR' not in conf.env:
      print "Checking for 'bash-completion'... ",
      msg = """ 'bash-completion' is not found. To use tab completion with the 
      'casm' executable please install 'bash-completion'. If installed in a 
      non-standard location set the CASM_BASH_COMPLETION_DIR environment variable.
      """
      conf.Result(0)
      return 0, msg
    elif not os.access(conf.env['BASH_COMPLETION_DIR'], os.W_OK):
      print "Found 'bash-completion' dir:", conf.env['BASH_COMPLETION_DIR'], \
        "but it is not writeable... ",
      msg = textwrap.dedent(
          """
          To use 'bash-completion', please setup your ~/.bash_completion configuration  
          file to 'source' bash-completion files from a custom location, i.e.:
          
              for f in $HOME/completions/*; do source $f; done
          
          and set the CASM_BASH_COMPLETION_DIR environment variable to specify that location.
          """)
      conf.Result(0)
      return 0, msg
    else:
      print "Found 'bash-completion' dir:", conf.env['BASH_COMPLETION_DIR'], "... ",
      conf.Result(1)
      return 1, None
  
  conf = Configure(
    env.Clone(LIBPATH=install_lib_paths,
              CPPPATH=cpppath),
    custom_tests = {
      'CheckCXX11' : CheckCXX11,
      'CheckBoost_includedir' : CheckBoost_includedir,
      'CheckBoost_libname' : CheckBoost_libname,
      'CheckBoost_version' : CheckBoost_version,
      'CheckBOOST_NO_CXX11_SCOPED_ENUMS': CheckBOOST_NO_CXX11_SCOPED_ENUMS,
      'CheckBashCompletion': CheckBashCompletion})
  
  def if_failed(msg):
    print "\nConfiguration checks failed."
    print msg
    exit(1)
  
  # Note: CheckLib with autoadd=1 (default), because some libraries depend on each other
  
  if not conf.CheckCXX11():
    if_failed("C++11 is required. Please check your compiler.")
  for x in ['z', 'dl']:
    if not conf.CheckLib(env[x]):
      if_failed("Please check your installation")
  if not conf.CheckLib(env['dl']):
    if_failed("Please check your installation")
  if not conf.CheckBoost_includedir(env['BOOST_INCLUDEDIR']):
    if_failed("Please check your boost installation or the CASM_BOOST_INCLUDEDIR environment variable")
  for i in boost_libs:
    if not conf.CheckBoost_libname(i):
      if_failed("Please check your boost installation or the CASM_BOOST_LIBDIR environment variable")
    if not conf.CheckLib(env[i]):
      if_failed("Please check your boost installation or the CASM_BOOST_LIBDIR environment variable")
  if not conf.CheckBoost_version('1.54'):
    if_failed("Please check your boost version") 
  if not conf.CheckBOOST_NO_CXX11_SCOPED_ENUMS():
    if_failed("Please check your boost installation or the CASM_BOOST_NO_CXX11_SCOPED_ENUMS environment variable")
<<<<<<< HEAD
=======
  for module_name in ['numpy', 'sklearn', 'deap', 'pandas']:
    if not check_module(module_name):
      if_failed("Python module '" + module_name + "' is not installed")
  if not check_module('pbs'):
      print """
      Python module 'pbs' is not installed
        This module is only necessary for setting up and submitting DFT jobs
        **It is not the module available from pip**"
        It is available from: https://github.com/prisms-center/pbs
      """
  result = conf.CheckBashCompletion()
  if not result[0]:
      print result[1]
      
>>>>>>> 8d1db6c8
  
  print "Configuration checks passed."
  exit(0)
  <|MERGE_RESOLUTION|>--- conflicted
+++ resolved
@@ -518,17 +518,6 @@
 SConscript(['tests/unit/SConscript'], {'env': env})
 
 
-<<<<<<< HEAD
-=======
-##### Python packages
-
-# install python packages and scripts
-SConscript(['python/casm/SConscript'], {'env':env})
-SConscript(['python/vasp/SConscript'], {'env':env})
-SConscript(['python/seqquest/SConscript'], {'env':env})
-
-
->>>>>>> 8d1db6c8
 ##### Make combined alias 'test'
 
 # Execute 'scons test' to compile & run integration and unit tests
@@ -541,12 +530,7 @@
 ##### Make combined alias 'install'
 
 # Execute 'scons install' to install all binaries, scripts and python modules
-<<<<<<< HEAD
-installable = ['casm_include_install', 'casm_lib_install', 'ccasm_lib_install', 'casm_install', 'pycasm_install']
-env.Alias('install', installable)
-=======
 env.Alias('install', env['INSTALL_TARGETS'])
->>>>>>> 8d1db6c8
 
 if 'install' in COMMAND_LINE_TARGETS:
     env['IS_INSTALL'] = 1
@@ -751,23 +735,10 @@
     if_failed("Please check your boost version") 
   if not conf.CheckBOOST_NO_CXX11_SCOPED_ENUMS():
     if_failed("Please check your boost installation or the CASM_BOOST_NO_CXX11_SCOPED_ENUMS environment variable")
-<<<<<<< HEAD
-=======
-  for module_name in ['numpy', 'sklearn', 'deap', 'pandas']:
-    if not check_module(module_name):
-      if_failed("Python module '" + module_name + "' is not installed")
-  if not check_module('pbs'):
-      print """
-      Python module 'pbs' is not installed
-        This module is only necessary for setting up and submitting DFT jobs
-        **It is not the module available from pip**"
-        It is available from: https://github.com/prisms-center/pbs
-      """
   result = conf.CheckBashCompletion()
   if not result[0]:
       print result[1]
       
->>>>>>> 8d1db6c8
   
   print "Configuration checks passed."
   exit(0)
