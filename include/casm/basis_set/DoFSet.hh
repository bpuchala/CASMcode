--- conflicted
+++ resolved
@@ -235,13 +235,9 @@
 
 
   private:
-<<<<<<< HEAD
 
     //AnisovalTraits, defines the intrinsic space of a type of DoF
     BasicTraits m_traits;
-=======
-    AnisoValTraits m_traits;
->>>>>>> cce5a036
     std::vector<ContinuousDoF> m_components;
     mutable DoFSetInfo m_info;
 
