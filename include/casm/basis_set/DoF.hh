--- conflicted
+++ resolved
@@ -16,17 +16,16 @@
 #include "casm/symmetry/SymGroupRepID.hh"
 
 namespace CASM {
+
   namespace xtal {
     class Molecule;
   }
   using namespace xtal;
 
-<<<<<<< HEAD
   class AnisoValTraits;
-=======
+
   class SymGroup;
   class jsonParser;
->>>>>>> e79ab492
 
   template<typename OccType>
   class OccupantDoF;
