--- conflicted
+++ resolved
@@ -16,14 +16,6 @@
 #include "casm/symmetry/SymGroupRepID.hh"
 
 namespace CASM {
-<<<<<<< HEAD
-
-  namespace xtal {
-    class Molecule;
-  }
-  using namespace xtal;
-=======
->>>>>>> 05e38366
 
   class AnisoValTraits;
 
