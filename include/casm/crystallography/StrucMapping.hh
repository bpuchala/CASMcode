#ifndef CASM_StrucMapping
#define CASM_StrucMapping

#include "casm/crystallography/SimpleStructure.hh"
#include "casm/crystallography/Superlattice.hh"
#include "casm/crystallography/SymType.hh"
#include "casm/external/Eigen/Core"
#include "casm/global/definitions.hh"
#include "casm/misc/CASM_Eigen_math.hh"
#include "casm/misc/CASM_math.hh"
#include "casm/misc/cloneable_ptr.hh"
#include <unordered_set>
#include <vector>

namespace CASM {
  namespace xtal {
    class Lattice;
    class LatticeMap;
    class SimpleStructure;
    class StrucMapCalculatorInterface;

    // In this file:
    struct LatticeNode;
    struct AssignmentNode;
    struct MappingNode;
    class StrucMapper;

    namespace StrucMapping {

      typedef std::vector<std::vector<Index>> PermuteOpVector;
      /// \brief Very large value used to denote invalid or impossible mapping
      inline double big_inf() {
        return 10E20;
      }

      /// \brief use as default value to initialize mapping costs. Does not indicate
      /// ivalidity
      inline double small_inf() {
        return 10E10;
      }

      inline bool is_inf(double _val) {
        return _val > small_inf() / 2.;
      }

      /// \brief Calculate the basis cost function of a MappingNode as the normalized
      /// mean-square displacement of its atoms The displacement vectors are deformed
      /// to the CHILD structure's coordinate system before calculating \param
      /// mapped_result a proposed mapping; both lattice_node and atomic_node of
      /// mapped_result must be initialized \param Nsites number of atoms (excluding
      /// vacancies) in the relaxed structure, for proper normalization result is
      /// dimensionless, having been normalized by the squared radius of a sphere
      /// having the same atomic volume of CHILD structure
      double atomic_cost_child(const MappingNode &mapped_result, Index Nsites);

      /// \brief Calculate the basis cost function of a MappingNode as the normalized
      /// mean-square displacement of its atoms The displacement vectors are deformed
      /// to the PARENT structure's coordinate system before calculating \param
      /// mapped_result a proposed mapping; both lattice_node and atomic_node of
      /// mapped_result must be initialized \param Nsites number of atoms (excluding
      /// vacancies) in the relaxed structure, for proper normalization result is
      /// dimensionless, having been normalized by the squared radius of a sphere
      /// having the same atomic volume of PARENT structure
      double atomic_cost_parent(const MappingNode &mapped_result, Index Nsites);

      /// \brief Calculate the basis cost function of a MappingNode as the average of
      /// atomic_cost_child and atomic_cost_parent
      double atomic_cost(const MappingNode &mapped_config, Index Nsites);
<<<<<<< HEAD
    } // namespace StrucMapping
=======

      /// \brief Calculate the symmetry preserving part of a MappingNode given the provided group as cartesian operations and permutation operations.
      MappingNode symmetry_preserving_node(const MappingNode &basic_mapping_node,
                                           SymOpVector &factor_group,
                                           PermuteOpVector &permutation_group);
    }
>>>>>>> 1844e39a

    /// \brief Class describing the lattice-mapping portion of a particular mapping
    /// A general map for child_struc onto parent_struc may require forming a
    /// supercell of parent_struc (most commonly) and/or of child_struc. As such,
    /// the LatticeNode is specified in terms of superlattices of both parent_struc
    /// and child_struc, as well as deformation and rotation information sufficient
    /// to fully define the lattice map
    struct LatticeNode {

      /// \brief stretch tensor that takes child superlattice from its de-rotated,
      /// deformed state to its ideal, parent-mapped state We utilize a convention
      /// in which 'stretch' is applied *after* 'isometry', so 'stretch' is the
      /// *left* stretch tensor
      Eigen::Matrix3d stretch;

      /// \brief cartesian rotation/reflection/rotoreflection that rotates the child
      /// superlattice to its de-rotated, deformed state
      Eigen::Matrix3d isometry;

      /// \brief PrimGrid for supercell of parent structure
      /// The parent structure defines the ideal strain state, and the child
      /// structure must undergo an 'idealization' deformation to perfectly tile the
      /// parent structure supercell.
      ///   Define:
      ///      - 'Sp(i)' as the ideal parent supercell
      ///      - 'Sc(i)' as the ideal child supercell
      ///      - 'Sc(d)' as the deformed child supercell
      ///      - 'R' as cartesian rotation/reflection/rotoreflection ('isometry')
      ///      - 'U' as stretch tensor ('stretch')
      ///   Then, the ideal and deformed superlattices satisfy
      ///      Sp(i) == Sc(i)
      ///   and
      ///      Sc(i) == U * R * Sc(d)
      ///   and
      ///      Sc(d) == R.transpose() * U.inverse() * Sc(i)
      Superlattice parent;

      /// \brief PrimGrid for supercell of child structure
      /// The child lattice is recorded in its idealized state (de-rotated and
      /// un-deformed) The transformation matrices 'isometry' and 'stretch' record
      /// the idealization transformation that yielded the ideal child lattice from
      /// its initial state
      ///   Define:
      ///      - 'Sp(i)' as the ideal parent supercell
      ///      - 'Sc(i)' as the ideal child supercell
      ///      - 'Sc(d)' as the deformed child supercell
      ///      - 'R' as cartesian rotation/reflection/rotoreflection ('isometry')
      ///      - 'U' as stretch tensor ('stretch')
      ///   Then, the ideal and deformed superlattices satisfy
      ///      Sp(i) == Sc(i)
      ///   and
      ///      Sc(i) == U * R * Sc(d)
      ///   and
      ///      Sc(d) == R.transpose() * U.inverse() * Sc(i)
      Superlattice child;

      /// \brief strain_cost of the LatticeNode
      double cost;

      /// \brief Construct with ideal parent_scel and deformed child_scel, which are
      /// related by a deformation tensor
      /// @param parent_scel and @param child_scel are integer combinations of the
      /// primitive cells 'parent_prim' and 'child_prim', respectively
      /// @param child_N_atom is number of sites in the child
      /// \param _cost is used to specify mapping cost (in default case -- big_inf()
      /// -- cost will be calculated from scratch)
      LatticeNode(Lattice const &parent_prim, Lattice const &parent_scel,
                  Lattice const &child_prim, Lattice const &child_scel,
                  Index child_N_atom, double _cost = StrucMapping::big_inf());

      /// \brief Construct with LatticeMap, which relates a supercell of parent_prim
      /// to a supercell of child_prim
      /// @param lat_map specifies a supercell that is a supercell of parent_prim,
      /// but also an idealized supercell of child_prim
      /// @param child_N_atom is number of sites in the child
      LatticeNode(LatticeMap const &_lat_map, Lattice const &parent_prim,
                  Lattice const &child_prim);
    };

    /// \brief Compare two LatticeMap objects, based on their mapping cost first,
    /// followed by PrimGrid transformation matrices
    bool less(LatticeNode const &A, LatticeNode const &B, double cost_tol);

    /// \brief returns true if cost values and parent/child supercell
    /// transformations are same for A and B
    bool identical(LatticeNode const &A, LatticeNode const &B, double cost_tol);

    /// \brief Structure to encode the solution of a constrained atomic assignmnet
    /// problem This describes the permutation, translation, and time-reversal of
    /// the atoms of a child structure to bring them into registration with the
    /// atoms of a parent structure (assuming periodic boundary conditions). Also
    /// records the constrained and unconstrained assignment costs
    struct AssignmentNode {
      AssignmentNode(double _cost_tol = 1e-6)
        : time_reversal(false), cost(0), m_cost_tol(_cost_tol) {}

      /// \brief Mapping translation from child to parent
      /// Defined such that
      ///   translation=parent_coord.col(i)-child_coord.col(permutation[i])+displacement.col(i)
      ///   (for each 'i', modulo a lattice translation)
      /// This definition assumes that 'child_coord' has been de-rotated and
      /// un-deformed according to a particular lattice mapping (as defined by a
      /// LatticeNode object)
      Eigen::Vector3d translation;

      /// \brief time_reversal relationship between child and parent
      bool time_reversal;

      /// \brief parent->child site assignments that have been forced on at this
      /// node for element 'el' such that forced_on.count(el)==1, 'el' denotes that
      /// child_coord.col(el.second) maps onto parent_coord.col(el.first)
      std::set<std::pair<Index, Index>> forced_on;

      /// \brief 'real' indices of rows in the reduced 'cost_mat'
      /// When a site assignment {i,j} is added to forced_on, row 'i' and col 'j'
      /// are removed from cost_mat An element cost_mat(k,l) in the 'cost_mat'
      /// corresponds to the original element at (irow[k],icol[l]) in the original
      /// cost_mat
      std::vector<Index> irow;

      /// \brief 'real' indices of columns in the reduced 'cost_mat'
      /// When a site assignment {i,j} is added to forced_on, row 'i' and col 'j'
      /// are removed from cost_mat An element cost_mat(k,l) in the 'cost_mat'
      /// corresponds to the original element at (irow[k],icol[l]) in the original
      /// cost_mat
      std::vector<Index> icol;

      /// \brief Solution of the assignment problem for the reduced 'cost_mat'
      /// An assignment {k,l} in the reduced problem occurs when assignment[k]==l
      /// In the unreduced problem, this assignment corresponds to {irow[k],icol[l]}
      std::vector<Index> assignment;

      /// \brief Cost matrix for an assignment problem, which may be a reduced
      /// assignment problem if forced_on.size()>0 cost_mat(i,j) is the cost of
      /// mapping child site 'j' onto parent atom 'i'. If parent structure allows
      /// vacancies cost_mat may have more columns than child sites. These
      /// correspond to 'virtual vacancies', which have zero cost of mapping onto a
      /// parent site that allows vacancies and infinite cost of mapping onto a
      /// parent site that does not allow vacancies. In the case of a reduced
      /// assignment problem, cost_mat.cols()=icol.size() and
      /// cost_mat.rows()=irow.size()
      Eigen::MatrixXd cost_mat;

      /// \brief Total cost of best solution to the constrained assignment problem
      /// having some forced_on assignments
      double cost;

      double cost_tol() const {
        return m_cost_tol;
      }

      /// \brief True if cost matrix and assignment vector are uninitialized
      bool empty() const {
        return cost_mat.size() == 0 && assignment.empty();
      }

      /// \brief Compares time_reversal and translation
      /// for time_reversal, false is less than true
      /// for translation, elements are compared lexicographically
      bool operator<(AssignmentNode const &other) const;

      /// \brief Combines constrained vector HungarianNode::assignment and
      /// HungarianNode::forced_on to obtain total permutation vector.
      /// child_struc_after.site[i] after assignment is given by
      /// child_struc_before.site[result[i]] before assignment
      std::vector<Index> permutation() const {
        std::vector<Index> result(assignment.size() + forced_on.size(), 0);
        for(auto const &pair : forced_on) {
          result[pair.first] = pair.second;
        }
        for(Index i = 0; i < assignment.size(); ++i) {
          result[irow[i]] = icol[assignment[i]];
        }
        return result;
      }

    private:
      double m_cost_tol;
    };

    /// \brief true if time_reversal and translation are identical
    bool identical(AssignmentNode const &A, AssignmentNode const &B);

    /// Data structure holding a potential mapping, which consists of deformation,
    /// occupation array, and displacement field
    struct MappingNode {
      // typedefs to provide flexibility if we eventually change to a
      // Eigen::Matrix<3,Eigen::Dynamic>
      typedef Eigen::MatrixXd DisplacementMatrix;

      // Can treat as a Eigen::VectorXd
      using Displacement = DisplacementMatrix::ColXpr;
      using ConstDisplacement = DisplacementMatrix::ConstColXpr;

      // Label molecules as name and occupant index (optional, default 0)
      using MoleculeLabel = std::pair<std::string, Index>;

      using AtomIndexSet = std::set<Index>;

      using MoleculeMap = std::vector<AtomIndexSet>;

      LatticeNode lattice_node;
      AssignmentNode atomic_node;
      double lattice_weight;
      double atomic_weight;

      /// \brief true if assignment problem is not yet known to be insoluable --
      /// default true
      bool is_viable;

      /// \brief true if assignment has been checked for physical validity and
      /// passes -- default false
      mutable bool is_valid;

      /// \brief true if node has been partitioned into sub-nodes for generalized
      /// k-best assignment problem -- default false
      mutable bool is_partitioned;

      /// \brief total, finalized cost, populated by a StrucMapCalculator.
      /// Not guaranteed to be a linear function of lattice_node.cost and
      /// atomic_node.cost
      double cost;

      /// \brief 3xN matrix of displacements for all sites in parent supercell (Va
      /// are included, but set to Zero)
      Eigen::MatrixXd atom_displacement;

      /// permutation lists indices of sites in input structure, as-read, so that
      /// they constitute particular mapping onto parent structure.
      /// If we define index j = atom_permutation[i], this indicates that atom 'j'
      /// of the child superstructure maps onto site 'i' of parent superstructure If
      /// parent has N sites and child has M<N atoms, vacancies are designated by
      /// values j>=M
      std::vector<Index> atom_permutation;

      /// mol_map[j] lists atom indices of parent superstructure that comprise the
      /// molecule at its j'th molecular site
      MoleculeMap mol_map;

      /// list of assigned molecule names
      std::vector<MoleculeLabel> mol_labels;

      /// \brief Static constructor to build an invalid MappingNode, can be used as
      /// return value when no valid mapping exists
      static MappingNode invalid();

      /// \brief construct with lattice node and lattice_weight. Cost is initialized
      /// assuming zero atomic_node cost
      MappingNode(LatticeNode _lattice_node, double _lattice_weight)
        : lattice_node(std::move(_lattice_node)), is_viable(true),
          is_valid(false), is_partitioned(false) {
        set_lattice_weight(_lattice_weight);
        cost = lattice_weight * lattice_node.cost;
      }

      double cost_tol() const {
        return atomic_node.cost_tol();
      }

      /// \brief set the lattice_weight. Cost is calculated as
      /// cost = lattice_weight*lattice_node.cost + atomic_weight*atomic_node.cost
      /// lattice_weight must be on interval (0.,1.]; atomic_weight
      /// is 1.-lattice_weight
      void set_lattice_weight(double _lw) {
        lattice_weight = max(min(_lw, 1.0), 1e-9);
        atomic_weight = 1. - lattice_weight;
      }

      /// \brief Return pair of integer volumes {Vp, Vc}, where Vp is parent
      /// supercell volume and Vc is child supercell volume
      std::pair<Index, Index> vol_pair() const {
        return std::pair<Index, Index>(lattice_node.parent.size(),
                                       lattice_node.child.size());
      }

      /// \brief non-const calc method solves the assignment problem via
      /// hungarian_method sets is_viable -> false if no solution
      void calc();

      void clear() {
        throw std::runtime_error("MappingNode::clear() not implemented");
      }

      /// \brief convenience method to access MappingNode::lattice_node.isometry
      Eigen::Matrix3d const &isometry() const {
        return lattice_node.isometry;
      }

      /// \brief convenience method to access MappingNode::lattice_node.stretch
      Eigen::Matrix3d const &stretch() const {
        return lattice_node.stretch;
      }

      /// \brief convenience method to access MappingNode::atomic_node.translation
      Eigen::Vector3d const &translation() const {
        return atomic_node.translation;
      }

      /// \brief convenience method to access MappingNode::atomic_node.time_reveral
      bool time_reversal() const {
        return atomic_node.time_reversal;
      }

      /// \brief non-const access of i'th atomic displacement of mapped structure
      Displacement disp(Index i) {
        return atom_displacement.col(i);
      }

      /// \brief const access i'th atomic displacement of mapped structure
      ConstDisplacement disp(Index i) const {
        return atom_displacement.col(i);
      }

      /// Compares cost, lattice_node, atomic_node, and permutation
      /// if costs are tied, compares lattice_node.cost
      ///   if tied, uninitialized atomic_node comes before initialized atomic_node
      ///   if tied, compares lattice_node, using defined comparator
      ///   if tied, compares atomic_node, using defined comparator
      ///   if tied, does lexicographic comparison of permutation
      /// This order is essential for proper behavior of mapping algorithm
      bool operator<(MappingNode const &other) const;
    };

    /// \brief External accessor for isometry, to provide xtal::SymOp adaptability
    inline Eigen::Matrix3d const &get_matrix(MappingNode const &_node) {
      return _node.isometry();
    }

    /// \brief External accessor for translation, to provide xtal::SymOp
    /// adaptability
    inline Eigen::Vector3d const &get_translation(MappingNode const &_node) {
      return _node.translation();
    }

    /// \brief External accessor for time_reversal, to provide xtal::SymOp
    /// adaptability
    inline bool get_time_reversal(MappingNode const &_node) {
      return _node.time_reversal();
    }

    /// A class for mapping an arbitrary 'child' crystal structure as a deformation
    /// of a 'parent' crystal structure StrucMapper manages options for the mapping
    /// algorithm and mapping cost function It also caches some information about
    /// supercell lattices to improve speed of mapping multiple children crystals
    /// onto a single parent structure
    ///
    class StrucMapper {
    public:
      using LatMapType = std::map<Index, std::vector<Lattice>>;

      enum Options {
        none = 0,
        strict = (1u << 0),
        robust = (1u << 1),
        sym_strain = (1u << 2),
        sym_basis = (1u << 3),
        // soft_va_limit ensures that if no supercell volume satisfies vacancy
        // constraints, the smallest possible volume is used. Default behavior
        // results in no valid mapping
        soft_va_limit = (1u << 4)
      };

      ///\brief Construct and initialize a StrucMapper
      ///
      ///\param _calculator
      ///\parblock
      ///          specialization of base class StrucMapCalculatorInterface, which
      ///          controls the way that the cost_matrix and costs are calculated,
      ///          determines validity of proposed mappings, and finalizes the
      ///          representation of proposed mappings
      ///\endparblock
      ///
      ///\param _lattice_weight
      ///\parblock
      ///          free parameter 'w' in the cost function: total_cost =
      ///          w*lattice_deformation+(1-w)*atomic_deformation can vary between 0
      ///          (completely basis-focused) and 1 (completely lattice-focused)
      ///\endparblock
      ///
      ///\param _max_volume_change
      ///\parblock
      ///          constrains the search space by assuming a limit on allowed volume
      ///          change only taken into account when non-interstitial vacancies
      ///          are allowed in parent structure
      ///\endparblock
      ///
      ///\param _options
      ///\parblock
      ///          specify a combination of StrucMapper::Options using bitwise OR:
      ///          Ex. _options=StrucMapper::robust|StrucMapper::strict Options are:
      ///             'robust': does not assume the imported structure might be
      ///             ideal ('robust' is much slower for importing ideal structures,
      ///                       but if 'robust' is not set and a non-ideal structure
      ///                       is passed, this will be almost always be detected
      ///                       and robust methods will be used instead. Thus,
      ///                       'robust' is slightly faster if imported Structures
      ///                       are *not* ideal)
      ///
      ///             'strict': prevents transformation into canonical form. Tries
      ///             to preserve original orientation of imported structure if
      ///             possible
      ///\endparblock
      ///
      ///\param _cost_tol tolerance for mapping comparisons
      ///
      ///\param _min_va_frac minimum fraction of vacant sites, below this fraction a
      /// mapping will not be considered
      ///
      ///\param _max_va_frac maximum fraction of vacant sites, above this fraction a
      /// mapping will not be considered
      StrucMapper(StrucMapCalculatorInterface const &_calculator,
                  double _lattice_weight = 0.5, double _max_volume_change = 0.5,
                  int _options = 0, // this should actually be a bitwise-OR of
                  // StrucMapper::Options
                  double _cost_tol = TOL, double _min_va_frac = 0.,
                  double _max_va_frac = 1.);

      ///\brief Tolerance for determining if two mapping-cost values are identical
      double cost_tol() const {
        return m_cost_tol;
      }

      ///\brief Tolerance for initializing lattices. For now it is initialized to
      /// CASM::TOL
      double xtal_tol() const {
        return m_xtal_tol;
      }

      double lattice_weight() const {
        return m_lattice_weight;
      }

      double atomic_weight() const {
        return 1. - m_lattice_weight;
      }

      void set_lattice_weight(double _lw) {
        m_lattice_weight = max(min(_lw, 1.0), 1e-9);
      }

      /// \brief Max element considered for integer unimodular matrix
      /// transformations (which define orientation relationship of mapping)
      Index lattice_transformation_range() const {
        return m_lattice_transformation_range;
      }

      /// \brief Max element considered for integer unimodular matrix
      /// transformations (which define orientation relationship of mapping)
      void set_lattice_transformation_range(Index _new_range) {
        m_lattice_transformation_range = _new_range;
      }

      /// \brief Flag that enables the calculation of a symmetrized lattice cost
      /// when performing the lattice maps. This cost only accounts for that part of
      /// the deformation gradient that breaks the symmetry of the parent crystal
      /// structure
      void set_symmetrize_lattice_cost(bool _sym_lat_cost) {
        m_symmetrize_lattice_cost = _sym_lat_cost;
      }

      bool symmetrize_lattice_cost() const {
        return m_symmetrize_lattice_cost;
      }

      /// \brief Returns the minimum fraction of sites allowed to be vacant in the
      /// mapping relation Vacancy fraction is used to constrain the mapping
      /// supercell search, but is only used when the supercell volume cannot is not
      /// uniquely determined by the number of each species in the child structure
      double min_va_frac() const {
        return m_min_va_frac;
      }

      /// \brief Sets the minimum fraction of sites allowed to be vacant in the
      /// mapping relation Vacancy fraction is used to constrain the mapping
      /// supercell search, but is only used when the supercell volume cannot is not
      /// uniquely determined by the number of each species in the child structure
      void set_min_va_frac(double _min_va) {
        m_min_va_frac = max(_min_va, 0.);
      }

      /// \brief Returns the maximum fraction of sites allowed to be vacant in the
      /// mapping relation Vacancy fraction is used to constrain the mapping
      /// supercell search, but is only used when the supercell volume cannot is not
      /// uniquely determined by the number of each species in the child structure
      double max_va_frac() const {
        return m_max_va_frac;
      }

      /// \brief Sets the maximum fraction of sites allowed to be vacant in the
      /// mapping relation Vacancy fraction is used to constrain the mapping
      /// supercell search, but is only used when the supercell volume cannot is not
      /// uniquely determined by the number of each species in the child structure
      void set_max_va_frac(double _max_va) {
        m_max_va_frac = min(_max_va, 0.99);
      }

      /// \brief returns bit flag of selected options for this StrucMapper
      int options() const {
        return m_options;
      }

      /// \brief returns reference to parent structure
      SimpleStructure const &parent() const;

      ///\brief specify a superlattice of the parent to be searched during mapping
      void add_allowed_lattice(Lattice const &_lat) {
        m_allowed_superlat_map
        [std::abs(round(volume(_lat) / parent().lat_column_mat.determinant()))]
        .push_back(_lat);
      }

      ///\brief clear the list of allowed parent superlattices;
      /// all superlattices will be generated automatically, as needed (default)
      void clear_allowed_lattices() const {
        m_allowed_superlat_map.clear();
      }

      ///\brief returns true if the search of parent superlattices is constrained to
      /// a pre-specified list
      bool lattices_constrained() const {
        return m_allowed_superlat_map.size();
      }

      ///\brief specify to use filtered lattices for mapping. The filter function is
      /// of the form
      ///  bool filter(parent_lattice, proposed_lattice)
      /// where parent_lattice is the primitive lattice of the parent structure, and
      /// proposed_lattice is a proposed superlattice of the parent structure
      void
      set_filter(std::function<bool(Lattice const &, Lattice const &)> _filter_f) {
        m_filtered = true;
        m_filter_f = _filter_f;
        m_superlat_map.clear();
      }

      ///\brief specify not to use filtered lattice for mapping
      void unset_filter() {
        m_filtered = false;
        m_superlat_map.clear();
      }

      ///\brief k-best mappings of ideal child structure onto parent structure
      /// Assumes that child_struc and parent_struc have lattices related by an
      /// integer transformation so that search over lattices can be replaced with
      /// simple matrix solution (faster than typical search) Atomic positions need
      /// not be ideal
      ///
      ///\param child_struc Input structure to be mapped onto parent structure
      ///\param k Number of k-best mapping relations to return.
      ///\param max_cost Search will terminate once no mappings better than max_cost
      /// are found \param min_cost All mappings better than min_cost will be
      /// reported, without contributing to 'k'
      ///
      ///\result std::set<MappingNode> a list of valid mappings, sorted first by
      /// cost, and then other attributes
      std::set<MappingNode>
      map_ideal_struc(const SimpleStructure &child_struc, Index k = 1,
                      double max_cost = StrucMapping::big_inf(),
                      double min_cost = -TOL, bool keep_invalid = false) const;

      ///\brief k-best mappings of arbitrary child structure onto parent structure,
      /// without simplifying assumptions
      ///       If k and k+1, k+2, etc mappings have identical cost, k will be
      ///       increased until k+n mapping has cost greater than mapping k
      ///
      ///\param child_struc Input structure to be mapped onto parent structure
      ///\param k Number of k-best mapping relations to return
      ///\param max_cost Search will terminate once no mappings better than max_cost
      /// are found \param min_cost All mappings better than min_cost will be
      /// reported, without contributing to 'k' \param keep_invalid If true, invalid
      /// mappings are retained in output; otherwise they are discarded
      ///
      ///\result std::set<MappingNode> a list of valid mappings, sorted first by
      /// cost, and then other attributes
      std::set<MappingNode> map_deformed_struc(
        const SimpleStructure &child_struc, Index k = 1,
        double max_cost = StrucMapping::big_inf(), double min_cost = -TOL,
        bool keep_invalid = false,
        SymOpVector const &child_factor_group = {SymOp::identity()}) const;

      ///\brief k-best mappings of arbitrary child structure onto parent structure
      ///       imposes simplifying assumption that solution is a superstructure of
      ///       parent structure having integer volume on range [min_vol, max_vol]
      ///       If k and k+1, k+2, etc mappings have identical cost, k will be
      ///       increased until k+n mapping has cost greater than mapping k
      ///
      ///\param child_struc Input structure to be mapped onto parent structure
      ///\param k Number of k-best mapping relations to return
      ///\param max_cost Search will terminate once no mappings better than max_cost
      /// are found \param min_cost All mappings better than min_cost will be
      /// reported, without contributing to 'k' \param keep_invalid If true, invalid
      /// mappings are retained in output; otherwise they are discarded
      ///
      ///\result std::set<MappingNode> a list of valid mappings, sorted first by
      /// cost, and then other attributes
      std::set<MappingNode> map_deformed_struc_impose_lattice_vols(
        const SimpleStructure &child_struc, Index min_vol, Index max_vol,
        Index k = 1, double max_cost = StrucMapping::big_inf(),
        double min_cost = -TOL, bool keep_invalid = false,
        SymOpVector const &child_factor_group = {SymOp::identity()}) const;

      ///\brief k-best mappings of arbitrary child structure onto parent structure
      ///       imposes simplifying assumption that solution is THE superstructure
      ///       of parent given by
      ///       @param imposed_lat. Significantly faster than unconstrained search,
      ///       but may miss best solution If k and k+1, k+2, etc mappings have
      ///       identical cost, k will be increased until k+n mapping has cost
      ///       greater than mapping k
      ///
      ///\param child_struc Input structure to be mapped onto parent structure
      ///\param k Number of k-best mapping relations to return
      ///\param max_cost Search will terminate once no mappings better than max_cost
      /// are found \param min_cost All mappings better than min_cost will be
      /// reported, without contributing to 'k' \param keep_invalid If true, invalid
      /// mappings are retained in output; otherwise they are discarded
      ///
      ///\result std::set<MappingNode> a list of valid mappings, sorted first by
      /// cost, and then other attributes
      std::set<MappingNode> map_deformed_struc_impose_lattice(
        const SimpleStructure &child_struc, const Lattice &imposed_lat,
        Index k = 1, double max_cost = StrucMapping::big_inf(),
        double min_cost = -TOL, bool keep_invalid = false,
        SymOpVector const &child_factor_group = {SymOp::identity()}) const;

      ///\brief k-best mappings of arbitrary child structure onto parent structure
      ///       imposes simplifying assumption that the lattice mapping is known and
      ///       specified by
      ///       @param imposed_node. This sets the lattice and setting that defines
      ///       the mapping relation This assumption is much than unconstrained
      ///       search, but may miss best solution If k and k+1, k+2, etc mappings
      ///       have identical cost, k will be increased until k+n mapping has cost
      ///       greater than mapping k

      ///
      ///\param child_struc Input structure to be mapped onto parent structure
      ///\param k Number of k-best mapping relations to return
      ///\param max_cost Search will terminate once no mappings better than max_cost
      /// are found \param min_cost All mappings better than min_cost will be
      /// reported, without contributing to 'k' \param keep_invalid If true, invalid
      /// mappings are retained in output; otherwise they are discarded
      ///
      ///\result std::set<MappingNode> a list of valid mappings, sorted first by
      /// cost, and then other attributes
      std::set<MappingNode> map_deformed_struc_impose_lattice_node(
        const SimpleStructure &child_struc, const LatticeNode &imposed_node,
        Index k = 1, double max_cost = StrucMapping::big_inf(),
        double min_cost = -TOL, bool keep_invalid = false) const;

      ///\brief low-level function. Takes a queue of mappings and use it to seed a
      /// search for k-best
      ///       total mappings. The seed mappings may be partial (having only
      ///       LatticeNode specified, and not HungarianNode) or complete. The
      ///       result is appended to @param queue, and partial and invalid mappings
      ///       are removed from the queue. If k and k+1, k+2, etc mappings have
      ///       identical cost, k will be increased until k+n mapping has cost
      ///       greater than mapping k

      ///
      ///
      ///\param child_struc Input structure to be mapped onto parent structure
      ///\param queue
      ///\parblock
      ///  list of partial mappings to seed search. Partial mappings are removed
      ///  from list as they are searched finalized mappings are inserted into list
      ///  as they are found.
      ///\endparblock
      ///
      ///\param k Number of k-best mapping relations to return
      ///\param max_cost Search will terminate once no mappings better than max_cost
      /// are found \param min_cost All mappings better than min_cost will be
      /// reported, without contributing to 'k' \param keep_invalid If true, invalid
      /// mappings are retained in output; otherwise they are discarded \param
      /// keep_tail If true, any partial or unresolved mappings at back of queue
      /// will be retained (they are deleted otherwise) \param no_partition
      /// \parblock
      ///   If true, search over suboptimal basis permutations will be skipped (The
      ///   optimal mapping will be found, but suboptimal mappings may be excluded
      ///   in the k-best case. Degenerate permutations of atoms will not be
      ///   identified.)
      /// \endparblock
      ///
      ///\result Index specifying the number of complete, valid mappings in the
      /// solution set
      Index k_best_maps_better_than(SimpleStructure const &child_struc,
                                    std::set<MappingNode> &queue, Index k = 1,
                                    double max_cost = StrucMapping::big_inf(),
                                    double min_cost = -TOL,
                                    bool keep_invalid = false,
                                    bool keep_tail = false,
                                    bool no_partiton = false) const;

      StrucMapCalculatorInterface const &calculator() const {
        return *m_calc_ptr;
      }

    private:
      /// \brief generate list of partial mapping seeds (i.e., LatticeNode only)
      /// from a list of supercells of the parent structure and a list supercells of
      /// the child structure
      ///
      ///\param k Number of k-best mapping relations to return
      ///\param max_lattice_cost Search will terminate once no lattice mappings
      /// better than max_lattice_cost are found \param min_lattice_cost All lattice
      /// mappings better than min_lattice_cost will be returned, without
      /// contributing to 'k'
      std::set<MappingNode> _seed_k_best_from_super_lats(
        SimpleStructure const &child_struc,
        std::vector<Lattice> const &_parent_scels,
        std::vector<Lattice> const &_child_scels, Index k, double max_strain_cost,
        double min_strain_cost,
        SymOpVector const &child_factor_group = {SymOp::identity()}) const;

      /// \brief construct partial mapping nodes (with uninitialized atomic_node)
      /// based on current settings considers supercells with integer volume between
      /// min_vol and max_vol
      std::set<MappingNode> _seed_from_vol_range(
        SimpleStructure const &child_struc, Index k, Index min_vol, Index max_vol,
        double max_strain_cost, double min_strain_cost,
        SymOpVector const &child_factor_group = {SymOp::identity()}) const;

      ///\brief returns number of species in a SimpleStructure given the current
      /// calculator settings.
      ///       Use instead of sstruc.n_atom() for consistency
      Index _n_species(SimpleStructure const &sstruc) const;

      // Implement filter as std::function<bool(Lattice const&,Lattice const&)>
      bool _filter_lat(Lattice const &_parent_lat,
                       Lattice const &_child_lat) const {
        return m_filter_f(_parent_lat, _child_lat);
      }

      std::pair<Index, Index> _vol_range(const SimpleStructure &child_struc) const;

      notstd::cloneable_ptr<StrucMapCalculatorInterface> m_calc_ptr;

      Eigen::MatrixXd m_strain_gram_mat;

      double m_lattice_weight;
      double m_max_volume_change;
      int m_options;
      double m_cost_tol;
      double m_xtal_tol;
      double m_min_va_frac;
      double m_max_va_frac;

      Index m_lattice_transformation_range;

      bool m_symmetrize_lattice_cost;

      bool m_filtered;
      std::function<bool(Lattice const &, Lattice const &)> m_filter_f;

      /// Maps the supercell volume to a vector of Lattices with that volume
      mutable LatMapType m_superlat_map;
      mutable LatMapType m_allowed_superlat_map;

      std::vector<Lattice> _lattices_of_vol(Index prim_vol) const;
    };

  } // namespace xtal
} // namespace CASM
#endif<|MERGE_RESOLUTION|>--- conflicted
+++ resolved
@@ -66,16 +66,12 @@
       /// \brief Calculate the basis cost function of a MappingNode as the average of
       /// atomic_cost_child and atomic_cost_parent
       double atomic_cost(const MappingNode &mapped_config, Index Nsites);
-<<<<<<< HEAD
-    } // namespace StrucMapping
-=======
 
       /// \brief Calculate the symmetry preserving part of a MappingNode given the provided group as cartesian operations and permutation operations.
       MappingNode symmetry_preserving_node(const MappingNode &basic_mapping_node,
                                            SymOpVector &factor_group,
                                            PermuteOpVector &permutation_group);
     }
->>>>>>> 1844e39a
 
     /// \brief Class describing the lattice-mapping portion of a particular mapping
     /// A general map for child_struc onto parent_struc may require forming a
