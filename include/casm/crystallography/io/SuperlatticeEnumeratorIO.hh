#ifndef SUPERLATTICEENUMERATORIO_HH
#define SUPERLATTICEENUMERATORIO_HH

namespace CASM {
namespace xtal {
class ScelEnumProps;
}
template <typename T>
class InputParser;
<<<<<<< HEAD
=======
template <typename T>
struct jsonConstructor;
>>>>>>> 6efcf4d5
class jsonParser;

jsonParser &to_json(const xtal::ScelEnumProps &props, jsonParser &json);

/// Make a ScelEnumProps object from JSON input
template <>
struct jsonConstructor<xtal::ScelEnumProps> {
  static xtal::ScelEnumProps from_json(const jsonParser &json);
};

/// Make a ScelEnumProps object from JSON input
void from_json(xtal::ScelEnumProps &props, const jsonParser &json);

/// Make a ScelEnumProps object from JSON input
void parse(InputParser<xtal::ScelEnumProps> &parser);
}  // namespace CASM

#endif<|MERGE_RESOLUTION|>--- conflicted
+++ resolved
@@ -7,11 +7,8 @@
 }
 template <typename T>
 class InputParser;
-<<<<<<< HEAD
-=======
 template <typename T>
 struct jsonConstructor;
->>>>>>> 6efcf4d5
 class jsonParser;
 
 jsonParser &to_json(const xtal::ScelEnumProps &props, jsonParser &json);
