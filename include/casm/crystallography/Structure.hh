#ifndef STRUCTURE_HH
#define STRUCTURE_HH

#include <iostream>
#include <cstdlib>
#include <cmath>

#include "casm/crystallography/BasicStructure.hh"
#include "casm/crystallography/Site.hh"
#include "casm/crystallography/Molecule.hh"
#include "casm/symmetry/SymGroup.hh"

namespace CASM {
  //~~~~~~~~~~~~~~~~~~~~~~~~~~~~~~~~~~~~~~~~~~~~~~~~~~~~~~~~~~~~~~~~~~~~~~~~~~~~~~~~~~~~~~~~~~~~~~~~~~~~
  //~~~~~~~~~~~~~~~~~~~~~~~~~~~~~~~~~~~~~~~~~~~~~~~~~~~~~~~~~~~~~~~~~~~~~~~~~~~~~~~~~~~~~~~~~~~~~~~~~~~~

  class SiteCluster;

  //  template<typename ClustType>
  //  class GenericOrbitree;

  //  typedef GenericOrbitree<SiteCluster> SiteOrbitree;

  /** \ingroup Structure
   *  @{
   */

  ///\brief Structure specifies the lattice and atomic basis of a crystal
  class Structure : public BasicStructure<Site> {
  protected: //PROTECTED DATA MEMBERS

    /// Group symmetry operations that map the lattice and basis of Structure onto themselves,
    /// assuming that the crystal is periodic
    mutable MasterSymGroup m_factor_group;
    /// This holds the representation id of the permutation representation
    mutable SymGroupRepID basis_perm_rep_ID;
    ///Specifies whether selectice dynamics is on or of for DFT calculations
    bool SD_flag;

  public: //PUBLIC DATA MEMBERS (Public for now)

    /// *** Inherited from BasicStructure<Site>
    //std::string title;     // user-specified name of this structure
    //Lattice lattice;     // Lattice vectors that specifies periodicity of the crystal
    //Array<Site> basis;   // List of basis sites of the crystal.  Each site may host a molecule or a specie



  private: //PRIVATE METHODS

    void main_print(std::ostream &stream, COORD_TYPE mode, bool version5, int option) const;


  public: //PUBLIC METHODS

    //  ****Constructors****
    Structure() : BasicStructure<Site>() {}
    explicit Structure(const Lattice &init_lat) : BasicStructure<Site>(init_lat) {}
    explicit Structure(const BasicStructure<Site> &base) : BasicStructure<Site>(base) {}
    explicit Structure(const fs::path &filepath);

    /// Have to explicitly define the copy constructor so that factor_group
    /// does not depend on the lattice of 'RHS'
    Structure(const Structure &RHS);

    ~Structure();

    //  ****Inspectors/Accessors****
    //      - non-const versions try to populate data members before access
    const MasterSymGroup &factor_group() const;
    //const MasterSymGroup &factor_group();
    const SymGroup &point_group() const;
    //const SymGroup &point_group();
    SymGroupRep const *basis_permutation_symrep()const;
    SymGroupRepID basis_permutation_symrep_ID()const;

    std::vector<AtomSpecie> struc_specie() const;
    std::vector<Molecule> struc_molecule() const;
    std::vector<std::string> struc_molecule_name() const;
    Eigen::VectorXi num_each_specie() const;
    Eigen::VectorXi num_each_molecule() const;

    // ****Mutators****

    //   - Basic assignment/bookkeeping

    /// Have to explicitly define the assignment operator so that sites in this structure
    /// do not depend on the lattice of 'RHS'
    Structure &operator=(const Structure &RHS);

    /// copy all non-derived members
    void copy_attributes_from(const Structure &RHS);

    /// clears symmetry, site internals, and other attributes
    void reset();

    ///change the lattice and update site coordinates.  Argument 'mode' specifies which mode is preserved
    /// e.g.: struc.set_lattice(new_lat, CART) calculates all Cartesian coordinates,
    ///       invalidates the FRAC coordinates, and changes the lattice
    void set_lattice(const Lattice &lattice, COORD_TYPE mode);

    //   - Symmetry

    /// apply a symmetry operation to the current structure (does not change lattice vectors, because
    /// 'op' is assumed to be a lattice homomorphism)
    //Structure &apply_sym(const SymOp &op);  //Anna do this

    /// determines primitive cell, finds its factor group using generate_factor_group_slow, and then
    /// expands the factor group into the supercell using lattice translations
    void generate_factor_group() const; // TOL is max distance for site equivalence, in Angstr.

    /// Obtain factor group by testing all operations of the lattice point_group and keep
    void generate_factor_group_slow() const; // TOL is max distance for site equivalence, in Angstr.

    /// generate factor groups for a range of tol values, prints results to screen (for now)
    void fg_converge(double large_tol);
    void fg_converge(double small_tol, double large_tol, double increment);

    /// Obtain the basis permutation representation of factor_group, returns its rep_id, and sets internal basis_perm_rep_ID
    SymGroupRepID generate_basis_permutation_representation(bool verbose = false) const;

    void symmetrize(const SymGroup &relaxed_factors);
    void symmetrize(const double &tolerace);


    /// fill an empty structure with the basis of its corresponding primitive cell - performs optimized factor_group expansion
    void fill_supercell(const Structure &prim); //Ivy

    ///  Shortcut routine to create a supercell structure and fill it with sites
    Structure create_superstruc(const Lattice &scel_lat) const;

    /// Figures out which prim basis each superstructure basis corresponds to
    void map_superstruc_to_prim(Structure &prim); //Added by Ivy 06/29/2013

    /// Setting the current occupants of the structure to those specified by an array of integers
    void set_occs(Array <int> occ_index);

<<<<<<< HEAD
=======
    //    - Cluster related routines

    /// For each basis site, find each cluster in 'in_tree' that contain that basis site,
    /// create an orbit of all equivalent clusters that also contain the basis site
    /// and store each of these orbits in out_tree
    /// num_sites specifies what size of clusters are desired (e.g., pairs, triplets, etc)
    void generate_basis_bouquet(const SiteOrbitree &in_tree, SiteOrbitree &out_tree, Index num_sites, double tol);

    /// For each asymmetric unit site, find each cluster in 'in_tree' that contain that basis site,
    /// create an orbit of all equivalent clusters that also contain the basis site
    /// and store each of these orbits in out_tree
    /// num_sites specifies what size of clusters are desired (e.g., pairs, triplets, etc)
    void generate_asym_bouquet(const SiteOrbitree &in_tree, SiteOrbitree &out_tree, Index num_sites, double tol);

    //John G 230913
    /// Gets clusters of every size radiating from one site and saves them to a flowertree. A garland for each site is constructed.
    void generate_flowertrees_safe(const SiteOrbitree &in_tree, Array<SiteOrbitree> &out_trees, double tol = TOL);
    void generate_flowertrees(const SiteOrbitree &in_tree, Array<SiteOrbitree> &out_trees, double tol = TOL);
    //\John G 230913


    //John G 051112
    Structure stack_on(const Structure &understruc, bool override = 0) const;
    //\John G 051112

    //John G 121212
    /// Return reflection of structure
    Structure get_reflection() const;
    /// If atoms are too close together, average their distance and make them one
    void clump_atoms(double maxdist, double tol); //Only for same atom types
>>>>>>> 180b7b15
    /// Rearrange basis by grouping atoms by type
    void sort_basis();
    //\John G 121212

<<<<<<< HEAD
=======
    //John G 050513
    Structure stamp_with(SiteCluster stamp, bool lat_override = 0, bool im_override = 0) const;
    Array<Structure> bedazzle(Array<SiteCluster> stamps, bool lat_override = 0, bool im_override = 0) const;
    Array<Array<Array<double> > > get_NN_table(const double &maxr, SiteOrbitree &bouquet, double tol);
    Array<Array<Array<double> > > get_NN_table(const double &maxr, double tol);
    //\John G 050513

    ///Add vacuum and shift c vector. The vacuum is always added parallel to c, and the shift vector should also be parallel to the ab plane (x,y,0)
    void add_vacuum_shift(Structure &new_surface_struc, double vacuum_thickness, Eigen::Vector3d shift, COORD_TYPE mode) const;
    void add_vacuum_shift(Structure &new_surface_struc, double vacuum_thickness, Coordinate shift) const;  //Because Anton thought a coordinate would be better
    ///Adds vacuum layer on top of ab plane
    void add_vacuum(Structure &new_surface_struc, double vacuum_thickness) const;
>>>>>>> 180b7b15
    ///Translates all atoms in cell
    Structure &operator+=(const Coordinate &shift);
    Structure &operator-=(const Coordinate &shift);

    /// Creates Nofimag POSCAR files by interpolating linearly between structures in star_stru and end_stru
    /// for exact interpolation, choose "LOCAL" or "1", for nearest-image interpolation, choose "PERIODIC" or "0"
    void intpol(Structure end_struc, int Nofimag, PERIODICITY_TYPE mode, Array<Structure> &images);

    // ****Input/Output****

    /// For each symmetrically distinct site, print the symmetry operations that map it onto itself
    void print_site_symmetry(std::ostream &stream, COORD_TYPE mode, int shorttag, double tol);
    //void print_factor_group(std::ostream &stream) const;

    bool read_species(); //Ivy 11/27/12
    void assign_species(Array<std::string> &names, Array<double> &masses, Array<double> &magmoms, Array<double> &Us, Array<double> &Js); //Added by Ivy

    jsonParser &to_json(jsonParser &json) const;
    void from_json(const jsonParser &json);
  };

  //Structure operator*(const SymOp &LHS, const Structure &RHS);

  jsonParser &to_json(const Structure &structure, jsonParser &json);
  void from_json(Structure &structure, const jsonParser &json);

  Structure operator*(const Lattice &LHS, const Structure &RHS);

  //Translation operators -- not yet defined
  Structure operator+(const Coordinate &LHS, const Structure &RHS);
  Structure operator+(const Structure &LHS, const Coordinate &RHS);

  //Not yet sure how these will work
  Structure operator+(const Structure &LHS, const Structure &RHS);
  Structure operator+(const Structure &LHS, const Lattice &RHS);
  Structure operator+(const Lattice &LHS, const Structure &RHS);


  /// Helper Functions

  /// Returns 'converter' which converts site_occupant indices to 'mol_list' indices:
  ///   mol_list_index = converter[basis_site][site_occupant_index]
  std::vector< std::vector<Index> > make_index_converter(const Structure &struc, std::vector<Molecule> mol_list);

  /// Returns 'converter' which converts site_occupant indices to 'mol_name_list' indices:
  ///   mol_name_list_index = converter[basis_site][site_occupant_index]
  std::vector< std::vector<Index> > make_index_converter(const Structure &struc, std::vector<std::string> mol_name_list);

  /// Returns 'converter_inverse' which converts 'mol_name_list' indices to Site::site_occupant indices:
  ///  site_occupant_index = converter_inverse[basis_site][mol_name_list_index]
  std::vector< std::vector<Index> > make_index_converter_inverse(const Structure &struc, std::vector<std::string> mol_name_list);

  /** @} */
};

#endif<|MERGE_RESOLUTION|>--- conflicted
+++ resolved
@@ -135,58 +135,10 @@
     /// Setting the current occupants of the structure to those specified by an array of integers
     void set_occs(Array <int> occ_index);
 
-<<<<<<< HEAD
-=======
-    //    - Cluster related routines
-
-    /// For each basis site, find each cluster in 'in_tree' that contain that basis site,
-    /// create an orbit of all equivalent clusters that also contain the basis site
-    /// and store each of these orbits in out_tree
-    /// num_sites specifies what size of clusters are desired (e.g., pairs, triplets, etc)
-    void generate_basis_bouquet(const SiteOrbitree &in_tree, SiteOrbitree &out_tree, Index num_sites, double tol);
-
-    /// For each asymmetric unit site, find each cluster in 'in_tree' that contain that basis site,
-    /// create an orbit of all equivalent clusters that also contain the basis site
-    /// and store each of these orbits in out_tree
-    /// num_sites specifies what size of clusters are desired (e.g., pairs, triplets, etc)
-    void generate_asym_bouquet(const SiteOrbitree &in_tree, SiteOrbitree &out_tree, Index num_sites, double tol);
-
-    //John G 230913
-    /// Gets clusters of every size radiating from one site and saves them to a flowertree. A garland for each site is constructed.
-    void generate_flowertrees_safe(const SiteOrbitree &in_tree, Array<SiteOrbitree> &out_trees, double tol = TOL);
-    void generate_flowertrees(const SiteOrbitree &in_tree, Array<SiteOrbitree> &out_trees, double tol = TOL);
-    //\John G 230913
-
-
-    //John G 051112
-    Structure stack_on(const Structure &understruc, bool override = 0) const;
-    //\John G 051112
-
-    //John G 121212
-    /// Return reflection of structure
-    Structure get_reflection() const;
-    /// If atoms are too close together, average their distance and make them one
-    void clump_atoms(double maxdist, double tol); //Only for same atom types
->>>>>>> 180b7b15
     /// Rearrange basis by grouping atoms by type
     void sort_basis();
     //\John G 121212
 
-<<<<<<< HEAD
-=======
-    //John G 050513
-    Structure stamp_with(SiteCluster stamp, bool lat_override = 0, bool im_override = 0) const;
-    Array<Structure> bedazzle(Array<SiteCluster> stamps, bool lat_override = 0, bool im_override = 0) const;
-    Array<Array<Array<double> > > get_NN_table(const double &maxr, SiteOrbitree &bouquet, double tol);
-    Array<Array<Array<double> > > get_NN_table(const double &maxr, double tol);
-    //\John G 050513
-
-    ///Add vacuum and shift c vector. The vacuum is always added parallel to c, and the shift vector should also be parallel to the ab plane (x,y,0)
-    void add_vacuum_shift(Structure &new_surface_struc, double vacuum_thickness, Eigen::Vector3d shift, COORD_TYPE mode) const;
-    void add_vacuum_shift(Structure &new_surface_struc, double vacuum_thickness, Coordinate shift) const;  //Because Anton thought a coordinate would be better
-    ///Adds vacuum layer on top of ab plane
-    void add_vacuum(Structure &new_surface_struc, double vacuum_thickness) const;
->>>>>>> 180b7b15
     ///Translates all atoms in cell
     Structure &operator+=(const Coordinate &shift);
     Structure &operator-=(const Coordinate &shift);
