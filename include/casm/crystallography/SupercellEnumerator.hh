#ifndef SupercellEnumerator_HH
#define SupercellEnumerator_HH

#include "casm/external/Eigen/Dense"

#include "casm/symmetry/SymGroup.hh"
#include "casm/crystallography/Lattice.hh"
#include "casm/crystallography/BasicStructure.hh"
#include "casm/crystallography/Site.hh"

#include "casm/container/Counter.hh"

namespace CASM {

  /**
   * Given the dimensions of a square matrix and its determinant,
   * HermiteCounter will cycle through every possible matrix that
   * maintains it's Hermite normal form:
   *  -Upper triangular matrix
   *  -Determinant remains constant
   *  -row values to the right of the diagonal will always be smaller than
   *  the value of the diagonal
   *
   * In addition, this class is limited to SQUARE matrices, and NONZERO
   * determinants. The idea is to use it for supcercell enumerations,
   * where these conditions are always met.
   *
   * For a determinant det, the initial value of the counter will be
   * a n x n identity matrix H with H(0,0)=det.
   * The final position will be a n x n identity matrix with H(n-1,n-1)=det.
   * Once the final position for a particular determinant is reached,
   * the counter starts over with the next integer determinant value.
   *
   * There are two main steps in the counter:
   *  -Incrementing the diagonal of the matrix such that its product remains
   *  equal to the determinant
   *  -Incrementing the upper triangular values such that they never exceed
   *  the diagonal
   *
   * The diagonal increments are achieved by working only with two adjacent
   * values at a time, distributing factors to the next diagonal element
   * only if it equals 1. If not, the next adjacent pair is selected.
   */

  class HermiteCounter {
  public:
    typedef Eigen::VectorXi::Scalar value_type;
    typedef CASM::Index Index;

    /// \brief constructor to satisfy iterator requirements. Do not recommend.
    //HermiteCounter() {};

    /// \brief constructor given the desired determinant and square matrix dimensions
    HermiteCounter(int init_determinant, int init_dim);

    //You probably will never need these. They're just here for testing more than anything.
    //Either way, they're safe to call.
    Index position() const;
    Eigen::VectorXi diagonal() const;
    //value_type low() const;
    //value_type high() const;

    /// \brief Get the current matrix the counter is on
    Eigen::MatrixXi current() const;

    /// \brief Get the current determinant
    value_type determinant() const;

    /// \brief Get the dimensions of *this
    Index dim() const;

    /// \brief reset the counter to the first iteration of the current determinant
    void reset_current();

    /// \brief Skip the remaining iterations and start at the next determinant value
    void next_determinant();

    /// \brief Reset the diagonal to the specified determinant and set the other elements to zero
    void jump_to_determinant(value_type new_det);

    /// \brief Jump to the next available HNF matrix.
    HermiteCounter &operator++();

    /// \brief Get the current matrix the counter is on
    Eigen::MatrixXi operator()() const;


  private:

    /// \brief Keeps track of the current diagonal element that needs to be factored
    Index m_pos;

    /// \brief Vector holding diagonal element values
    Eigen::VectorXi m_diagonal;

    /// \brief unrolled vector of the upper triangle (does not include diagonal elements)
    EigenVectorXiCounter m_upper_tri;

    /// \brief Go to the next values of diagonal elements that keep the same determinant
    Index _increment_diagonal();

  };

  namespace HermiteCounter_impl {
    /// \brief Find the next factor of the specified position and share with next element. Use attempt as starting point.
    HermiteCounter::Index _spill_factor(Eigen::VectorXi &diag, HermiteCounter::Index position, HermiteCounter::value_type attempt);

    /// \brief Spill the next factor of the specified element with its neighbor, and return new position
    HermiteCounter::Index next_spill_position(Eigen::VectorXi &diag, HermiteCounter::Index position);

    /// \brief Determine the number of elements in the upper triangular matrix (excluding diagonal)
    HermiteCounter::Index upper_size(HermiteCounter::Index init_dim);

    /// \brief Create a counter for the elements above the diagonal based on the current diagonal value
    EigenVectorXiCounter _upper_tri_counter(const Eigen::VectorXi &current_diag);

    /// \brief Assemble a matrix diagonal and unrolled upper triangle values into a matrix
    Eigen::MatrixXi _zip_matrix(const Eigen::VectorXi &current_diag, const Eigen::VectorXi &current_upper_tri);

    /// \brief Expand a n x n Hermite normal matrix into a m x m one (e.g. for 2D supercells)
    Eigen::MatrixXi _expand_dims_old(const Eigen::MatrixXi &hermit_mat, const Eigen::VectorXi &active_dims);

    /// \brief Expand a n x n Hermite normal matrix (H) into a m x m one through a m x m generating matrix (G) (e.g. for arbitrary 2D supercells)
    Eigen::MatrixXi _expand_dims(const Eigen::MatrixXi &H, const Eigen::MatrixXi &G);

    /// \brief Unroll a Hermit normal form square matrix into a vector such that it's canonical form is easy to compare
    Eigen::VectorXi _canonical_unroll(const Eigen::MatrixXi &hermit_mat);

    /// \brief Compare two integer matrices and see which one is lexicographically greatest (returns 0 if it's the first, 1 if it's the second)
    bool _canonical_compare(const Eigen::MatrixXi &H0, const Eigen::MatrixXi &H1);
  }

  //******************************************************************************************************************//

  template <typename UnitType> class SupercellEnumerator;

  /// \brief Iterators used with SupercellEnumerator
  ///
  /// Allows iterating over unique supercells of a UnitType object (may be Lattice, eventually BasicStructure, or Structure)
  ///
  template <typename UnitType>
  class SupercellIterator {

  public:

    /// fixes alignment of m_deformation
    EIGEN_MAKE_ALIGNED_OPERATOR_NEW

    typedef std::forward_iterator_tag iterator_category;
    typedef int difference_type;
    typedef UnitType value_type;
    typedef const UnitType &reference;
    typedef const UnitType *pointer;

    //required for forward iterator
    //SupercellIterator<UnitType>() {}

    SupercellIterator<UnitType>(const SupercellEnumerator<UnitType> &enumerator,
                                int volume,
                                int dims);

    //required for all iterators
    //SupercellIterator<UnitType>(const SupercellIterator<UnitType> &B);

    //required for all iterators?
    SupercellIterator<UnitType> &operator=(const SupercellIterator<UnitType> &B);

    /// \brief Iterator comparison
    bool operator==(const SupercellIterator<UnitType> &B) const;

    /// \brief Iterator comparison
    bool operator!=(const SupercellIterator<UnitType> &B) const;

    /// \brief Access the supercell
    reference operator*() const;

    /// \brief Access the supercell
    pointer operator->() const;

    /// \brief constructed supercell matrix
    Eigen::Matrix3i matrix() const;

    /// \brief current volume
    HermiteCounter::value_type volume() const;

    /// \brief const reference to the SupercellEnumerator this is iterating with
    const SupercellEnumerator<UnitType> &enumerator() const;

    /// \brief Prefix increment operator. Increment to next unique supercell.
    SupercellIterator<UnitType> &operator++();

    /// \brief Postfix increment operator. Increment to next unique supercell.
    //SupercellIterator<UnitType> operator++(int);  TODO


  private:

    /// \brief Uses _try_increment until the next unique supercell is found.
    void _increment();

    /// \brief Check if the current supercell matrix hermite normal form is in a canonical form
    //bool _is_canonical() const;

    /// \brief Increment the supercell matrix by one (maintaining hermite normal form)
    void _try_increment();

    /// \brief Update m_super when required
    void _update_super();


    /// \brief Indicates if m_super reflects the current m_current supercell matrix
    mutable bool m_super_updated;

    /// \brief Pointer to SupercellEnumerator which holds the unit cell and point group
    const SupercellEnumerator<UnitType> *m_enum;

    /// \brief Current supercell matrix in HermitCounter form
    HermiteCounter m_current;

    /// \brief A supercell, stored here so that iterator dereferencing will be OK. Only used when requested.
    mutable UnitType m_super;

    /// \brief Keep track of the HNF matrices for the current determinant value
    std::vector<Eigen::Matrix3i> m_canon_hist;

  };


  /// \brief A fake container of supercell matrices
  ///
  /// Provides iterators over symmetrically unique supercells of some object of UnitType. Could be Lattice,
  /// eventually BasicStructure or Structure
  ///
  template<typename UnitType>
  class SupercellEnumerator {

  public:

    typedef long int size_type;

    typedef SupercellIterator<UnitType> const_iterator;

    /// \brief Construct a SupercellEnumerator
    ///
    /// \returns a SupercellEnumerator
    ///
    /// \param unit The thing that is tiled to form supercells. For now Lattice.
    /// \param tol Tolerance for generating the point group
    /// \param begin_volume The beginning volume to enumerate
    /// \param end_volume The past-the-last volume to enumerate
    ///
    SupercellEnumerator(UnitType unit,
                        double tol,
                        size_type begin_volume,
                        size_type end_volume,
                        int init_dims = 3,
                        Eigen::Matrix3i init_gen_mat = Eigen::Matrix3i::Identity());

    /// \brief Construct a SupercellEnumerator using custom point group operations
    ///
    /// \returns a SupercellEnumerator
    ///
    /// \param unit The thing that is tiled to form supercells. For now Lattice.
    /// \param point_grp Point group operations to use for checking supercell uniqueness.
    /// \param begin_volume The beginning volume to enumerate
    /// \param end_volume The past-the-last volume to enumerate
    ///
    SupercellEnumerator(UnitType unit,
                        const SymGroup &point_grp,
                        size_type begin_volume,
                        size_type end_volume,
                        int init_dims = 3,
                        Eigen::Matrix3i init_gen_mat = Eigen::Matrix3i::Identity());

    /// \brief Access the unit the is being made into supercells
    const UnitType &unit() const;

    /// \brief Access the unit lattice
    const Lattice &lattice() const;

    /// \brief Access the unit point group
    const SymGroup &point_group() const;

    /// \brief Set the beginning volume
    void begin_volume(size_type _begin_volume);

    /// \brief Get the beginning volume
    size_type begin_volume() const;

    /// \brief Set the end volume
    void end_volume(size_type _end_volume);

    /// \brief Get the end volume
    size_type end_volume() const;

    /// \brief Get the transformation matrix that's being applied to the unit vectors
    const Eigen::Matrix3i &gen_mat() const;

    /// \brief Get the dimensions of the enumerator (1D, 2D or 3D)
    int dimension() const;

    /// \brief A const iterator to the beginning volume, specify here how the iterator should jump through the enumeration
    const_iterator begin() const;

    /// \brief A const iterator to the past-the-last volume
    const_iterator end() const;

    /// \brief A const iterator to the beginning volume
    const_iterator cbegin() const;

    /// \brief A const iterator to the past-the-last volume
    const_iterator cend() const;

    /// \brief A const iterator to a specified volume
    const_iterator citerator(size_type volume) const;

  private:

    /// \brief The unit cell of the supercells
    const UnitType m_unit;

    /// \brief The lattice of the unit cell
    Lattice m_lat;

    /// \brief The point group of the unit cell
    SymGroup m_point_group;         //factor group...?

    /// \brief The first volume supercells to be iterated over (what cbegin uses)
    const int m_begin_volume;

    /// \brief The past-the-last volume supercells to be iterated over (what cend uses)
    const int m_end_volume;

    /// \brief This matrix (G) specifies new lattice vectors to enumerate over column-wise, such that the resulting transformation matrix
    /// is G*B, where B is the block matrix constructed out of the HermiteCounter matrix H.
    const Eigen::Matrix3i m_gen_mat;

    /// \brief The number of lattice directions the enumeration is being done in
    const int m_dims;

  };


  /// \brief Return a transformation matrix that ensures a supercell of at least
  ///        some volume
  ///
  /// \param unit The thing that is tiled to form supercells. May not be the
  ///        primitive cell.
  /// \param T The transformation matrix of the unit, relative the prim. The
  ///        volume of the unit is determined from T.determinant().
  /// \param point_grp Point group operations to use for checking supercell uniqueness.
  /// \param volume The beginning volume to enumerate
  /// \param end_volume The past-the-last volume to enumerate
  /// \param fix_shape If true, enforce that S = T*m*I, where m is a scalar and
  ///        I is the identity matrix.
  ///
  /// \returns M, a transformation matrix, S = T*M, where M is an integer matrix
  ///          and S.determinant() >= volume
  ///
  ///
  template<typename UnitType>
  Eigen::Matrix3i enforce_min_volume(
    const UnitType &unit,
    const Eigen::Matrix3i &T,
    const SymGroup &point_grp,
    Index volume,
    bool fix_shape = false);



  template<typename UnitType>
  SupercellIterator<UnitType>::SupercellIterator(const SupercellEnumerator<UnitType> &enumerator,
                                                 int volume,
                                                 int dims):
    m_current(volume, dims),
    m_super_updated(false),
    m_enum(&enumerator) {
    if(enumerator.begin_volume() > enumerator.end_volume()) {
      throw std::runtime_error("The beginning volume of the SupercellEnumerator cannot be greater than the end volume!");
    }

    if(dims < 1) {
      throw std::runtime_error("Dimensions to count over must be greater than 0!");
    }
  }

  /*
  template<typename UnitType>
  SupercellIterator<UnitType>::SupercellIterator(const SupercellIterator &B)
  {
      *this = B;
  };
  */

  template<typename UnitType>
  SupercellIterator<UnitType> &SupercellIterator<UnitType>::operator=(const SupercellIterator &B) {
    m_enum = B.m_enum;
    m_current = B.m_current;
    m_super_updated = false;

    m_canon_hist = B.m_canon_hist;
    return *this;
  }

  template<typename UnitType>
  bool SupercellIterator<UnitType>::operator==(const SupercellIterator &B) const {
    return (m_enum == B.m_enum) && (matrix() - B.matrix()).isZero();
  }

  template<typename UnitType>
  bool SupercellIterator<UnitType>::operator!=(const SupercellIterator &B) const {
    return !(*this == B);
  }

  template<typename UnitType>
  typename SupercellIterator<UnitType>::reference SupercellIterator<UnitType>::operator*() const {
    if(!m_super_updated) {
      m_super = make_supercell(m_enum->unit(), matrix());
      m_super_updated = true;
    }
    return m_super;
  }

  template<typename UnitType>
  typename SupercellIterator<UnitType>::pointer SupercellIterator<UnitType>::operator->() const {
    if(!m_super_updated) {
      m_super = make_supercell(m_enum->unit(), matrix());
      m_super_updated = true;
    }
    return &m_super;
  }

  template<typename UnitType>
<<<<<<< HEAD
  const Eigen::Matrix3i &SupercellIterator<UnitType>::matrix() const {
    return m_current;
=======
  HermiteCounter::value_type SupercellIterator<UnitType>::volume() const {
    return m_current.determinant();
  }

  template<typename UnitType>
  Eigen::Matrix3i SupercellIterator<UnitType>::matrix() const {
    Eigen::Matrix3i expanded = HermiteCounter_impl::_expand_dims(m_current(), m_enum->gen_mat());
    return canonical_hnf(expanded, m_enum->point_group(), m_enum->lattice());
>>>>>>> f54c6193
  }

  template<typename UnitType>
  const SupercellEnumerator<UnitType> &SupercellIterator<UnitType>::enumerator() const {
    return *m_enum;
  }

  // prefix
  template<typename UnitType>
  SupercellIterator<UnitType> &SupercellIterator<UnitType>::operator++() {
    _increment();
    return *this;
  }

  /*
  // postfix
  template<typename UnitType>
  SupercellIterator<UnitType> SupercellIterator<UnitType>::operator++(int)
  {
      SupercellIterator result(*this);
      _increment();
      return result;
  }
  */


  template<typename UnitType>
  void SupercellIterator<UnitType>::_increment() {
    m_canon_hist.push_back(matrix());
    HermiteCounter::value_type last_determinant = m_current.determinant();
    ++m_current;

    if(last_determinant != m_current.determinant()) {
      m_canon_hist.clear();
    }

    while(std::find(m_canon_hist.begin(), m_canon_hist.end(), matrix()) != m_canon_hist.end()) {
      ++m_current;
    }

    m_super_updated = false;
  }

  //********************************************************************************************************//

  template<typename UnitType>
  const UnitType &SupercellEnumerator<UnitType>::unit() const {
    return m_unit;
  }

  template<typename UnitType>
  const Lattice &SupercellEnumerator<UnitType>::lattice() const {
    return m_lat;
  }

  template<typename UnitType>
  const SymGroup &SupercellEnumerator<UnitType>::point_group() const {
    return m_point_group;
  }

  template<typename UnitType>
  const Eigen::Matrix3i &SupercellEnumerator<UnitType>::gen_mat() const {
    return m_gen_mat;
  }

  template<typename UnitType>
  int SupercellEnumerator<UnitType>::dimension() const {
    return m_dims;
  }

  /*
  template<typename UnitType>
  void SupercellEnumerator<UnitType>::begin_volume(size_type _begin_volume)
  {
      m_begin_volume = _begin_volume;
  }
  */

  template<typename UnitType>
  typename SupercellEnumerator<UnitType>::size_type SupercellEnumerator<UnitType>::begin_volume() const {
    return m_begin_volume;
  }

  /*
  template<typename UnitType>
  void SupercellEnumerator<UnitType>::end_volume(size_type _end_volume)
  {
      m_end_volume = _end_volume;
  }
  */

  template<typename UnitType>
  typename SupercellEnumerator<UnitType>::size_type SupercellEnumerator<UnitType>::end_volume() const {
    return m_end_volume;
  }

  template<typename UnitType>
  typename SupercellEnumerator<UnitType>::const_iterator SupercellEnumerator<UnitType>::begin() const {
    return const_iterator(*this, m_begin_volume, dimension());
  }

  template<typename UnitType>
  typename SupercellEnumerator<UnitType>::const_iterator SupercellEnumerator<UnitType>::end() const {
    return const_iterator(*this, m_end_volume, dimension());
  }

  template<typename UnitType>
  typename SupercellEnumerator<UnitType>::const_iterator SupercellEnumerator<UnitType>::cbegin() const {
    return const_iterator(*this, m_begin_volume, dimension());
  }

  template<typename UnitType>
  typename SupercellEnumerator<UnitType>::const_iterator SupercellEnumerator<UnitType>::cend() const {
    return const_iterator(*this, m_end_volume, dimension());
  }

  template<typename UnitType>
  typename SupercellEnumerator<UnitType>::const_iterator SupercellEnumerator<UnitType>::citerator(size_type volume) const {
    return SupercellIterator<UnitType>(*this, volume, dimension());
  }


  // declare specializations for Lattice

  template<>
  SupercellEnumerator<Lattice>::SupercellEnumerator(Lattice unit,
                                                    double tol,
                                                    size_type begin_volume,
                                                    size_type end_volume,
                                                    int init_dims,
                                                    Eigen::Matrix3i init_gen_mat);

  template<>
  SupercellEnumerator<Lattice>::SupercellEnumerator(Lattice unit,
                                                    const SymGroup &point_grp,
                                                    size_type begin_volume,
<<<<<<< HEAD
                                                    size_type end_volume);
=======
                                                    size_type end_volume,
                                                    int init_dims,
                                                    Eigen::Matrix3i init_gen_mat);
>>>>>>> f54c6193

  template<>
  Eigen::Matrix3i enforce_min_volume<Lattice>(
    const Lattice &unit,
    const Eigen::Matrix3i &T,
    const SymGroup &point_grp,
    Index volume,
    bool fix_shape);


  /// \brief Return canonical hermite normal form of the supercell matrix, and op used to find it
  Eigen::Matrix3i canonical_hnf(const Eigen::Matrix3i &T, const SymGroup &effective_pg, const Lattice &ref_lattice);

}

#endif
<|MERGE_RESOLUTION|>--- conflicted
+++ resolved
@@ -431,10 +431,6 @@
   }
 
   template<typename UnitType>
-<<<<<<< HEAD
-  const Eigen::Matrix3i &SupercellIterator<UnitType>::matrix() const {
-    return m_current;
-=======
   HermiteCounter::value_type SupercellIterator<UnitType>::volume() const {
     return m_current.determinant();
   }
@@ -443,7 +439,6 @@
   Eigen::Matrix3i SupercellIterator<UnitType>::matrix() const {
     Eigen::Matrix3i expanded = HermiteCounter_impl::_expand_dims(m_current(), m_enum->gen_mat());
     return canonical_hnf(expanded, m_enum->point_group(), m_enum->lattice());
->>>>>>> f54c6193
   }
 
   template<typename UnitType>
@@ -580,13 +575,9 @@
   SupercellEnumerator<Lattice>::SupercellEnumerator(Lattice unit,
                                                     const SymGroup &point_grp,
                                                     size_type begin_volume,
-<<<<<<< HEAD
-                                                    size_type end_volume);
-=======
                                                     size_type end_volume,
                                                     int init_dims,
                                                     Eigen::Matrix3i init_gen_mat);
->>>>>>> f54c6193
 
   template<>
   Eigen::Matrix3i enforce_min_volume<Lattice>(
