#ifndef PRIMGRID_HH
#define PRIMGRID_HH


#include <iostream>
#include <cmath>
#include <cassert>

#include "casm/container/LinearAlgebra.hh"
#include "casm/container/Permutation.hh"


namespace CASM {

  class Lattice;
  class UnitCell;
  class UnitCellCoord;
  class Coordinate;
  class SymGroupRepID;
  class SymOp;
  class SymGroup;

  //~~~~~~~~~~~~~~~~~~~~~~~~~~~~~~~~~~~~~~~~~~~~~~~~~~~~~~~~~~~~~~~~~~~~~~~~~~~~~~~~~~~~~~~~~~~~~~~~~~~~
  //~~~~~~~~~~~~~~~~~~~~~~~~~~~~~~~~~~~~~~~~~~~~~~~~~~~~~~~~~~~~~~~~~~~~~~~~~~~~~~~~~~~~~~~~~~~~~~~~~~~~

  /** \ingroup Lattice
   *  @{
   */

  class PrimGrid {
  private:
    typedef Eigen::Matrix<long, 3, 3> matrix_type;
    typedef Eigen::Matrix<long, 3, 1> vector_type;
    ///m_lat[PRIM] is primitive lattice, lat[SCEL] is super lattice
    Lattice const *m_lat[2];

    /// Number of primgrid lattice points in the supercell
    long int m_N_vol;

    /// Number of basis atoms in the primitive cell
    long int m_NB;

    /// The transformation matrix, 'trans_mat', is:
    ///   lat[SCEL]->lat_column_mat() = (lat[PRIM]->lat_column_mat())*trans_mat;
    ///   plane_mat = trans_mat.determinant()*trans_mat.inverse();
    matrix_type m_plane_mat, m_trans_mat;

    /// The Smith Normal Form decomposition is: trans_mat = U*S*V, with det(U)=det(V)=1; S is diagonal
    matrix_type m_U, m_invU;

    /// Permutations that describe how translation permutes sites of the supercell
    mutable Array<Permutation> m_trans_permutations;

    ///==============================================================================================
    /// Because
    ///        m_lat[SCEL]->lat_column_mat() = (m_lat[PRIM]->lat_column_mat())*trans_mat;
    /// and
    ///        trans_mat=U*S*V
    /// we know that
    ///        (m_lat[SCEL]->lat_column_mat())*V.inverse() = (m_lat[PRIM]->lat_column_mat())*U*S;
    ///
    /// In other words, [(m_lat[PRIM]->lat_column_mat())*U] is a primitive lattice that perfectly tiles
    /// the equivalent super lattice [(m_lat[SCEL]->lat_column_mat())*V.inverse()]   -- (because S is diagonal)
    ///
    /// We thus use (m,n,p) on the grid specified by [(m_lat[PRIM]->lat_column_mat())*U] as a canonical indexing
    ///
    /// We can do this by manipulating fractional coordinates:
    ///         trans_mat*super_frac_coord = prim_frac_coord
    ///
    /// so
    ///         U*S*V*super_frac_coord = prim_frac_coord
    ///
    /// and finally
    ///         S*V*super_frac_coord = U.inverse()*prim_frac_coord
    ///
    /// meaning that multiplication of prim_frac_coord by invU gives the canonical index
    ///
    /// This means that:
    ///
    ///  (m,n,p) = invU * (i,j,k)    and    (i,j,k) = U * (m,n,p)
    ///
    ///  where (i,j,k) are the UnitCellCoords relative to m_lat[PRIM], and (m,n,p) are canonical UnitCellCoords,
    ///  relative to (m_lat[PRIM]->lat_column_mat())*U

    // stride maps canonical 3d index (m,n,p) onto linear index -- l = m + n*stride[0] + p*stride[1]
    // S is diagonals of smith normal form S matrix
    int m_stride[2];
    Eigen::Matrix<long, 3, 1> m_S;


    /// Convert UnitCell (ijk) to canonical UnitCell (mnp)
    /// mnp = invU * ijk
    UnitCell to_canonical(const UnitCell &ijk) const;

    /// Convert canonical UnitCell (mnp) to UnitCell (ijk)
    /// U*mnp = ijk
    UnitCell from_canonical(const UnitCell &mnp) const;


  public:
    PrimGrid(const Lattice &p_lat, const Lattice &s_lat, Index NB = 1);
    PrimGrid(const Lattice &p_lat,
             const Lattice &s_lat,
             const Eigen::Ref<const PrimGrid::matrix_type> &U,
             const Eigen::Ref<const PrimGrid::matrix_type> &Smat,
             Index NB);

    Index size() const {
      return m_N_vol;
    }

    const matrix_type &matrixU()const {
      return m_U;
    };
    const matrix_type &invU()const {
      return m_invU;
    };

    const Eigen::DiagonalWrapper<const PrimGrid::vector_type> matrixS()const;

    int S(Index i) const {
      return m_S[i];
    };

    // find linear index that is translational equivalent to Coordinate or UnitCell
    Index find(const Coordinate &_coord) const;
    Index find(const UnitCell &_unitcell) const;
    Index find_cart(const Eigen::Ref<const Eigen::Vector3d> &_cart_coord) const;

    /// map a UnitCell inside the supercell
<<<<<<< HEAD
    UnitCell get_within(const UnitCell &ijk)const;

    /// map a UnitCellCoord inside the supercell
    UnitCellCoord get_within(const UnitCellCoord &_uccoord)const;
=======
    UnitCell within(const UnitCell &ijk)const;

    /// map a UnitCellCoord inside the supercell
    UnitCellCoord within(const UnitCellCoord &_uccoord)const;
>>>>>>> cc54ea64

    // get Coordinate or UnitCell from linear index
    Coordinate coord(Index l, CELL_TYPE lat_mode)const;
    Coordinate coord(const UnitCell &ijk, CELL_TYPE lat_mode)const;
    UnitCell unitcell(Index i)const;

    SymGroupRepID make_permutation_representation(const SymGroup &group, SymGroupRepID basis_permute_rep)const;

    // Returns Array of permutations.  Permutation 'l' describes the effect of translating PrimGrid site 'l'
    // to the origin.  NB is the number of primitive-cell basis sites. -- keep public for now
    ReturnArray<Permutation > make_translation_permutations(Index NB)const;

    /// const access to m_trans_permutations. Generates permutations if they don't already exist.
    const Array<Permutation> &translation_permutations() const {

      if(m_trans_permutations.size() != m_N_vol) {
        if(m_trans_permutations.size() > 0) {
          throw std::runtime_error("***CASM has calculated the wrong number of translation permutations for a PrimGrid. This should never happen. Something is very wrong.\n");
        }
        m_trans_permutations = make_translation_permutations(m_NB);

      }
      return m_trans_permutations;
    }

    const Permutation &translation_permutation(Index i) const {
      return translation_permutations()[i];
    }

    SymOp sym_op(Index l) const;
  };

  /** @} */
}
#endif<|MERGE_RESOLUTION|>--- conflicted
+++ resolved
@@ -128,17 +128,10 @@
     Index find_cart(const Eigen::Ref<const Eigen::Vector3d> &_cart_coord) const;
 
     /// map a UnitCell inside the supercell
-<<<<<<< HEAD
-    UnitCell get_within(const UnitCell &ijk)const;
-
-    /// map a UnitCellCoord inside the supercell
-    UnitCellCoord get_within(const UnitCellCoord &_uccoord)const;
-=======
     UnitCell within(const UnitCell &ijk)const;
 
     /// map a UnitCellCoord inside the supercell
     UnitCellCoord within(const UnitCellCoord &_uccoord)const;
->>>>>>> cc54ea64
 
     // get Coordinate or UnitCell from linear index
     Coordinate coord(Index l, CELL_TYPE lat_mode)const;
