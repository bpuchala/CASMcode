--- conflicted
+++ resolved
@@ -14,49 +14,6 @@
     class SpeciesAttribute;
 
     namespace SpeciesAttribute_impl {
-<<<<<<< HEAD
-=======
-      class BasicTraits {
-      public:
-
-        static std::string class_desc() {
-          return "Species Attribute";
-        }
-
-        BasicTraits(std::string const &_name) : m_name(_name) {}
-
-        /// \brief allow destruction through base pointer
-        virtual ~BasicTraits() {}
-
-        /// \brief Name of attribute. Used globally to uniquely identify the attribute
-        virtual std::string name() const {
-          return m_name;
-        }
-
-        virtual bool time_reversal_active() const {
-          return false;
-        }
-
-        /// \brief Populate @param _in from JSON
-        virtual void from_json(SpeciesAttribute &_in, jsonParser const &_json) const = 0;
-
-        /// \brief Output @param _out to JSON
-        virtual jsonParser &to_json(SpeciesAttribute const &_out, jsonParser &_json) const = 0;
-
-        /// \brief Generate a symmetry representation for the supporting vector space
-        /// If attribute is Mx1 vector, res<ulting matrix will be MxM
-        virtual SpeciesAttribute copy_apply(SymOp const &_op, SpeciesAttribute const &_attr) const = 0;
-
-        /// \brief non-virtual method to obtain copy through BasicTraits pointer
-        std::unique_ptr<BasicTraits> clone() const {
-          return std::unique_ptr<BasicTraits>(_clone());
-        }
-      private:
-        virtual BasicTraits *_clone() const = 0;
-
-        std::string m_name;
-      };
->>>>>>> 05e38366
 
 
       //~~~~~~~~~~~~~~~~~~~~~~~~~~~~~~~~~~~~~~~~~~~~~~~~~~~~~~~~~~~~~~~~~~~~~~~~~~~~~~
