--- conflicted
+++ resolved
@@ -259,19 +259,15 @@
     template<typename CoordType>
     std::vector<std::string> struc_species(BasicStructure<CoordType> const &_struc);
 
-<<<<<<< HEAD
-  //************************************************************
-  /// Returns a vector with a list of allowed molecule names at each site
-  template<typename CoordType>
-  std::vector<std::vector<std::string> > allowed_molecule_names(BasicStructure<CoordType> const &_struc);
-
-  //************************************************************
-=======
     //************************************************************
     /// Returns an Array of each *possible* Molecule in this Structure
     template<typename CoordType>
     std::vector<std::string> struc_molecule_name(BasicStructure<CoordType> const &_struc);
->>>>>>> e79ab492
+
+    //************************************************************
+    /// Returns a vector with a list of allowed molecule names at each site
+    template<typename CoordType>
+    std::vector<std::vector<std::string> > allowed_molecule_names(BasicStructure<CoordType> const &_struc);
 
     //************************************************************
 
