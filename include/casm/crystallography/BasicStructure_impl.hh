--- conflicted
+++ resolved
@@ -139,22 +139,13 @@
 
         double tdist = 0.0;
         double max_error = 0.0;
-<<<<<<< HEAD
+        std::vector<Index> mappings(basis().size(), basis().size());
         for(b1 = 0; b1 < basis().size(); b1++) { //Loop over original basis sites
           for(b2 = 0; b2 < trans_basis.size(); b2++) { //Loop over symmetrically transformed basis sites
 
-            //see if translation successfully maps the two sites
-            if(m_basis[b1].compare(trans_basis[b2], t_tau)) {
-              tdist = m_basis[b1].min_dist(Coordinate(trans_basis[b2]) + t_tau);
-=======
-        std::vector<Index> mappings(basis.size(), basis.size());
-        for(b1 = 0; b1 < basis.size(); b1++) { //Loop over original basis sites
-          for(b2 = 0; b2 < trans_basis.size(); b2++) { //Loop over symmetrically transformed basis sites
-
             //see if translation successfully maps the two sites uniquely
-            if(basis[b1].compare(trans_basis[b2], t_tau)) {// maybe nuke this with Hungarian
-              tdist = basis[b1].min_dist(Coordinate(trans_basis[b2]) + t_tau);
->>>>>>> bd36a2d5
+            if(basis()[b1].compare(trans_basis[b2], t_tau)) {// maybe nuke this with Hungarian
+              tdist = basis()[b1].min_dist(Coordinate(trans_basis[b2]) + t_tau);
               if(tdist > max_error) {
                 max_error = tdist;
               }
@@ -172,17 +163,17 @@
         std::set<Index> unique_mappings;
         for(auto &e : mappings)
           unique_mappings.insert(e);
-        if(num_suc_maps == basis.size() && unique_mappings.size() == mappings.size()) {
+        if(num_suc_maps == basis().size() && unique_mappings.size() == mappings.size()) {
           //If all atoms in the basis are mapped successfully, try to add the corresponding
           //symmetry operation to the factor_group
           Coordinate center_of_mass(lattice());
-          for(Index b = 0; b < basis.size(); b++) {
+          for(Index b = 0; b < basis().size(); b++) {
             //for each basis site loop through all trans_basis to find the closest one
             double smallest = 1000000;
             Coordinate tshift(lattice());
-            double dist = trans_basis[mappings[b]].min_dist(basis[b] - t_tau, tshift);
+            double dist = trans_basis[mappings[b]].min_dist(basis()[b] - t_tau, tshift);
             //in tshift is stored trans_basis - basis
-            tshift.cart() *= (1.0 / basis.size());
+            tshift.cart() *= (1.0 / basis().size());
             center_of_mass += tshift;
           }
 
@@ -197,12 +188,6 @@
           */
           t_tau -= center_of_mass;/**/
 
-<<<<<<< HEAD
-        //If all atoms in the basis are mapped successfully, try to add the corresponding
-        //symmetry operation to the factor_group
-        if(num_suc_maps == basis().size()) {
-=======
->>>>>>> bd36a2d5
           SymOp tSym(SymOp::translation(t_tau.cart())*point_group[pg]);
           tSym.set_map_error(max_error);
 
@@ -379,43 +364,10 @@
 
   template<typename CoordType>
   bool BasicStructure<CoordType>::is_primitive() const {
-<<<<<<< HEAD
-    Coordinate tshift(lattice());//, bshift(lattice);
-    Index b1, b2, b3, num_suc_maps;
-
-    for(b1 = 1; b1 < basis().size(); b1++) {
-      if(!m_basis[0].compare_type(m_basis[b1])) {
-        continue;
-      }
-
-      tshift = m_basis[0] - m_basis[b1];
-      num_suc_maps = 0;
-      for(b2 = 0; b2 < basis().size(); b2++) {
-        for(b3 = 0; b3 < basis().size(); b3++) {
-          //if(m_basis[b3].compare_type(m_basis[b2], bshift) && tshift.min_dist(bshift) < lattice().tol()) {
-          if(m_basis[b3].compare(m_basis[b2], tshift)) {
-            num_suc_maps++;
-            break;
-          }
-        }
-        if(b3 == basis().size()) {
-          break;
-        }
-      }
-
-      if(num_suc_maps == basis().size()) {
-        return false;
-      }
-
-    }
-
-    return true;
-=======
     SymGroup valid_translations, identity_group;
     identity_group.push_back(SymOp());
     _generate_factor_group_slow(valid_translations, identity_group);
     return (valid_translations.size() == 1);
->>>>>>> bd36a2d5
   }
 
 
@@ -439,32 +391,10 @@
     bool prim_flag = true;
     double prim_vol_tol = std::abs(0.5 * lattice().vol() / double(basis().size())); //sets a hard lower bound for the minimum value of the volume of the primitive cell
 
-<<<<<<< HEAD
-    for(b1 = 1; b1 < basis().size(); b1++) {
-      tshift = m_basis[0] - m_basis[b1];
-      if(almost_zero(tshift.min_dist(Coordinate::origin(lattice()))))
-        continue;
-      num_suc_maps = 0;
-      for(b2 = 0; b2 < basis().size(); b2++) {
-        for(b3 = 0; b3 < basis().size(); b3++) {
-          if(m_basis[b3].compare(m_basis[b2], tshift)) {
-            num_suc_maps++;
-            break;
-          }
-        }
-        if(b3 == basis().size()) {
-          break;
-        }
-      }
-      if(num_suc_maps == basis().size()) {
-        prim_flag = false;
-        shift.push_back(tshift.cart());
-=======
     if(valid_translations.size() > 1) {
       prim_flag = false;
       for(auto &trans : valid_translations) {
         shift.push_back(trans.tau());
->>>>>>> bd36a2d5
       }
     }
 
@@ -542,16 +472,8 @@
 
   template<typename CoordType>
   void BasicStructure<CoordType>::set_site_internals() {
-<<<<<<< HEAD
     for(Index nb = 0; nb < basis().size(); nb++) {
       m_basis[nb].set_basis_ind(nb);
-=======
-    Index nb;
-
-
-    for(nb = 0; nb < basis.size(); nb++) {
-      basis[nb].set_basis_ind(nb);
->>>>>>> bd36a2d5
     }
   }
 
@@ -652,12 +574,8 @@
   void BasicStructure<CoordType>::symmetrize(const SymGroup &relaxed_factors) {
     //First make a copy of your current basis
     //This copy will eventually become the new average basis.
-<<<<<<< HEAD
+    //reset();
     Array<CoordType> avg_basis = basis();
-=======
-    //reset();
-    Array<CoordType> avg_basis = basis;
->>>>>>> bd36a2d5
 
     //Loop through given symmetry group an fill a temporary "operated basis"
     Array<CoordType> operbasis;
@@ -665,15 +583,8 @@
     //assume identity comes first, so we skip it
     for(Index rf = 0; rf < relaxed_factors.size(); rf++) {
       operbasis.clear();
-<<<<<<< HEAD
       for(Index b = 0; b < basis().size(); b++) {
         operbasis.push_back(relaxed_factors[rf]*basis()[b]);
-        operbasis.back().print(std::cout);
-        std::cout << std::endl;
-=======
-      for(Index b = 0; b < basis.size(); b++) {
-        operbasis.push_back(relaxed_factors[rf]*basis[b]);
->>>>>>> bd36a2d5
       }
       //Now that you have a transformed basis, find the closest mapping of atoms
       //Then average the distance and add it to the average basis
@@ -692,7 +603,7 @@
       }
 
     }
-    basis = avg_basis;
+    set_basis(avg_basis);
     //update();
     return;
   }
