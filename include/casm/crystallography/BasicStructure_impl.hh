--- conflicted
+++ resolved
@@ -472,8 +472,7 @@
 
   template<typename CoordType>
   void BasicStructure<CoordType>::set_site_internals() {
-    Index nb;
-    for(nb = 0; nb < basis().size(); nb++) {
+    for(Index nb = 0; nb < basis().size(); nb++) {
       m_basis[nb].set_basis_ind(nb);
     }
   }
@@ -604,11 +603,7 @@
       }
 
     }
-<<<<<<< HEAD
-    m_basis = avg_basis;
-=======
     set_basis(avg_basis);
->>>>>>> fb46995b
     //update();
     return;
   }
