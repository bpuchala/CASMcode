--- conflicted
+++ resolved
@@ -952,29 +952,12 @@
 
     //***********************************************************
 
-<<<<<<< HEAD
-  //****************************************************
-
-  /// \brief Returns true if structure has attributes affected by time reversal
-  // private for now, expose if necessary
-  template<typename CoordType>
-  bool BasicStructure<CoordType>::_time_reversal_active() const {
-    for(auto const &dof : m_dof_map)
-      if(dof.second.traits().time_reversal_active())
-        return true;
-    for(CoordType const &site : basis())
-      if(site.time_reversal_active())
-        return true;
-    return false;
-  }
-=======
     template<typename CoordType>
     BasicStructure<CoordType> operator*(const Lattice &LHS, const BasicStructure<CoordType> &RHS) {
       BasicStructure<CoordType> tsuper(LHS);
       tsuper.fill_supercell(RHS);
       return tsuper;
     }
->>>>>>> e79ab492
 
     //***********************************************************
 
@@ -1005,7 +988,7 @@
     template<typename CoordType>
     bool BasicStructure<CoordType>::_time_reversal_active() const {
       for(auto const &dof : m_dof_map)
-        if(DoF::traits(dof.first).time_reversal_active())
+        if(dof.second.traits().time_reversal_active())
           return true;
       for(CoordType const &site : basis())
         if(site.time_reversal_active())
@@ -1081,25 +1064,8 @@
     template<typename CoordType>
     std::vector<std::string> struc_molecule_name(BasicStructure<CoordType> const &_struc) {
 
-<<<<<<< HEAD
-  //************************************************************
-  /// Returns a vector with a list of allowed molecule names at each site
-  template<typename CoordType>
-  std::vector<std::vector<std::string> > allowed_molecule_names(BasicStructure<CoordType> const &_struc) {
-    std::vector<std::vector<std::string> > result(_struc.basis().size());
-
-    for(Index b = 0; b < _struc.basis().size(); ++b)
-      result[b] = _struc.basis(b).allowed_occupants();
-
-    return result;
-  }
-
-
-  //************************************************************
-=======
       // get Molecule allowed in struc
       std::vector<Molecule> struc_mol = struc_molecule(_struc);
->>>>>>> e79ab492
 
       // store Molecule names in vector
       std::vector<std::string> struc_mol_name;
@@ -1109,6 +1075,19 @@
 
       return struc_mol_name;
     }
+
+    //************************************************************
+    /// Returns a vector with a list of allowed molecule names at each site
+    template<typename CoordType>
+    std::vector<std::vector<std::string> > allowed_molecule_names(BasicStructure<CoordType> const &_struc) {
+      std::vector<std::vector<std::string> > result(_struc.basis().size());
+
+      for(Index b = 0; b < _struc.basis().size(); ++b)
+        result[b] = _struc.basis(b).allowed_occupants();
+
+      return result;
+    }
+
 
     //************************************************************
 
@@ -1222,13 +1201,8 @@
     std::map<DoFKey, std::vector<DoFSetInfo> > local_dof_info(BasicStructure<CoordType> const &_struc) {
       std::map<DoFKey, std::vector<DoFSetInfo> > result;
 
-<<<<<<< HEAD
-    for(DoFKey const &type : continuous_local_dof_types(_struc)) {
-      std::vector<DoFSetInfo> tresult(_struc.basis().size(), DoFSetInfo(SymGroupRepID(), Eigen::MatrixXd::Zero(DoF::BasicTraits(type).dim(), 0)));
-=======
       for(DoFKey const &type : continuous_local_dof_types(_struc)) {
-        std::vector<DoFSetInfo> tresult(_struc.basis().size(), DoFSetInfo(SymGroupRepID(), Eigen::MatrixXd::Zero(DoF::traits(type).dim(), 0)));
->>>>>>> e79ab492
+        std::vector<DoFSetInfo> tresult(_struc.basis().size(), DoFSetInfo(SymGroupRepID(), Eigen::MatrixXd::Zero(DoF::BasicTraits(type).dim(), 0)));
 
         for(Index b = 0; b < _struc.basis().size(); ++b) {
           if(_struc.basis()[b].has_dof(type)) {
