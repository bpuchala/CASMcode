--- conflicted
+++ resolved
@@ -64,11 +64,8 @@
   enum COORD_TYPE {FRAC = 0, CART = 1, COORD_DEFAULT = 2};
   std::istream &operator>>(std::istream &sin, COORD_TYPE &coord);
 
-<<<<<<< HEAD
 
 
-=======
->>>>>>> 4e5b6720
   enum PERIODICITY_TYPE {PERIODIC = 0, LOCAL = 1, PERIODICITY_DEFAULT = 2};
 
   enum CELL_TYPE {PRIM = 0, SCEL = 1};
