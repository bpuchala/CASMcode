#ifndef CASM_ClusterOrbits_impl
#define CASM_ClusterOrbits_impl

#include "casm/clusterography/ClusterOrbits.hh"

#include <boost/iterator/transform_iterator.hpp>
#include <boost/lexical_cast.hpp>
#include "casm/container/Counter.hh"
#include "casm/misc/algorithm.hh"
#include "casm/misc/TypeInfo.hh"
#include "casm/misc/unique_map.hh"
#include "casm/casm_io/jsonParser.hh"
#include "casm/casm_io/EnumIO.hh"
#include "casm/casm_io/Log.hh"
#include "casm/symmetry/Orbit_impl.hh"
#include "casm/symmetry/InvariantSubgroup.hh"
#include "casm/crystallography/Structure.hh"
#include "casm/clusterography/SubClusterGenerator.hh"
#include "casm/clusterography/IntegralCluster.hh"
#include "casm/clex/Supercell.hh"
#include "casm/kinetics/DiffusionTransformation_impl.hh"
#include "casm/symmetry/OrbitGeneration_impl.hh"
#include "casm/clusterography/ClusterSymCompare_impl.hh"

namespace CASM {

  namespace {

    /// Read max_length vector from 'bspecs' JSON
    ///
    /// \returns std::vector<double> giving 'max_length' for clusters in branch 0, 1, etc.
    ///
    std::vector<double> max_length_from_bspecs(const jsonParser &bspecs) {

      std::vector<double> max_length;

      auto update_max_length = [&](int branch, double length) {
        while(branch >= max_length.size()) {
          max_length.push_back(0.0);
        }
        max_length[branch] = length;
      };

      if(bspecs.contains("orbit_branch_specs")) {
        const auto &j = bspecs["orbit_branch_specs"];
        for(auto it = j.begin(); it != j.end(); ++it) {
          if(it->find("max_length") != it->end()) {
            update_max_length(std::stoi(it.name()), it->find("max_length")->get<double>());
          }
        }
      }

      return max_length;
    }

    /// Read cutoff_radius vector from 'bspecs' JSON
    ///
    /// \returns std::vector<double> giving 'cutoff_radius' for clusters in branch 0, 1, etc.
    ///
    std::vector<double> cutoff_radius_from_bspecs(const jsonParser &bspecs) {

      std::vector<double> cutoff_radius;

      auto update_cutoff_radius = [&](int branch, double length) {
        while(branch >= cutoff_radius.size()) {
          cutoff_radius.push_back(0.0);
        }
        cutoff_radius[branch] = length;
      };

      if(bspecs.contains("orbit_branch_specs")) {
        const auto &j = bspecs["orbit_branch_specs"];
        for(auto it = j.begin(); it != j.end(); ++it) {
          update_cutoff_radius(std::stoi(it.name()), it->find("cutoff_radius")->get<double>());
        }
      }

      return cutoff_radius;
    }
  }

  /*
  {
    "cluster_specs": {
      "method": "ClustersByMaxLength",
      "kwargs": {
        "orbit_branch_specs": {
          "2": {
            "max_length": 6.0
          },
          "3": {
            "max_length": 6.0
          }
        },
        "orbit_specs": [
          {
            "coordinate_mode" : "Direct",
            "prototype" : [
              [ 0.000000000000, 0.000000000000, 0.000000000000 ],
              [ 1.000000000000, 0.000000000000, 0.000000000000 ],
              [ 2.000000000000, 0.000000000000, 0.000000000000 ],
              [ 3.000000000000, 0.000000000000, 0.000000000000 ]],
            "include_subclusters" : true
          },
          ...
        ]
      }
    }
  }

  {
    "cluster_specs": {
    "method": "ClustersByNumber",
    "kwargs": {
      "orbit_branch_specs": {
        "2": 20,
        "3": 100
      },
      "orbit_specs": [
        {
          "coordinate_mode" : "Direct",
          "prototype" : [
            [ 0.000000000000, 0.000000000000, 0.000000000000 ],
            [ 1.000000000000, 0.000000000000, 0.000000000000 ],
            [ 2.000000000000, 0.000000000000, 0.000000000000 ],
            [ 3.000000000000, 0.000000000000, 0.000000000000 ]],
          "include_subclusters" : true
        },
        ...]
      }
    }
  }
  */

  /*

      /// Help parsing JSON input by collecting warnings and errors
      ///
      /// Assumes input of form:
      /// \code
      /// {
      ///   "method": "MethodName",
      ///   "kwargs": {
      ///     "option1": ...,
      ///     "option2": {
      ///       "method": "SubMethodName",
      ///       "kwargs": {
      ///         "option1": ...,
      ///         "option2": ...
      ///       }
      ///     }
      ///   }
      /// }
      /// \endcode
      ///
      /// or (with top-level method already known):
      /// \code
      /// {
      ///   "option1": ...,
      ///   "option2": {
      ///     "method": "SubMethodName",
      ///     "kwargs": {
      ///       "option3": ...,
      ///       "option4": ...
      ///     }
      ///   }
      /// }
      /// \endcode
      ///
      ///
  */

  /*
    namespace {

      /// Checks:
      /// - no minimum orbit_branch_specs
      /// - warn for non-integer orbit_branch_specs
      /// - error if missing any in range [2, max(branch)]
      /// - for branch=1: ignore with warning
      /// - for branch 2+: max_length required,
      ///      max_length must be <= max_length for branch-1
      ///
      /// \code
      /// {
      ///   "cluster_specs": {
      ///     "method": "AperiodicClustersByMaxLength",
      ///     "kwargs": {
      ///       "standard": {
      ///         "orbit_branch_specs": {
      ///           "1": {
      ///             "max_length": 12.0,
      ///             "cutoff_radius": 6.0
      ///           },
      ///           "2": {
      ///             "max_length": 12.0,
      ///             "cutoff_radius": 6.0
      ///           },
      ///           "3": {
      ///             "max_length": 12.0,
      ///             "cutoff_radius": 6.0
      ///           }
      ///         }
      ///       },
      ///       "custom": [
      ///         {
      ///           "phenomenal": {
      ///             "coordinate_mode": "<>",
      ///             "sites": [...],
      ///             "equivalence": "prim", // "scel", "config"
      ///             "scelname": "<scelname>",
      ///             "configname": "<configname>"
      ///           },
      ///           "orbit_branch_specs": {}
      ///           "orbit_specs": [...(coordinates relative to phenom)...]
      ///         },
      ///         ...
      ///       ]
      ///     }
      ///   }
      /// }
      /// \endcode

      /// For parsing a phenomenal cluster
      ///
      /// \code
      /// {
      ///   "phenomenal": {
      ///     "coordinate_mode": "<>",
      ///     "sites": [...],
      ///     "equivalence": "prim", // one of ["prim", "scel", "config"]
      ///     "scelname": "<scelname>",  // required if "equivalence" == "scel"
      ///     "configname": "<configname>", // required if "equivalence" == "config"
      ///   }
      /// }
      /// \endcode
      template<typename PhenomenalType>
      struct AperiodicPhenomenalParser : KwargsParser {

        const PrimClex& primclex;
        PhenomenalType phenom;
        std::string equivalence;
        std::string scelname;
        std::string configname;

        AperiodicPhenomenalParser(
            const PrimClex& _primclex,
            jsonParser& _input,
            fs::path _path,
            bool _required):
          KwargsParser(_input, _path, _required),
          primclex(_primclex),
          phenom(_primclex.prim()) {

          // phenom:
          // - check equivalency wrt "prim" symmetry (prim.factor_group(), PrimSymCompare)
          // - check equivalency wrt "scel" symmetry (supercell.factor_group(), ScelSymCompare)
          // - check equivalency wrt "config" symmetry (config.factor_group(), ScelSymCompare)

          // generate custom local clusters:
          // OrbitGenerators<OrbitType> custom_generators(phenom, generating_sym_g, sym_compare)

          try {
            from_json(phenom, *self_it, primclex.crystallography_tol());
          }
          catch(std::exception& e) {
            std::stringstream msg;
            msg << "Error: could not read phenomenal " << traits<PhenomenalType>::name << ": "
                << e.what() << std::endl;
            error.insert(msg.str());
            continue;
          }

          require_enum<EQUIVALENCE_TYPE>();
        }
      };

      /// One of these for 'standard' specs, and one for each 'custom' specs (by phenomemal cluster)
      struct AperiodicOrbitBranchSpecsParser : OrbitBranchSpecsParser {

        AperiodicOrbitBranchSpecsParser(jsonParser& _input, fs::path _path, bool _required) :
          OrbitBranchSpecsParser(_input, _path, _required) {

          if(self_it != parent().end()) {
            for(auto it=self_it->begin(); it!=self_it->end(); ++it) {
              if(!warn_non_integer_branch(it)) {
                continue;
              }
              int branch = branch_to_int(it);
              if(branch < 1) { warn_unnecessary_branch(it); continue; }
              if(branch > 0) {
                require_option<double>(it, "max_length");
                require_option<double>(it, "cutoff_radius");
              }
              if(branch > 1) {
                require_nonincreasing<double>(it, "max_length");
                require_nonincreasing<double>(it, "cutoff_radius");
              }
            }
          }
        }
      };

      template<typename PhenomenalType, typename OrbitType>
      struct AperiodicOrbitSpecsParser : KwargsParser {

        const PrimClex& primclex;

        std::map<PhenomenalType, std::vector<typename OrbitType::Element> > phenom;
        typedef typename OrbitType::SymCompareType SymCompareType;

        AperiodicOrbitSpecsParser(
            const PrimClex& _primclex,
            const SymGroup& _generating_grp,
            const SymCompareType& _sym_compare,
            jsonParser& _input,
            fs::path _path,
            bool _required):
          KwargsParser(_input, _path, _required),
          primclex(_primclex),
          custom_generators(_generating_grp, _sym_compare) {

          // --- aperiodic clusters ---
          // read phenomenal cluster from specs
          // read custom generators from specs, referenced to phenomenal cluster location
          // check if subclusters should be included (yes by default)
          // generate custom generators

          // phenom:
          // - check equivalency wrt "prim" symmetry (prim.factor_group(), PrimSymCompare)
          // - check equivalency wrt "scel" symmetry (supercell.factor_group(), ScelSymCompare)
          // - check equivalency wrt "config" symmetry (config.factor_group(), ScelSymCompare)

          // generate custom local clusters:
          // OrbitGenerators<OrbitType> custom_generators(phenom, generating_sym_g, sym_compare)

          auto orbit_specs_it = parent().find(name());
          if(orbit_specs_it != parent().end()) {

            // for each custom orbit
            for(Index i=0; i<orbit_specs_it->size(); ++i) {
              const jsonParser& val = (*orbit_specs_it)[i];

              // read orbit generating cluster from specs
              typename OrbitType::Element input_cluster(primclex.prim());
              try {
                from_json(input_cluster, val, primclex.crystallography_tol());
              }
              catch(std::exception& e) {
                std::stringstream msg;
                msg << "Error in '" << name() << "'[" << i << "] reading cluster: "
                    << e.what() << std::endl << val << std::endl;
                error.insert(msg.str());
                continue;
              }

              try {
                // check if subclusters should be included (yes by default)
                auto f_it = val.find("include_subclusters");
                if(f_it == val.end() ||
                   (f_it != val.end() && f_it->get<bool>())) {
                  insert_subcluster_generators(input_cluster, custom_generators, primclex.log());
                }
                else {
                  custom_generators.insert(input_cluster);
                }
              }
              catch(std::exception& e) {
                std::stringstream msg;
                msg << "Error in '" << name() << "'[" << i << "] constructing generators: "
                    << e.what() << std::endl << val << std::endl;
                error.insert(msg.str());
                continue;
              }
            }
          }
        }
      };


      template<typename PhenomenalType, typename OrbitType>
      struct AperiodicClusterSpecsParser {

        //AperiodicClusterSpecsParserImpl<OrbitType> standard;
        //std::map<PhenomenalType, AperiodicClusterSpecsParserImpl<OrbitType>> custom;

      };

      template<typename PhenomenalType, typename OrbitType>
      using LocalClusterSpecsParser = AperiodicClusterSpecsParser<PhenomenalType, OrbitType>;
    }
    */

  /* -- Cluster Orbit generating function definitions ------------------------------------- */

  /// \brief Output the neighborhood of UnitCellCoord within max_radius of any site in unit cell
  ///
  /// \param unit The unit cell Structure
  /// \param max_radius The neighborhood distance cutoff
  /// \param site_filter A filter function that returns true for CoordType that
  ///        should be considered for the neighborhood
  /// \param result Output iterator for container of UnitCellCoord
  /// \param xtal_tol Crystallography tolerance used to contstruct UnitCellCoord from CoordType
  ///
  /// \returns Output iterator after generating the neighborhood
  ///
  /// \ingroup IntegralCluster
  ///
  template<typename CoordType, typename OutputIterator>
  OutputIterator neighborhood(
    const Structure &unit,
    double max_radius,
    std::function<bool (CoordType)> site_filter,
    OutputIterator result,
    double xtal_tol) {

    auto dim = unit.lattice().enclose_sphere(max_radius);
    EigenCounter<Eigen::Vector3i> grid_count(-dim, dim, Eigen::Vector3i::Constant(1));
    Coordinate lat_point(unit.lattice());
    const auto &basis = unit.basis();

    do {
      lat_point.frac() = grid_count().cast<double>();

      for(auto it = basis.begin(); it != basis.end(); ++it) {
        if(!site_filter(*it)) {
          continue;
        }

        Coordinate test(*it + lat_point);
        if(std::any_of(basis.begin(),
                       basis.end(),
        [&](const Coordinate & coord) {
        return test.dist(coord) < max_radius;
        })) {
          *result++ = UnitCellCoord(unit, test, xtal_tol);
        }
      }
    }
    while(++grid_count);
    return result;
  }


  /// \brief Output the neighborhood of DiffusionTransformation within max_radius of dist_to_path
  ///
  /// \param diff_trans DiffusionTransformation
  /// \param max_radius The neighborhood distance cutoff
  /// \param site_filter A filter function that returns true for CoordType that
  ///        should be considered for the neighborhood
  /// \param result Output iterator for container of UnitCellCoord
  /// \param xtal_tol Crystallography tolerance used to contstruct UnitCellCoord from CoordType
  ///
  /// \returns Output iterator after generating the neighborhood
  ///
  /// \ingroup IntegralCluster
  ///
  template<typename CoordType, typename OutputIterator>
  OutputIterator neighborhood(
    const Kinetics::DiffusionTransformation &diff_trans,
    double max_radius,
    std::function<bool (CoordType)> site_filter,
    OutputIterator result,
    double xtal_tol) {

    int max_low_shift = 0;
    int max_high_shift = 0;
    for(auto it = diff_trans.species_traj().begin(); it != diff_trans.species_traj().end(); it++) {
      Eigen::Vector3l vec = it->from.uccoord.unitcell();
      if(vec.maxCoeff() > max_high_shift) {
        max_high_shift = vec.maxCoeff();
      }
      if(vec.minCoeff() < max_low_shift) {
        max_low_shift = vec.minCoeff();
      }
    }

    auto dim = diff_trans.prim().lattice().enclose_sphere(max_radius);

    Eigen::Vector3i ones(1, 1, 1);
    EigenCounter<Eigen::Vector3i> grid_count(
      -dim + (max_low_shift * ones).cast<int>(),
      dim + (max_high_shift * ones).cast<int>(),
      Eigen::Vector3i::Constant(1));

    ///lattice scaling
    Coordinate lat_point(diff_trans.prim().lattice());

    const auto &basis = diff_trans.prim().basis();

    do {
      lat_point.frac() = grid_count().cast<double>();

      for(auto it = basis.begin(); it != basis.end(); ++it) {
        if(!site_filter(*it)) {
          continue;
        }

        Coordinate test(*it + lat_point);
        UnitCellCoord tmp(diff_trans.prim(), test, xtal_tol);
        if(dist_to_path(diff_trans, tmp) < max_radius && dist_to_path(diff_trans, tmp) > xtal_tol) {
          *result++ = UnitCellCoord(diff_trans.prim(), test, xtal_tol);
        }
        if(dist_to_path(diff_trans, tmp) <= xtal_tol) {
          auto spec_it = diff_trans.species_traj().begin();
          for(; spec_it != diff_trans.species_traj().end(); ++spec_it) {
            if(spec_it->to.uccoord == tmp || spec_it->from.uccoord == tmp) {
              break;
            }
          }
          if(spec_it == diff_trans.species_traj().end()) {
            *result++ = UnitCellCoord(diff_trans.prim(), test, xtal_tol);
          }
        }
      }
    }
    while(++grid_count);
    return result;
  }


  /// \brief Check if the periodic image of a neighborhood overlaps itself
  ///
  /// \param local_orbits Vector of IntegralCluster orbits defining the local neighborhood
  /// \param scel A supercell
  ///
  template<typename OrbitType>
  bool has_local_neighborhood_overlap(std::vector<OrbitType> &local_orbits, const Supercell &scel) {
    std::set<int> present;
    std::set<UnitCellCoord> coords;
    for(auto &orbit : local_orbits) {
      for(auto &cluster : orbit) {
        for(int i = 0; i < cluster.size(); ++i) {
          coords.insert(cluster[i]);
        }
      }
    }
    for(auto &coord : coords) {
      if(!present.insert(scel.linear_index(coord)).second) {
        return true;
      }
    }
    //If no set insertion collision then no problems
    return false;
  }


  /// \brief Filter supercells to include only those with no local neighborhood overlap
  ///
  /// \param local_orbits Vector of IntegralCluster orbits defining the local neighborhood
  /// \param scel_options A vector of supercells
  ///
  template<typename OrbitType>
  std::vector<Supercell> viable_supercells(std::vector<OrbitType> &local_orbits, std::vector<Supercell> scel_options) {
    std::vector<Supercell> results;
    for(auto &scel : scel_options) {
      if(!has_local_neighborhood_overlap(local_orbits, scel)) {
        results.push_back(scel);
      }
    }
    return results;
  }


  // ------- Generating elements generation ------------------------------------

  namespace {

    /// \brief Insert the null cluster
    ///
    /// \param prim A PrimType
    /// \param generators OrbitGenerators<OrbitType> instance collecting orbit
    ///        generating elements
    ///
    /// \relates IntegralCluster
    ///
    template<typename OrbitType>
    OrbitGenerators<OrbitType> &_insert_null_cluster_generator(
      const Structure &prim,
      OrbitGenerators<OrbitType> &generators) {

      typedef typename OrbitType::Element cluster_type;

      // create a prototype cluster
      cluster_type test(prim);
      generators.insert(test);

      return generators;
    }

    /// \brief Insert the generating elements for the asymmetric unit, including all sites
    ///
    /// \param prim A PrimType
    /// \param generators OrbitGenerators<OrbitType> instance collecting orbit
    ///        generating elements
    ///
    /// \relates IntegralCluster
    ///
    template<typename OrbitType>
    OrbitGenerators<OrbitType> &_insert_asymmetric_unit_generators(
      const Structure &prim,
      OrbitGenerators<OrbitType> &generators) {

      typedef typename OrbitType::Element cluster_type;

      // for all sites in the basis
      for(int i = 0; i < prim.basis().size(); i++) {
        // create a prototype cluster
        cluster_type test(prim);
        test.elements().push_back(UnitCellCoord(prim, i, UnitCell(0, 0, 0)));
        generators.insert(test);
      }

      return generators;
    }

    /// \brief Use orbits of size n to insert generating elements for orbits of size n+1
    ///
    /// \param begin,end A range of input orbit generating clusters of size n
    /// \param specs OrbitBranchSpecs for orbits of size n+1
    /// \param generators An OrbitGeneratorSet<OrbitType> >& to store
    ///        generating elements for orbits of size n+1
    /// \param stutus Stream for status messages
    ///
    /// Uses SymCompareType::compare to find unique generating elements
    ///
    /// \ingroup IntegralCluster
    ///
    template<typename OrbitType, typename OrbitGeneratorIterator>
    OrbitGenerators<OrbitType> &_insert_next_orbitbranch_generators(
      OrbitGeneratorIterator begin,
      OrbitGeneratorIterator end,
      const OrbitBranchSpecs<OrbitType> &specs,
      OrbitGenerators<OrbitType> &generators,
      std::ostream &status) {

      typedef typename OrbitType::Element cluster_type;
      typedef OrbitType orbit_type;

      const auto &sym_compare = specs.sym_compare();
      const auto &filter = specs.filter();
      const auto &g = specs.generating_group();

      // print status messages
      std::string clean(100, ' ');

      // contains a pair of iterators over candidate UnitCellCoord
      auto candidate_sites = specs.candidate_sites();
      Index orig_size = generators.elements.size();

      // for each orbit generator of size n
      for(auto orbit_generator_it = begin; orbit_generator_it != end; ++orbit_generator_it) {

        // print status messages
        status << clean << '\r'
               << "  Calculating orbit branch " << orbit_generator_it->size() + 1
               << ":  Expanding orbit " << std::distance(begin, orbit_generator_it)
               << " / " << std::distance(begin, end)
               << "  of branch " << orbit_generator_it->size()
               << ".  New orbits: " << generators.elements.size() - orig_size << std::flush;

        // by looping over each site in the grid,
        for(auto site_it = candidate_sites.first; site_it != candidate_sites.second; ++site_it) {

          // don't duplicate sites in cluster
          if(contains(*orbit_generator_it, *site_it)) {
            continue;
          }

          // create a test cluster from prototype
          cluster_type test(*orbit_generator_it);

          // add the new site
          test.elements().push_back(*site_it);
          // filter clusters
          if(!filter(test)) {
            continue;
          }

          // try inserting test (only uniques will be kept)
          generators.insert(test);
        }
      }

      // print status messages
      status << clean << '\r';

      return generators;
    }
  }


  // ------- Generating asymmetric unit orbits ---------------------------------

  /// \brief Generate the asymmetric unit, using OrbitBranchSpecs
  ///
  /// \param specs OrbitBranchSpecs for the asymmetric unit
  /// \param result An output iterator for orbits of IntegralCluster
  ///
  /// \relates IntegralCluster
  ///
  template<typename OrbitType, typename OrbitOutputIterator>
  OrbitOutputIterator make_asymmetric_unit(
    const OrbitBranchSpecs<OrbitType> &specs,
    OrbitOutputIterator result,
    std::ostream &status) {

    IntegralCluster empty(specs.prim());
    const SymGroup &g = specs.generating_group();

    // generate the null cluster orbit
    OrbitType null_cluster_orbit(empty, g, specs.sym_compare());

    // Use it to generate the first orbit branch
    std::vector<OrbitType> orbits(1, null_cluster_orbit);
    return make_next_orbitbranch(orbits.cbegin(), orbits.cend(), specs, result, status);
  }

  /// \brief Use orbits of size n to generate orbits of size n+1
  ///
  /// \param begin,end A range of input orbits of size n
  /// \param specs OrbitBranchSpecs for orbits of size n+1
  /// \param result An output iterator for orbits of IntegralCluster
  /// \param stutus Stream for status messages
  ///
  /// \ingroup IntegralCluster
  ///
  template<typename OrbitType, typename OrbitInputIterator, typename OrbitOutputIterator>
  OrbitOutputIterator make_next_orbitbranch(OrbitInputIterator begin,
                                            OrbitInputIterator end,
                                            const OrbitBranchSpecs<OrbitType> &specs,
                                            OrbitOutputIterator result,
                                            std::ostream &status) {

    /// Construct an OrbitGenerators object to collect orbit generating elements
    OrbitGenerators<OrbitType> generators(specs.generating_group(), specs.sym_compare());

    /// Use OrbitBranchSpecs to insert orbit generating elements for the next orbitbranch
    _insert_next_orbitbranch_generators(
      prototype_iterator(begin),
      prototype_iterator(end),
      specs,
      generators,
      status);

    /// Generate orbits from the orbit generating elements
    return generators.make_orbits(result);
  }


  /// \brief Generate Orbit<IntegralCluster> using OrbitBranchSpecs
  ///
  /// \param begin,end A range of OrbitBranchSpecs, starting with the null branch
  /// \param custom_generators A vector of custom orbit generating clusters
  /// \param result An output iterator for Orbit
  /// \param status Stream for status messages
  ///
  template<typename OrbitBranchSpecsIterator, typename OrbitOutputIterator>
  OrbitOutputIterator make_orbits(
    OrbitBranchSpecsIterator begin,
    OrbitBranchSpecsIterator end,
    const std::vector<IntegralCluster> &custom_generators,
    OrbitOutputIterator result,
    std::ostream &status) {

    typedef typename OrbitOutputIterator::container_type container_type;
    typedef typename container_type::value_type orbit_type;

    // -- Collect orbit generating elements for each branch, to generate the next branch
    std::vector<OrbitGenerators<orbit_type> > generators;
    generators.reserve(std::distance(begin, end));

    // -- Combines all orbit branches
    OrbitGenerators<orbit_type> all_generators(begin->generating_group(), begin->sym_compare());

    // branches should be ordered already, so insert with end as hint
    auto insert_branch = [&](OrbitGenerators<orbit_type> &all, OrbitGenerators<orbit_type> &branch) {
      for(auto it = branch.elements.begin(); it != branch.elements.end(); ++it) {
        all.elements.insert(all.elements.end(), *it);
      }
    };
    // -- construct null cluster orbit

    auto specs_it = begin;
    if(specs_it != end) {

      generators.emplace_back(begin->generating_group(), begin->sym_compare());
      _insert_null_cluster_generator(specs_it->prim(), generators.back());
      ++specs_it;
      insert_branch(all_generators, generators.back());
    }
    // -- construct additional branches
    // print status messages
    std::string clean(100, ' ');

    // generate orbit branches 1+ using the previously generated branch:
    auto prev_gen = generators.begin();
    while(specs_it != end) {

      // print status message
      status << clean << '\r' << "Calculating orbit branch "
             << std::distance(begin, specs_it) << "\r" << std::flush;


      generators.emplace_back(specs_it->generating_group(), specs_it->sym_compare());
      _insert_next_orbitbranch_generators(
        prev_gen->elements.begin(),
        prev_gen->elements.end(),
        *specs_it,
        generators.back(),
        status);
      ++specs_it;
      ++prev_gen;
      insert_branch(all_generators, generators.back());
    }

    // -- add custom orbit generators

    for(int i = 0; i < custom_generators.size(); ++i) {
      status << clean << '\r' << "Adding custom orbit "
             << i << "/"
             << custom_generators.size() << "\r" << std::flush;

      all_generators.insert(custom_generators[i]);
    }

    // make orbits
    return all_generators.make_orbits(result);
  }

  /* -- Custom clusters --- */

  /// \brief Given a cluster, generate all subcluster generators
  ///
  /// \param cluster A cluster to generate subclusters of
  /// \param generators An OrbitGeneratorSet<OrbitType>& to store generating
  ///        elements for subclusters of cluster
  /// \param stutus Stream for status messages
  ///
  /// Uses SymCompareType::compare to find unique generating elements
  ///
  /// \ingroup IntegralCluster
  ///
  template<typename OrbitType>
  OrbitGenerators<OrbitType> &insert_subcluster_generators(
    typename OrbitType::Element cluster,
    OrbitGenerators<OrbitType> &generators,
    std::ostream &status) {

    typedef typename OrbitType::Element cluster_type;
    typedef OrbitType orbit_type;

    // Construct a functor that returns takes a cluster and returns it in a canonical form
    CanonicalGenerator<orbit_type> canonical_generator(generators.group, generators.sym_compare);

    // SubClusterGenerator allows iterating over subclusters (includes null and original cluster)
    SubClusterGenerator<cluster_type> it(cluster);
    SubClusterGenerator<cluster_type> end;

    while(it != end) {
      generators.elements.insert(canonical_generator(*it++));
    }

    return generators;
  }

  /* -- Generate prim periodic orbits --------------------------------------- */

  /// \brief Generate the prim periodic asymmetric unit
  ///
  /// \param prim A PrimType
  /// \param site_filter A filter function that returns true for Site that
  ///        should be considered for the neighborhood (i.e. to check the number
  ///        of components)
  /// \param xtal_tol Crystallography tolerance
  /// \param result An output iterator for orbits of IntegralCluster
  /// \param status Stream for status messages
  ///
  /// - Uses prim.factor_group as the generating group
  /// - Uses PrimPeriodicSymCompare<IntegralCluster>(xtal_tol) for cluster equivalence
  /// - Figures out candidate_sites from max_length and site_filter input to
  ///   create OrbitBranchSpecs and calls make_orbits
  ///
  /// \relates IntegralCluster
  ///
  template<typename OrbitOutputIterator>
  OrbitOutputIterator make_prim_periodic_asymmetric_unit(
    const Structure &prim,
    const std::function<bool (Site)> &site_filter,
    double xtal_tol,
    OrbitOutputIterator result,
    std::ostream &status) {

    typedef PrimPeriodicOrbit<IntegralCluster> orbit_type;
    typedef typename orbit_type::Element cluster_type;

    const SymGroup &generating_grp = prim.factor_group();
    PrimPeriodicSymCompare<IntegralCluster> sym_compare(xtal_tol);

    std::vector<UnitCellCoord> candidate_sites;
    for(int i = 0; i < prim.basis().size(); ++i) {
      if(site_filter(prim.basis()[i])) {
        candidate_sites.emplace_back(prim, i, 0, 0, 0);
      }
    }

    OrbitBranchSpecs<orbit_type> specs(
      prim,
      candidate_sites.begin(),
      candidate_sites.end(),
      generating_grp,
    [](const cluster_type & test) {
      return true;
    },
    sym_compare);

    return make_asymmetric_unit(specs, result, status);
  }

  /// \brief Generate Orbit<IntegralCluster> by specifying max cluster length for each branch
  ///
  /// \param prim Primitive structure
  /// \param max_length vector of max_length of pairs of cluster sites. Expects
  ///        that max_length[b] is the max_length for orbit branch b. The values
  ///        for the null cluster and point clusters are ignored.
  /// \param custom_generators A vector of custom orbit generating clusters
  /// \param site_filter A filter function that returns true for Site that
  ///        should be considered for the neighborhood (i.e. to check the number
  ///        of components)
  /// \param xtal_tol Crystallography tolerance
  /// \param result An output iterator for Orbit
  /// \param status Stream for status messages
  ///
  /// - Uses prim.factor_group as the generating group
  /// - Uses PrimPeriodicSymCompare<IntegralCluster>(xtal_tol) for cluster equivalence
  /// - Figures out candidate_sites from max_length and site_filter input to
  ///   create OrbitBranchSpecs and calls make_orbits
  ///
  /// \relates IntegralCluster
  template<typename OrbitOutputIterator>
  OrbitOutputIterator make_prim_periodic_orbits(
    const Structure &prim,
    const std::vector<double> &max_length,
    const std::vector<IntegralCluster> &custom_generators,
    const std::function<bool (Site)> &site_filter,
    double xtal_tol,
    OrbitOutputIterator result,
    std::ostream &status) {

    typedef PrimPeriodicOrbit<IntegralCluster> orbit_type;
    typedef typename orbit_type::Element cluster_type;

    const SymGroup &generating_grp = prim.factor_group();
    PrimPeriodicSymCompare<IntegralCluster> sym_compare(xtal_tol);

    // collect OrbitBranchSpecs here
    std::vector<OrbitBranchSpecs<orbit_type> > specs;

    // collect the environment of sites here
    std::vector<UnitCellCoord> candidate_sites;

    // --- add specs for null cluster orbit ------------------
    if(max_length.size() >= 1) {
      specs.emplace_back(prim,
                         candidate_sites.begin(),
                         candidate_sites.end(),
                         generating_grp,
      [](const cluster_type & test) {
        return true;
      },
      sym_compare);
    }


    // --- add specs for asymmetric unit orbit ------------------
    if(max_length.size() >= 2) {
      for(int i = 0; i < prim.basis().size(); ++i) {
        if(site_filter(prim.basis()[i])) {
          candidate_sites.emplace_back(prim, i, 0, 0, 0);
        }
      }
      specs.emplace_back(prim,
                         candidate_sites.begin(),
                         candidate_sites.end(),
                         generating_grp,
      [](const cluster_type & test) {
        return true;
      },
      sym_compare);
    }

    // --- add specs for additional orbit branches ------------------
    for(auto it = max_length.begin() + 2; it != max_length.end(); ++it) {

      // construct the neighborhood of sites to consider for the orbit
      candidate_sites.clear();
      neighborhood(prim, *it, site_filter, std::back_inserter(candidate_sites), xtal_tol);

      auto max_length_filter = [ = ](const cluster_type & test) {
        return test.invariants().displacement().back() < *it;
      };

      specs.emplace_back(prim,
                         candidate_sites.begin(),
                         candidate_sites.end(),
                         generating_grp,
                         max_length_filter,
                         sym_compare);
    }

    // now generate orbits
    return make_orbits(specs.begin(), specs.end(), custom_generators, result, status);

  }

  /// \brief Generate Orbit<IntegralCluster> around DiffusionTransformation
  /// from bspecs.json-type JSON input file
  ///
  /// \param prim Primitive structure
  /// \param bspecs jsonParser containing bspecs.json contents
  /// \param site_filter A filter function that returns true for Site that
  ///        should be considered for the neighborhood (i.e. to check the number
  ///        of components)
  /// \param xtal_tol Crystallography tolerance
  /// \param result An output iterator for Orbit
  /// \param status Stream for status messages
  ///
  /// - Uses prim.factor_group as the generating group
  /// - Uses PrimPerioidicSymCompare<IntegralCluster>(xtal_tol) for cluster equivalence
  /// - Converts input to max_length and custom_generators and calls make_orbits
  ///
  /// \relates IntegralCluster
  template<typename OrbitOutputIterator>
  OrbitOutputIterator make_prim_periodic_orbits(
    const Structure &prim,
    const jsonParser &bspecs,
    const std::function<bool (Site)> &site_filter,
    double xtal_tol,
    OrbitOutputIterator result,
    std::ostream &status) {

    typedef PrimPeriodicOrbit<IntegralCluster> orbit_type;
    typedef typename orbit_type::Element cluster_type;

    // read max_length from bspecs
    std::vector<double> max_length = max_length_from_bspecs(bspecs);

    // collect custom orbit generating clusters in 'generators'
    PrimPeriodicSymCompare<IntegralCluster> sym_compare(xtal_tol);
    OrbitGenerators<orbit_type> generators(prim.factor_group(), sym_compare);

    if(bspecs.contains("orbit_specs")) {

      // for each custom orbit
      for(auto it = bspecs["orbit_specs"].begin(); it != bspecs["orbit_specs"].end(); ++it) {

        // read orbit generating cluster from bspecs
        cluster_type input_cluster(prim);
        from_json(input_cluster, *it, xtal_tol);

        // check if subclusters should be included (yes by default)
        auto f_it = it->find("include_subclusters");
        if(f_it == it->end() ||
           (f_it != it->end() && f_it->get<bool>())) {
          insert_subcluster_generators(input_cluster, generators, status);
        }
        else {
          generators.insert(input_cluster);
        }
      }
    }

    std::vector<cluster_type> custom_generators(generators.elements.begin(), generators.elements.end());

    return make_prim_periodic_orbits(prim, max_length, custom_generators, site_filter, xtal_tol, result, status);

  }

  /// \brief Generate Orbit<IntegralCluster> by specifying max cluster length for each branch
  /// by specifying max cluster length for each branch and cut off radius for local environment
  ///
  /// \param diff_trans DiffusionTransformation
  /// \param generating_group Invariant group of diff_trans used to generate local orbits
  /// \param sym_compare Comparison used to check cluster equivalence
  /// \param cutoff_radius max radius from the transformation that defines the local environment
  /// \param max_length vector of max_length of pairs of cluster sites. Expects
  ///        that max_length[b] is the max_length for orbit branch b. The values
  ///        for the null cluster and point clusters are ignored.
  /// \param custom_generators A vector of custom orbit generating clusters
  /// \param site_filter A filter function that returns true for Site that
  ///        should be considered for the neighborhood (i.e. to check the number
  ///        of components)
  /// \param xtal_tol Crystallography tolerance
  /// \param result An output iterator for Orbit
  /// \param status Stream for status messages
  ///
  /// - Figures out candidate_sites from max_length and site_filter input to
  ///   create OrbitBranchSpecs and calls make_orbits
  ///
  /// \relates IntegralCluster
  template<typename OrbitOutputIterator, typename SymCompareType>
  OrbitOutputIterator make_local_orbits(
    const Kinetics::DiffusionTransformation &diff_trans,
    const SymGroup &generating_group,
    const SymCompareType &sym_compare,
    const std::vector<double> &cutoff_radius,
    const std::vector<double> &max_length,
    const std::vector<IntegralCluster> &custom_generators,
    const std::function<bool (Site)> &site_filter,
    double xtal_tol,
    OrbitOutputIterator result,
    std::ostream &status) {

    typedef typename OrbitOutputIterator::container_type container_type;
    typedef typename container_type::value_type orbit_type;
    typedef typename orbit_type::Element cluster_type;
<<<<<<< HEAD
=======
    SymGroup generating_grp {generating_group};
    if(!generating_group.size()) {
      const SymGroup &prim_grp = diff_trans.prim().factor_group();
      PrimPeriodicSymCompare<Kinetics::DiffusionTransformation> dt_sym_compare(xtal_tol);
      generating_grp = make_invariant_subgroup(diff_trans, prim_grp, dt_sym_compare);
    }

    LocalSymCompare<IntegralCluster> sym_compare(xtal_tol);
>>>>>>> 3f441b79

    // collect OrbitBranchSpecs here
    std::vector<OrbitBranchSpecs<orbit_type> > specs;

    // collect the environment of sites here
    std::vector<UnitCellCoord> candidate_sites;

    // --- add specs for null cluster orbit ------------------
    if(max_length.size() >= 1) {
      specs.emplace_back(diff_trans.prim(),
                         candidate_sites.begin(),
                         candidate_sites.end(),
                         generating_group,
      [](const cluster_type & test) {
        return true;
      },
      sym_compare);
    }
    // --- add specs for asymmetric unit orbit ------------------
    if(max_length.size() >= 2) {
      neighborhood(diff_trans, cutoff_radius[1], site_filter, std::back_inserter(candidate_sites), xtal_tol);

      specs.emplace_back(diff_trans.prim(),
                         candidate_sites.begin(),
                         candidate_sites.end(),
                         generating_group,
      [](const cluster_type & test) {
        return true;
      },
      sym_compare);
    }
    int idx = 1;
    // --- add specs for additional orbit branches ------------------
    for(auto it = max_length.begin() + 2; it != max_length.end(); ++it) {
      ++idx;
      // construct the neighborhood of sites to consider for the orbit
      candidate_sites.clear();
      neighborhood(diff_trans, cutoff_radius[idx], site_filter, std::back_inserter(candidate_sites), xtal_tol);

      auto max_length_filter = [ = ](const cluster_type & test) {
        double check = test.invariants().displacement().back() ;
        return check < *it;
      };

      specs.emplace_back(diff_trans.prim(),
                         candidate_sites.begin(),
                         candidate_sites.end(),
                         generating_group,
                         max_length_filter,
                         sym_compare);
    }

    // now generate orbits
    return make_orbits(specs.begin(), specs.end(), custom_generators, result, status);

  }


  /// \brief Generate Orbit<IntegralCluster> from bspecs.json-type JSON input file
  ///
  /// \param diff_trans Kinetics::DiffusionTransformation
  /// \param generating_group Invariant group of diff_trans used to generate local orbits
  /// \param sym_compare Comparison used to check cluster equivalence
  /// \param bspecs jsonParser containing bspecs.json contents
  /// \param site_filter A filter function that returns true for Site that
  ///        should be considered for the neighborhood (i.e. to check the number
  ///        of components)
  /// \param xtal_tol Crystallography tolerance
  /// \param result An output iterator for Orbit
  /// \param status Stream for status messages
  ///
  /// - Reads bspecs input for cutoff_radius, max_length, and custom_generators and calls
  ///   make_local_orbits overload.
  ///
  /// \relates IntegralCluster
  template<typename OrbitOutputIterator, typename SymCompareType>
  OrbitOutputIterator make_local_orbits(
    const Kinetics::DiffusionTransformation &diff_trans,
    const SymGroup &generating_group,
    const SymCompareType &sym_compare,
    const jsonParser &bspecs,
    const std::function<bool (Site)> &site_filter,
    double xtal_tol,
    OrbitOutputIterator result,
    std::ostream &status) {

    typedef typename OrbitOutputIterator::container_type container_type;
    typedef typename container_type::value_type orbit_type;
    typedef typename orbit_type::Element cluster_type;

    std::vector<double> max_length;
    std::vector<double> cutoff_radius;
    try {
      // read max_length from bspecs
      max_length = max_length_from_bspecs(bspecs);
      // read cutoff_radius from bspecs
      cutoff_radius = cutoff_radius_from_bspecs(bspecs);
    }
    catch(std::exception &e) {
      default_err_log().error("In make_local_orbits (from bspecs)");
      default_err_log() << "Error reading max_length or cutoff_radius" << std::endl;
      default_err_log() << e.what() << std::endl;
      throw e;
    }

    // collect custom orbit generating clusters in 'generators'
    OrbitGenerators<orbit_type> generators(generating_group, sym_compare);

    try {
      if(bspecs.contains("orbit_specs")) {

        // for each custom orbit
        for(auto it = bspecs["orbit_specs"].begin(); it != bspecs["orbit_specs"].end(); ++it) {

          // read orbit generating cluster from bspecs
          cluster_type input_cluster(diff_trans.prim());
          from_json(input_cluster, *it, xtal_tol);

          // check if subclusters should be included (yes by default)
          auto f_it = it->find("include_subclusters");
          if(f_it == it->end() ||
             (f_it != it->end() && f_it->get<bool>())) {
            insert_subcluster_generators(input_cluster, generators, status);
          }
          else {
            generators.insert(input_cluster);
          }
        }
      }
    }
    catch(std::exception &e) {
      default_err_log().error("In make_local_orbits (from bspecs)");
      default_err_log() << "Error getting custom orbit generators" << std::endl;
      default_err_log() << e.what() << std::endl;
      throw e;
    }

    std::vector<cluster_type> custom_generators(generators.elements.begin(), generators.elements.end());

    return make_local_orbits(diff_trans, generating_group, sym_compare, cutoff_radius, max_length, custom_generators, site_filter, xtal_tol, result, status);

  }


  /* -- Cluster Orbit access/usage function definitions ------------------------------------- */


  /// \brief Returns the first range containing orbits of the requested orbit branch in the given range of Orbit
  ///
  /// \ingroup Clusterography
  ///
  template<typename OrbitIterator>
  std::pair<OrbitIterator, OrbitIterator> orbit_branch(OrbitIterator begin,
                                                       OrbitIterator end,
                                                       Index size) {

    auto branch_begin = std::find_if(begin,
                                     end,
    [&](const typename OrbitIterator::value_type & orbit) {
      return orbit.prototype().size() == size;
    });

    auto branch_end = std::find_if(branch_begin,
                                   end,
    [&](const typename OrbitIterator::value_type & orbit) {
      return orbit.prototype().size() == size + 1;
    });

    return std::pair<OrbitIterator, OrbitIterator>(branch_begin, branch_end);
  }

}

#endif<|MERGE_RESOLUTION|>--- conflicted
+++ resolved
@@ -1114,17 +1114,6 @@
     typedef typename OrbitOutputIterator::container_type container_type;
     typedef typename container_type::value_type orbit_type;
     typedef typename orbit_type::Element cluster_type;
-<<<<<<< HEAD
-=======
-    SymGroup generating_grp {generating_group};
-    if(!generating_group.size()) {
-      const SymGroup &prim_grp = diff_trans.prim().factor_group();
-      PrimPeriodicSymCompare<Kinetics::DiffusionTransformation> dt_sym_compare(xtal_tol);
-      generating_grp = make_invariant_subgroup(diff_trans, prim_grp, dt_sym_compare);
-    }
-
-    LocalSymCompare<IntegralCluster> sym_compare(xtal_tol);
->>>>>>> 3f441b79
 
     // collect OrbitBranchSpecs here
     std::vector<OrbitBranchSpecs<orbit_type> > specs;
