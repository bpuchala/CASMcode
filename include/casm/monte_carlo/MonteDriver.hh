#ifndef CASM_MonteDriver_HH
#define CASM_MonteDriver_HH

#include <string>
#include <chrono>

#include "casm/monte_carlo/MonteIO.hh"
#include "casm/monte_carlo/MonteCarlo.hh"
#include "casm/monte_carlo/MonteSettings.hh"

namespace CASM {

  /**
   * MonteDriver consists of a specialized MonteCarlo object and a list of conditions
   * to equilibrate at. The first condition in the list requires a starting configuration
   * (read from the setting), while subsequent conditions are calculated using the
   * final state of the previous condition.
   *
   * The different kinds of drive modes the user can specify are:
   * SINGLE:        Just equilibrate the initial settings
   * INCREMENTAL:   Given a delta in condition values, increment the conditions by the delta after each point
   */

  template<typename RunType>
  class MonteDriver {

  public:
    typedef typename RunType::CondType CondType;
    typedef typename RunType::SettingsType SettingsType;

    /// \brief Constructor via MonteSettings
    MonteDriver(PrimClex &primclex, const SettingsType &settings, std::ostream &_sout = std::cout);

    /// \brief Run everything requested by the MonteSettings
    void run();

  private:

    /// run in debug mode?
    bool debug() const {
      return m_debug;
    }

    ///Return the appropriate std::vector of conditions to visit based from settings. Use for construction.
    std::vector<CondType> make_conditions_list(const PrimClex &primclex, const SettingsType &settings);

    ///Converge the MonteCarlo as it currently stands
    void single_run();

    ///Check for existing calculations to find starting conditions
    Index _find_starting_conditions() const;


    ///Copy of initial settings given at construction. Will expand to have MonteCarlo states dumped into it.
    SettingsType m_settings;

    ///Specifies how to build the conditions list from the settings
    const Monte::DRIVE_MODE m_drive_mode;

    ///Specialized Monte Carlo object to use throughout
    RunType m_mc;

    ///List of specialized conditions to visit in sequential order. Does not include initial conditions.
    const std::vector<CondType> m_conditions_list;

    /// run in debug mode?
    bool m_debug;

    /// target for log messages
    std::ostream &sout;

  };


  /// Perform a single monte carlo step, incrementing monte_run.m_Nstep and monte_run.Npass as it goes
  template<typename RunType>
  void monte_carlo_step(RunType &monte_run);


  template<typename RunType>
  MonteDriver<RunType>::MonteDriver(PrimClex &primclex, const SettingsType &settings, std::ostream &_sout):
    m_settings(settings),
    m_drive_mode(m_settings.drive_mode()),
    m_mc(primclex, m_settings),
    m_conditions_list(make_conditions_list(primclex, m_settings)),
    m_debug(m_settings.debug()),
    sout(_sout) {

  }

  /// \brief Run calculations for all conditions, outputting data as you finish each one
  ///
  /// - Assumes existing "output_dir/conditions.i/final_state.json" files indicates finished
  ///   calculations that are already included in the results summary "output_dir/results.X",
  ///   and that no other results are written to the results summary.
  /// - If there are existing results, uses "output_dir/conditions.i/final_state.json" as
  ///   the initial state for the next run
  template<typename RunType>
  void MonteDriver<RunType>::run() {

    if(debug()) {
      sout << "Checking for existing calculations..." << std::endl;
    }
    MonteCarloDirectoryStructure dir(m_settings.output_directory());

    if(!m_settings.write_json() && !m_settings.write_csv()) {
      throw std::runtime_error(
        std::string("No valid monte carlo output format.\n") +
        "  Expected [\"data\"][\"storage\"][\"output_format\"] to contain a string or array of strings.\n" +
        "  Valid options are 'csv' or 'json'.");
    }

    // Skip any conditions that have already been calculated and saved
    Index start_i = _find_starting_conditions();

    // check if we'll be repeating any calculations that already have files written
    std::vector<Index> repeats;
    for(Index i = start_i; i < m_conditions_list.size(); ++i) {
      if(fs::exists(dir.conditions_dir(i))) {
        repeats.push_back(i);
      }
    }

    if(start_i == m_conditions_list.size()) {
      sout << "Calculations already complete." << std::endl;
      return;
    }

    // if existing calculations
    if(start_i > 0 || repeats.size() > 0) {

      sout << "Found existing calculations. Will begin with condition " << start_i << ".\n" << std::endl;

      if(repeats.size()) {
        jsonParser json;
        to_json(repeats, json);
        sout << "Will overwrite existing results for condition(s): " << json << "\n" << std::endl;
      }
    }

    // if starting from initial condition
    if((m_drive_mode == Monte::DRIVE_MODE::SINGLE) || (start_i == 0) ) {
      // perform any requested explicit equilibration passes
      if(m_settings.is_equilibration_passes_first_run()) {
        auto equil_passes = m_settings.equilibration_passes_first_run();
        sout << "Begin " << equil_passes << " equilibration passes..." << std::endl;

        MonteCounter equil_counter(m_settings, m_mc.steps_per_pass());
        while(equil_counter.pass() != equil_passes) {
          monte_carlo_step(m_mc);
          equil_counter++;
        }

        sout << "  DONE" << std::endl;
      }
    }
    else {
      // read end state of previous condition
      ConfigDoF configdof = m_mc.configdof();
      from_json(configdof, jsonParser(dir.final_state_json(start_i - 1)));
      m_mc.reset(configdof);
    }

    // Run for all conditions, outputting data as you finish each one
    for(Index i = start_i; i < m_conditions_list.size(); i++) {

      m_mc.set_conditions(m_conditions_list[i]);

      single_run();
      sout << "Writing output files..." << std::endl;
      m_mc.write_results(i);
      jsonParser json;
      to_json(m_mc.configdof(), json).write(dir.final_state_json(i));
      sout << "  DONE" << std::endl << std::endl;

    }

    return;
  }

  /// \brief Checks existing files to determine where to restart a path
  ///
  /// - Will overwrite or cause to overwrite files in cases where the
  ///   final state or results summary do not exist for some conditions
  ///
  template<typename RunType>
  Index MonteDriver<RunType>::_find_starting_conditions() const {

    MonteCarloDirectoryStructure dir(m_settings.output_directory());
    Index start_i = 0;
    Index start_max = m_conditions_list.size();
    Index start_json = m_settings.write_json() ? 0 : start_max;
    Index start_csv = m_settings.write_csv() ? 0 : start_max;
    jsonParser json_results;
    fs::ifstream csv_results;
    std::string str;
    std::stringstream ss;

    // can start with condition i+1 if results (i) and final_state.json (i) exist

    // check JSON files
    if(m_settings.write_json() && fs::exists(dir.results_json())) {

      json_results.read(dir.results_json());

      // can start with i+1 if results[i] and final_state.json (i) exist
      while(json_results.begin()->size() > start_json && fs::exists(dir.final_state_json(start_i)) && start_i < start_max) {
        ++start_json;
      }

      start_max = start_json;
    }

    // check CSV files
    if(m_settings.write_csv() && fs::exists(dir.results_csv())) {

      csv_results.open(dir.results_csv());

      // read header
      std::getline(csv_results, str);
      ss << str << "\n";

      // can start with i+1 if results[i] and final_state.json (i) exist
      while(!csv_results.eof() && fs::exists(dir.final_state_json(start_csv)) && start_i < start_max) {
        ++start_csv;
        std::getline(csv_results, str);
        ss << str << "\n";
      }

      start_max = start_csv;
    }
    csv_results.close();

    // use minimum of allowed starting conditions, in case a difference is found
    start_i = std::min(start_json, start_csv);


    // update results summary files to remove any conditions that must be re-calculated

    // for JSON
    if(m_settings.write_json() && fs::exists(dir.results_json())) {

      // if results size > start_i, must fix results by removing results that will be re-run
      jsonParser finished_results;
      for(auto it = json_results.begin(); it != json_results.end(); ++it) {
        jsonParser &ref = finished_results[it.name()].put_array();
        for(Index i = 0; i < start_i; ++i) {
          ref.push_back((*it)[i]);
        }
      }
      finished_results.write(dir.results_json());
    }

    // for csv
    if(m_settings.write_csv() && fs::exists(dir.results_csv())) {
      fs::ofstream out(dir.results_csv());
      out << ss.rdbuf();
      out.close();
    }

    return start_i;
  }

  template<typename RunType>
  void MonteDriver<RunType>::single_run() {

    // perform any requested explicit equilibration passes
    if(m_settings.is_equilibration_passes_each_run()) {

      auto equil_passes = m_settings.equilibration_passes_each_run();
      sout << "Begin " << equil_passes << " equilibration passes..." << std::endl;

      MonteCounter equil_counter(m_settings, m_mc.steps_per_pass());
      while(equil_counter.pass() != equil_passes) {
        monte_carlo_step(m_mc);
        equil_counter++;
      }

      sout << "  DONE" << std::endl;
    }


    // timing info:
    using namespace std::chrono;
    steady_clock::time_point start_time, curr_time;
    start_time = steady_clock::now();

    m_mc.print_run_start_info();

    MonteCounter run_counter(m_settings, m_mc.steps_per_pass());


    while(true) {

      if(debug()) {
        sout << "\n-----------------------------------------\n"
             << "Pass: " << run_counter.pass() << "  "
             << "Step: " << run_counter.step() << "  "
             << "Samples: " << run_counter.samples() << std::endl;
      }

      if(m_mc.must_converge()) {

        if(!run_counter.minimums_met()) {

          // keep going, but check for conflicts with maximums
          if(run_counter.maximums_met()) {
            throw std::runtime_error(
              std::string("Error in 'MonteDriver<RunType>::single_run()'\n") +
              "  Conflicting input: Minimum number of passes, steps, or samples not met,\n" +
              "  but maximum number of passes, steps, or samples are met.");
          }
        }
        else if(m_mc.check_convergence_time() && m_mc.is_converged()) {

          // stop
          break;
        }
        else if(run_counter.maximums_met()) {

          // stop
          break;
        }
      }
      else if(run_counter.is_complete()) {
        // stop
        break;
      }

      monte_carlo_step(m_mc);

      run_counter++;

      if(run_counter.sample_time()) {
        if(debug()) {
          sout << "** Sample data **" << std::endl;
        }
        m_mc.sample_data(run_counter.pass(), run_counter.step());
        run_counter.increment_samples();
      }

      //run_counter.debugprint(sout);

    }

    //sout << "--- Out of loop ---" << std::endl;
    //run_counter.debugprint(sout);

    // timing info:
    curr_time = steady_clock::now();
    float s = duration_cast<duration<float> >(curr_time - start_time).count();
    sout << "Run time: " << s << " (s),  " << s / run_counter.pass() << " (s/pass),  " << s / (run_counter.pass()*run_counter.steps_per_pass() + run_counter.step()) << "(s/step)" << std::endl;
    //start_time = curr_time;

    return;
  }

  /**
   * Reads from the settings and constructs an appropriate
   * std::vector of conditions for MonteDriver to visit.
   *
   * Options are:
   * * Single: only visit initial conditions (Returns empty array)
   * * Custom: Provide explicit list of conditions to visit
   * * Incremental: specify initial conditions, final conditions
   * and regular intervals
   */

  template<typename RunType>
  std::vector<typename MonteDriver<RunType>::CondType>
  MonteDriver<RunType>::make_conditions_list(const PrimClex &primclex, const SettingsType &settings) {

    std::vector<CondType> conditions_list;

    switch(m_drive_mode) {

<<<<<<< HEAD
      case Monte::DRIVE_MODE::SINGLE: {
        
        // read existing conditions, and check if input conditions have already
        // been calculated. If not, add to list.
        CondType init_cond(settings.initial_conditions());
        MonteCarloDirectoryStructure dir(m_settings.output_directory());
        bool already_calculated = false;
        int i=0;
        while(fs::exists(dir.conditions_json(i))) {
          
          CondType existing;
          jsonParser json(dir.conditions_json(i));
          from_json(existing, primclex.composition_axes(), json);
          conditions_list.push_back(existing);
          if(existing == init_cond) {
            already_calculated = true;
          }
          ++i;
          
        }
        
        if(!already_calculated) {
          conditions_list.push_back(init_cond);
        }
        return conditions_list;
      }

      case Monte::DRIVE_MODE::INCREMENTAL: {
        
        CondType init_cond(settings.initial_conditions());
        CondType final_cond(settings.final_conditions());
        CondType cond_increment(settings.incremental_conditions());
        
        conditions_list.push_back(init_cond);
        
        CondType incrementing_cond = init_cond;
        incrementing_cond += cond_increment;

        int num_increments = (final_cond - init_cond) / cond_increment;
        
        for(int i = 0; i < num_increments; i++) {
          conditions_list.push_back(incrementing_cond);
          incrementing_cond += cond_increment;
        }
        
        if(conditions_list.size() == 1) {
          std::cerr << "WARNING in MonteDriver::initialize" << std::endl;
          std::cerr << "You specified incremental drive mode, but the specified increment resulted in single drive mode behavior." << std::endl;
          std::cerr << "Only the initial condition will be calculated! (Is your increment too big or are you incrementing too many things?)" << std::endl;
        }

        return conditions_list;
=======
    case Monte::DRIVE_MODE::SINGLE: {
      conditions_list.push_back(settings.initial_conditions());
      break;
    }

    case Monte::DRIVE_MODE::INCREMENTAL: {

      CondType init_cond(settings.initial_conditions());
      CondType final_cond(settings.final_conditions());
      CondType cond_increment(settings.incremental_conditions());

      conditions_list.push_back(init_cond);

      CondType incrementing_cond = init_cond;
      incrementing_cond.increment_by(cond_increment);

      int num_increments = (final_cond - init_cond) / cond_increment;

      for(int i = 0; i < num_increments; i++) {
        conditions_list.push_back(incrementing_cond);
        incrementing_cond.increment_by(cond_increment);
>>>>>>> fe139199
      }

      if(conditions_list.size() == 1) {
        std::cerr << "WARNING in MonteDriver::initialize" << std::endl;
        std::cerr << "You specified incremental drive mode, but the specified increment resulted in single drive mode behavior." << std::endl;
        std::cerr << "Only the initial condition will be calculated! (Is your increment too big or are you incrementing too many things?)" << std::endl;
      }

      break;
    }

    default: {
      throw std::runtime_error(
        std::string("ERROR in MonteDriver::initialize\n") +
        "  An invalid drive mode was given.");

    }

    }
  }

  template<typename RunType>
  void monte_carlo_step(RunType &monte_run) {

    typedef typename RunType::EventType EventType;

    const EventType &event = monte_run.propose();

    if(monte_run.check(event)) {
      monte_run.accept(event);
    }

    else {
      monte_run.reject(event);
    }

    return;
  }

}

#endif<|MERGE_RESOLUTION|>--- conflicted
+++ resolved
@@ -374,7 +374,6 @@
 
     switch(m_drive_mode) {
 
-<<<<<<< HEAD
       case Monte::DRIVE_MODE::SINGLE: {
         
         // read existing conditions, and check if input conditions have already
@@ -427,29 +426,6 @@
         }
 
         return conditions_list;
-=======
-    case Monte::DRIVE_MODE::SINGLE: {
-      conditions_list.push_back(settings.initial_conditions());
-      break;
-    }
-
-    case Monte::DRIVE_MODE::INCREMENTAL: {
-
-      CondType init_cond(settings.initial_conditions());
-      CondType final_cond(settings.final_conditions());
-      CondType cond_increment(settings.incremental_conditions());
-
-      conditions_list.push_back(init_cond);
-
-      CondType incrementing_cond = init_cond;
-      incrementing_cond.increment_by(cond_increment);
-
-      int num_increments = (final_cond - init_cond) / cond_increment;
-
-      for(int i = 0; i < num_increments; i++) {
-        conditions_list.push_back(incrementing_cond);
-        incrementing_cond.increment_by(cond_increment);
->>>>>>> fe139199
       }
 
       if(conditions_list.size() == 1) {
