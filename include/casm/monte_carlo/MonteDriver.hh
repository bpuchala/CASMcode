--- conflicted
+++ resolved
@@ -187,14 +187,10 @@
         ConfigDoF configdof = m_mc.configdof();
         from_json(configdof, jsonParser(m_dir.final_state_json(start_i - 1)));
 
-<<<<<<< HEAD
-        m_mc.set_state(m_conditions_list[start_i], configdof, std::string("Using: ") + m_dir.final_state_json(start_i - 1).string());
-=======
         m_mc.set_state(
           m_conditions_list[start_i],
           configdof,
           std::string("Using: ") + m_dir.final_state_json(start_i - 1).string());
->>>>>>> 7d01f1bf
       }
     }
 
