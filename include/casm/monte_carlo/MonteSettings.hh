--- conflicted
+++ resolved
@@ -64,7 +64,6 @@
 
 
     // --- Type ---------------------------
-<<<<<<< HEAD
     
     /// \brief Return type of Monte Carlo ensemble
     Monte::ENSEMBLE ensemble() const;
@@ -72,12 +71,6 @@
     /// \brief Return type of Monte Carlo method
     Monte::METHOD method() const;
     
-=======
-
-    /// \brief Return type of Monte Carlo calculation
-    Monte::TYPE type() const;
-
->>>>>>> 8ebb194b
     /// \brief Run in debug mode?
     bool debug() const;
 
