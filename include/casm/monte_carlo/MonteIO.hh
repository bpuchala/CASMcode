--- conflicted
+++ resolved
@@ -30,7 +30,6 @@
     fs::path results_json() const {
       return m_output_dir / "results.json";
     }
-<<<<<<< HEAD
     
     /// \brief Results summary: "output_dir/lte_results.csv"
     fs::path lte_results_csv() const {
@@ -43,10 +42,6 @@
     }
     
     
-=======
-
-
->>>>>>> fe139199
     /// \brief "output_dir/conditions.cond_index/"
     fs::path conditions_dir(int cond_index) const {
       return m_output_dir / (std::string("conditions.") + std::to_string(cond_index));
