#ifndef CASM_GrandCanonicalSettings
#define CASM_GrandCanonicalSettings

#include "casm/monte_carlo/MonteSettings.hh"

namespace CASM {

  class GrandCanonicalConditions;

  class GrandCanonicalSettings : public EquilibriumMonteSettings {

  public:

    /// \brief Default constructor
    GrandCanonicalSettings() {}

    /// \brief Construct EquilibriumMonteSettings by reading a settings JSON file
    GrandCanonicalSettings(const fs::path &read_path) :
      EquilibriumMonteSettings(read_path) {}


    // --- GrandCanonicalConditions settings ---------------------

    /// \brief Expects initial_conditions
    GrandCanonicalConditions initial_conditions() const;

    /// \brief Expects final_conditions
    GrandCanonicalConditions final_conditions() const;

    /// \brief Expects incremental_conditions
    GrandCanonicalConditions incremental_conditions() const;


    // --- Project settings ---------------------

    /// \brief Given a settings jsonParser figure out what the project clex settings to use are:
    std::string clex() const;

    /// \brief Given a settings jsonParser figure out what the project bset settings to use are:
    std::string bset() const;

    /// \brief Given a settings jsonParser figure out what the project calctype settings to use are:
    std::string calctype() const;

    /// \brief Given a settings jsonParser figure out what the project ref settings to use are:
    std::string ref() const;

    /// \brief Given a settings jsonParser figure out what the project eci settings to use are:
    std::string eci() const;



    // --- Sampler settings ---------------------

    /// \brief Construct MonteSamplers as specified in the MonteSettings
    template<typename SamplerInsertIterator>
    SamplerInsertIterator samplers(const PrimClex &primclex, SamplerInsertIterator result) const;

    /// \brief Return true if all correlations should be sampled
    bool all_correlations() const;


  private:

    GrandCanonicalConditions _conditions(std::string name) const;

    template<typename jsonParserIteratorType>
    std::tuple<bool, double> _get_precision(jsonParserIteratorType it, std::string input_name) const;

    template<typename jsonParserIteratorType, typename SamplerInsertIterator>
    SamplerInsertIterator _make_comp_samplers(const PrimClex &primclex, jsonParserIteratorType it, SamplerInsertIterator result) const;

    template<typename jsonParserIteratorType, typename SamplerInsertIterator>
    SamplerInsertIterator _make_comp_n_samplers(const PrimClex &primclex, jsonParserIteratorType it, SamplerInsertIterator result) const;

    template<typename jsonParserIteratorType, typename SamplerInsertIterator>
    SamplerInsertIterator _make_site_frac_samplers(const PrimClex &primclex, jsonParserIteratorType it, SamplerInsertIterator result) const;

    template<typename jsonParserIteratorType, typename SamplerInsertIterator>
    SamplerInsertIterator _make_atom_frac_samplers(const PrimClex &primclex, jsonParserIteratorType it, SamplerInsertIterator result) const;

    template<typename jsonParserIteratorType, typename SamplerInsertIterator>
    SamplerInsertIterator _make_all_correlations_samplers(const PrimClex &primclex, jsonParserIteratorType it, SamplerInsertIterator result) const;

    template<typename jsonParserIteratorType, typename SamplerInsertIterator>
    SamplerInsertIterator _make_non_zero_eci_correlations_samplers(const PrimClex &primclex, jsonParserIteratorType it, SamplerInsertIterator result) const;

  };


  /// \brief Construct MonteSamplers as specified in the MonteSettings
  ///
  /// The requested MonteSamplers are inserted in 'result' as
  ///   std::pair<std::string, notstd::cloneable_ptr<MonteSampler> >
  ///
  template<typename SamplerInsertIterator>
  SamplerInsertIterator GrandCanonicalSettings::samplers(const PrimClex &primclex, SamplerInsertIterator result) const {

    size_type data_maxlength = max_data_length();
    std::string prop_name;
    std::string print_name;
    bool must_converge;
    double prec;
    MonteSampler *ptr;

    // copy so we can add required measurements
    std::string level1 = "data";
    std::string level2 = "measurements";
    jsonParser t_measurements = (*this)[level1][level2];

    // find existing measurements
    std::set<std::string> input_measurements;
    for(auto it = t_measurements.cbegin(); it != t_measurements.cend(); it++) {
      input_measurements.insert((*it)["quantity"].get<std::string>());
    }

    std::vector<std::string> required = {
      "potential_energy",
      "formation_energy",
      "comp",
      "comp_n"
    };

    // add required if not already requested
    for(auto it = required.begin(); it != required.end(); ++it) {
      if(std::find(input_measurements.begin(), input_measurements.end(), *it) == input_measurements.end()) {
        jsonParser json;
        json["quantity"] = *it;
        t_measurements.push_back(json);
      }
    }



    // construct scalar property samplers
    {
      std::vector<std::string> possible = {
        "formation_energy",
        "potential_energy"
      };


      try {

        for(auto it = t_measurements.cbegin(); it != t_measurements.cend(); it++) {
          prop_name = (*it)["quantity"].get<std::string>();

          // check if property found is in list of possible scalar properties
          if(std::find(possible.cbegin(), possible.cend(), prop_name) != possible.cend()) {

            std::tie(must_converge, prec) = _get_precision(it, prop_name);

            // if 'must converge'
            if(must_converge) {
              ptr = new ScalarMonteSampler(prop_name, prop_name, prec, confidence(), data_maxlength);
            }
            else {
              ptr = new ScalarMonteSampler(prop_name, prop_name, confidence(), data_maxlength);
            }

            *result++ = std::make_pair(prop_name, notstd::cloneable_ptr<MonteSampler>(ptr));

          }

        }

      }
      catch(std::runtime_error &e) {
        std::cerr << "ERROR in 'MonteSettings::samplers(const PrimClex &primclex, SamplerInsertIterator result)'\n" << std::endl;
        std::cerr << "Error reading [\"" << level1 << "\"][\"" << level2 << "\"]" << std::endl;
        throw;
      }
    }


    // construct vector properties to sample
    {
      std::vector<std::string> possible = {
        "comp",
        "comp_n",
        "site_frac",
        "atom_frac",
        "all_correlations",
        "non_zero_eci_correlations"
      };

      try {

        for(auto it = t_measurements.cbegin(); it != t_measurements.cend(); it++) {

          std::string input_name = (*it)["quantity"].get<std::string>();

          // check if property found is in list of possible vector properties
          if(std::find(possible.cbegin(), possible.cend(), input_name) != possible.cend()) {

            // construct MonteSamplers for 'comp'
            if(input_name == "comp") {

              result = _make_comp_samplers(primclex, it, result);

            }

            // construct MonteSamplers for 'comp_n'
            else if(input_name == "comp_n") {

              result = _make_comp_n_samplers(primclex, it, result);

            }

            // construct MonteSamplers for 'site_frac'
            else if(input_name == "site_frac") {

              result = _make_site_frac_samplers(primclex, it, result);

            }

            // construct MonteSamplers for 'atom_frac'
            else if(input_name == "atom_frac") {

              result = _make_atom_frac_samplers(primclex, it, result);

            }

            // construct MonteSamplers for 'all_correlations'
            else if(input_name == "all_correlations") {

              result = _make_all_correlations_samplers(primclex, it, result);

            }

            // construct MonteSamplers for 'non_zero_eci_correlations'
            else if(input_name == "non_zero_eci_correlations") {

              result = _make_non_zero_eci_correlations_samplers(primclex, it, result);

            }
          }
        }
      }
      catch(std::runtime_error &e) {
        std::cerr << "ERROR in 'MonteSettings::samplers(const PrimClex &primclex, SamplerInsertIterator result)'\n" << std::endl;
        std::cerr << "Error reading [\"" << level1 << "\"][\"" << level2 << "\"]" << std::endl;
        throw;
      }
    }

    return result;
  }

  template<typename jsonParserIteratorType>
  std::tuple<bool, double> GrandCanonicalSettings::_get_precision(jsonParserIteratorType it, std::string input_name) const {
    if(it->contains("precision")) {
      return std::make_tuple(true, (*it)["precision"]. template get<double>());
    }
    else {
      return std::make_tuple(false, 0.0);
    }
  }

  template<typename jsonParserIteratorType, typename SamplerInsertIterator>
  SamplerInsertIterator GrandCanonicalSettings::_make_comp_samplers(
    const PrimClex &primclex,
    jsonParserIteratorType it,
    SamplerInsertIterator result) const {

    size_type data_maxlength = max_data_length();
    std::string print_name;
    bool must_converge;
    double prec;
    MonteSampler *ptr;

    for(size_type i = 0; i < primclex.composition_axes().independent_compositions(); i++) {

      print_name = std::string("comp(") + std::string(1, (char)(i + ((int) 'a'))) + ")";

      std::tie(must_converge, prec) = _get_precision(it, "comp");

      // if 'must converge'
      if(must_converge) {
        ptr = new CompMonteSampler(i, primclex.composition_axes(), print_name, prec, confidence(), data_maxlength);
      }
      else {
        ptr = new CompMonteSampler(i, primclex.composition_axes(), print_name, confidence(), data_maxlength);
      }

      *result++ = std::make_pair(print_name, notstd::cloneable_ptr<MonteSampler>(ptr));

    }

    return result;
  }

  template<typename jsonParserIteratorType, typename SamplerInsertIterator>
  SamplerInsertIterator GrandCanonicalSettings::_make_comp_n_samplers(
    const PrimClex &primclex,
    jsonParserIteratorType it,
    SamplerInsertIterator result) const {

    size_type data_maxlength = max_data_length();
    std::string prop_name;
    std::string print_name;
    bool must_converge;
    double prec;
    MonteSampler *ptr;

    for(size_type i = 0; i < primclex.composition_axes().components().size(); i++) {

      prop_name = "comp_n";

      print_name = std::string("comp_n(") + primclex.composition_axes().components()[i] + ")";

      std::tie(must_converge, prec) = _get_precision(it, "comp_n");

      // if 'must converge'
      if(must_converge) {
        ptr = new VectorMonteSampler(prop_name, i, print_name, prec, confidence(), data_maxlength);
      }
      else {
        ptr = new VectorMonteSampler(prop_name, i, print_name, confidence(), data_maxlength);
      }

      *result++ = std::make_pair(print_name, notstd::cloneable_ptr<MonteSampler>(ptr));

    }

    return result;
  }

  template<typename jsonParserIteratorType, typename SamplerInsertIterator>
  SamplerInsertIterator GrandCanonicalSettings::_make_site_frac_samplers(
    const PrimClex &primclex,
    jsonParserIteratorType it,
    SamplerInsertIterator result) const {

    size_type data_maxlength = max_data_length();
    std::string print_name;
    bool must_converge;
    double prec;
    MonteSampler *ptr;

    for(size_type i = 0; i < primclex.composition_axes().components().size(); i++) {

      // SiteFracMonteSampler uses 'comp_n' to calculate 'site_frac'
      print_name = std::string("site_frac(") + primclex.composition_axes().components()[i] + ")";

      std::tie(must_converge, prec) = _get_precision(it, "site_frac");

      // if 'must converge'
      if(must_converge) {
        ptr = new SiteFracMonteSampler(i, primclex.get_prim().basis.size(), print_name, prec, confidence(), data_maxlength);
      }
      else {
        ptr = new SiteFracMonteSampler(i, primclex.get_prim().basis.size(), print_name, confidence(), data_maxlength);
      }

      *result++ = std::make_pair(print_name, notstd::cloneable_ptr<MonteSampler>(ptr));

    }

    return result;
  }

  template<typename jsonParserIteratorType, typename SamplerInsertIterator>
  SamplerInsertIterator GrandCanonicalSettings::_make_atom_frac_samplers(
    const PrimClex &primclex,
    jsonParserIteratorType it,
    SamplerInsertIterator result) const {

    size_type data_maxlength = max_data_length();
    std::string print_name;
    bool must_converge;
    double prec;
    MonteSampler *ptr;

    // find the index for vacancies, if they are allowed,
    //  if not set to primclex.composition_axes().components().size()

    size_type vacancy_index = primclex.composition_axes().components().size();
    for(size_type i = 0; i < primclex.composition_axes().components().size(); i++) {

      // sample for non-vacancy components
      if(Specie(primclex.composition_axes().components()[i]).is_vacancy()) {
        vacancy_index = i;
        break;
      }
    }


    for(size_type i = 0; i < primclex.composition_axes().components().size(); i++) {

      // sample for non-vacancy components
      if(!Specie(primclex.composition_axes().components()[i]).is_vacancy()) {

        print_name = std::string("atom_frac(") + primclex.composition_axes().components()[i] + ")";

        std::tie(must_converge, prec) = _get_precision(it, "atom_frac");

        // if 'must converge'
        if(must_converge) {
          ptr = new AtomFracMonteSampler(i, vacancy_index, print_name, prec, confidence(), data_maxlength);
        }
        else {
          ptr = new AtomFracMonteSampler(i, vacancy_index, print_name, confidence(), data_maxlength);
        }

        *result++ = std::make_pair(print_name, notstd::cloneable_ptr<MonteSampler>(ptr));

      }
    }

    return result;
  }

  template<typename jsonParserIteratorType, typename SamplerInsertIterator>
  SamplerInsertIterator GrandCanonicalSettings::_make_all_correlations_samplers(
    const PrimClex &primclex,
    jsonParserIteratorType it,
    SamplerInsertIterator result) const {

    size_type data_maxlength = max_data_length();
    std::string prop_name;
    std::string print_name;
    bool must_converge;
    double prec;
    MonteSampler *ptr;

    for(size_type i = 0; i < primclex.global_clexulator().corr_size(); i++) {

      prop_name = "corr";
      print_name = std::string("corr(") + std::to_string(i) + ")";

      std::tie(must_converge, prec) = _get_precision(it, "all_correlations");

      // if 'must converge'
      if(must_converge) {
        ptr = new VectorMonteSampler(prop_name, i, print_name, prec, confidence(), data_maxlength);
      }
      else {
        ptr = new VectorMonteSampler(prop_name, i, print_name, confidence(), data_maxlength);
      }

      *result++ = std::make_pair(print_name, notstd::cloneable_ptr<MonteSampler>(ptr));

    }

    return result;
  }

  template<typename jsonParserIteratorType, typename SamplerInsertIterator>
  SamplerInsertIterator GrandCanonicalSettings::_make_non_zero_eci_correlations_samplers(
    const PrimClex &primclex,
    jsonParserIteratorType it,
    SamplerInsertIterator result) const {

    size_type data_maxlength = max_data_length();
    std::string prop_name;
    std::string print_name;
    bool must_converge;
    double prec;
<<<<<<< HEAD
    MonteSampler *ptr;

    ECIContainer _eci = primclex.dir().eci_out(clex(), bset(), calctype(), ref(), eci());

    for(size_type ii = 0; ii < _eci.eci_index_list().size(); ii++) {

=======
    MonteSampler*ptr;
    
    ECIContainer _eci = read_eci(primclex.dir().eci(clex(), bset(), calctype(), ref(), eci()));
    
    for(size_type ii=0; ii<_eci.index().size(); ii++) {
      
>>>>>>> 7fbf9ad0
      prop_name = "corr";

      // store non-zero eci index in i
<<<<<<< HEAD
      size_type i = _eci.eci_index_list()[ii];

=======
      size_type i = _eci.index()[ii];
      
>>>>>>> 7fbf9ad0
      print_name = std::string("corr(") + std::to_string(i) + ")";

      std::tie(must_converge, prec) = _get_precision(it, "non_zero_eci_correlations");

      // if 'must converge'
      if(must_converge) {
        ptr = new VectorMonteSampler(prop_name, i, print_name, prec, confidence(), data_maxlength);
      }
      else {
        ptr = new VectorMonteSampler(prop_name, i, print_name, confidence(), data_maxlength);
      }

      *result++ = std::make_pair(print_name, notstd::cloneable_ptr<MonteSampler>(ptr));

    }

    return result;
  }


}

#endif
<|MERGE_RESOLUTION|>--- conflicted
+++ resolved
@@ -457,31 +457,18 @@
     std::string print_name;
     bool must_converge;
     double prec;
-<<<<<<< HEAD
-    MonteSampler *ptr;
-
-    ECIContainer _eci = primclex.dir().eci_out(clex(), bset(), calctype(), ref(), eci());
-
-    for(size_type ii = 0; ii < _eci.eci_index_list().size(); ii++) {
-
-=======
-    MonteSampler*ptr;
+
+    MonteSampler *ptr;
     
     ECIContainer _eci = read_eci(primclex.dir().eci(clex(), bset(), calctype(), ref(), eci()));
     
     for(size_type ii=0; ii<_eci.index().size(); ii++) {
       
->>>>>>> 7fbf9ad0
       prop_name = "corr";
 
       // store non-zero eci index in i
-<<<<<<< HEAD
-      size_type i = _eci.eci_index_list()[ii];
-
-=======
       size_type i = _eci.index()[ii];
       
->>>>>>> 7fbf9ad0
       print_name = std::string("corr(") + std::to_string(i) + ")";
 
       std::tie(must_converge, prec) = _get_precision(it, "non_zero_eci_correlations");
