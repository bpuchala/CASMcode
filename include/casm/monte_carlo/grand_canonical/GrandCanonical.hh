#ifndef CASM_GrandCanonical_HH
#define CASM_GrandCanonical_HH

#include "casm/clex/Clex.hh"
#include "casm/monte_carlo/MonteDefinitions.hh"
#include "casm/monte_carlo/MonteCarlo.hh"
#include "casm/monte_carlo/MonteCarloEnum.hh"
#include "casm/monte_carlo/SiteExchanger.hh"
#include "casm/monte_carlo/grand_canonical/GrandCanonicalEvent.hh"
#include "casm/monte_carlo/grand_canonical/GrandCanonicalConditions.hh"
#include "casm/monte_carlo/grand_canonical/GrandCanonicalSettings.hh"


namespace CASM {
  namespace Monte {

    ///
    /// Derives from base MonteCarlo class, to be used for simulations at constant
    /// temperature and chemical potential.
    ///
    /// As with all the other derived Monte Carlo classes, member functions must
    /// follow a specific naming convention to be used with templated routines currently
    /// defined in MonteDriver.hh:
    ///      -conditions
    ///      -set_conditions
    ///      -propose
    ///      -check
    ///      -accept
    ///      -reject
    ///      -write_results
    ///
    class GrandCanonical : public MonteCarlo {

    public:

      static const ENSEMBLE ensemble;
      typedef GrandCanonicalEvent EventType;
      typedef GrandCanonicalConditions CondType;
      typedef GrandCanonicalSettings SettingsType;


      /// \brief Constructs a GrandCanonical object and prepares it for running based on Settings
      GrandCanonical(const PrimClex &primclex, const SettingsType &settings, Log &_log);


      /// \brief Return number of steps per pass. Equals number of sites with variable occupation.
      size_type steps_per_pass() const;


      /// \brief Return current conditions
      const CondType &conditions() const;

      /// \brief Set conditions and clear previously collected data
      void set_conditions(const CondType &new_conditions);

      /// \brief Set configdof and clear previously collected data
      void set_configdof(const ConfigDoF &configdof, const std::string &msg = "");

      /// \brief Set configdof and conditions and clear previously collected data
      std::pair<ConfigDoF, std::string> set_state(
        const GrandCanonicalConditions &new_conditions,
        const GrandCanonicalSettings &settings);

      /// \brief Set configdof and conditions and clear previously collected data
      void set_state(const CondType &new_conditions,
                     const ConfigDoF &configdof,
                     const std::string &msg = "");

      /// \brief Propose a new event, calculate delta properties, and return reference to it
      const EventType &propose();

      /// \brief Based on a random number, decide if the change in energy from the proposed event is low enough to be accepted.
      bool check(const EventType &event);

      /// \brief Accept proposed event. Change configuration accordingly and update energies etc.
      void accept(const EventType &event);

      /// \brief Nothing needs to be done to reject a GrandCanonicalEvent
      void reject(const EventType &event);

      /// \brief Write results to files
      void write_results(size_type cond_index) const;

      /// \brief Calculate the single spin flip low temperature expansion of the grand canonical potential
      double lte_grand_canonical_free_energy() const;

      /// \brief Formation energy, normalized per primitive cell
      const double &formation_energy() const {
        return *m_formation_energy;
      }

      /// \brief Potential energy, normalized per primitive cell
      const double &potential_energy() const {
        return *m_potential_energy;
      }

      /// \brief Correlations, normalized per primitive cell
      const Eigen::VectorXd &corr() const {
        return *m_corr;
      }

      /// \brief Number of atoms of each type, normalized per primitive cell
      const Eigen::VectorXd &comp_n() const {
        return *m_comp_n;
      }

      /// \brief Get potential energy
      double potential_energy(const Configuration &config) const;


    private:

      /// \brief Formation energy, normalized per primitive cell
      double &_formation_energy() {
        return *m_formation_energy;
      }

      /// \brief Potential energy, normalized per primitive cell
      double &_potential_energy() {
        return *m_potential_energy;
      }

      /// \brief Correlations, normalized per primitive cell
      Eigen::VectorXd &_corr() {
        return *m_corr;
      }

      /// \brief Number of atoms of each type, normalized per primitive cell
      Eigen::VectorXd &_comp_n() {
        return *m_comp_n;
      }

<<<<<<< HEAD
      Clexulator &_clexulator() const {
=======
      Clexulator const &_clexulator() const {
>>>>>>> 3b2a2187
        return m_formation_energy_clex.clexulator;
      }

      const ECIContainer &_eci() const {
        return m_formation_energy_clex.eci;
      }

      /// \brief Calculate delta correlations for an event
      void _set_dCorr(GrandCanonicalEvent &event,
                      Index mutating_site,
                      int sublat,
                      int current_occupant,
                      int new_occupant,
                      bool use_deltas,
                      bool all_correlations) const;

      /// \brief Print correlations to _log()
      void _print_correlations(const Eigen::VectorXd &corr,
                               std::string title,
                               std::string colheader,
                               bool all_correlations) const;

      /// \brief Calculate delta properties for an event and update the event with those properties
      void _update_deltas(GrandCanonicalEvent &event,
                          Index mutating_site,
                          int sublat,
                          int current_occupant,
                          int new_occupant) const;

      /// \brief Calculate properties given current conditions
      void _update_properties();

      /// \brief Generate supercell filling ConfigDoF from default configuration
      ConfigDoF _default_motif() const;

      /// \brief Generate minimum potential energy ConfigDoF
      std::pair<ConfigDoF, std::string> _auto_motif(const GrandCanonicalConditions &cond) const;

      /// \brief Generate minimum potential energy ConfigDoF for this supercell
      std::pair<ConfigDoF, std::string> _restricted_auto_motif(const GrandCanonicalConditions &cond) const;

      /// \brief Generate supercell filling ConfigDoF from configuration
      ConfigDoF _configname_motif(const std::string &configname) const;


      ///Keeps track of what sites can change to what
      const SiteExchanger m_site_swaps;

      /// Conditions (T, mu). Initially determined by m_settings, but can be changed halfway through the run
      GrandCanonicalConditions m_condition;

      /// Holds Clexulator and ECI references
      mutable Clex m_formation_energy_clex;

      /// If true, calculate all correlations; if false, calculate correlations with non-zero eci
      bool m_all_correlations;

      /// Event to propose, check, accept/reject:
      EventType m_event;

      /// \brief If the supercell is large enough, calculate delta correlations directly
      bool m_use_deltas;


      // ---- Pointers to properties for faster access

      /// \brief Formation energy, normalized per primitive cell
      double *m_formation_energy;

      /// \brief Potential energy, normalized per primitive cell
      double *m_potential_energy;

      /// \brief Correlations, normalized per primitive cell
      Eigen::VectorXd *m_corr;

      /// \brief Number of atoms of each type, normalized per primitive cell
      Eigen::VectorXd *m_comp_n;

    };

  }
}

#endif<|MERGE_RESOLUTION|>--- conflicted
+++ resolved
@@ -130,11 +130,7 @@
         return *m_comp_n;
       }
 
-<<<<<<< HEAD
-      Clexulator &_clexulator() const {
-=======
       Clexulator const &_clexulator() const {
->>>>>>> 3b2a2187
         return m_formation_energy_clex.clexulator;
       }
 
@@ -187,7 +183,7 @@
       GrandCanonicalConditions m_condition;
 
       /// Holds Clexulator and ECI references
-      mutable Clex m_formation_energy_clex;
+      Clex m_formation_energy_clex;
 
       /// If true, calculate all correlations; if false, calculate correlations with non-zero eci
       bool m_all_correlations;
