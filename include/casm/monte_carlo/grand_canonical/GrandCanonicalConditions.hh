--- conflicted
+++ resolved
@@ -41,18 +41,6 @@
 
     /// \brief chemical potential: dg/dcomp_n(index)
     double chem_pot(Index index) const;
-<<<<<<< HEAD
-    
-    /// \brief exchange chemical potential: chem_pot(new) - chem_pot(curr)
-    double exchange_chem_pot(Index index_new, Index index_curr) const;
-
-    /// \brief parametric chemical potential: dg/dcomp_x
-    Eigen::VectorXd param_chem_pot() const;
-    
-    /// \brief parametric chemical potential: dg/dcomp_x(index)
-    double param_chem_pot(Index index) const;
-    
-=======
 
     /// \brief exchange chemical potential: chem_pot(new) - chem_pot(curr)
     double exchange_chem_pot(Index index_new, Index index_curr) const;
@@ -63,7 +51,6 @@
     /// \brief parametric chemical potential: dg/dcomp_x(index)
     double param_chem_pot(Index index) const;
 
->>>>>>> 8ebb194b
 
     double tolerance() const;
 
@@ -77,18 +64,7 @@
 
     ///Set a single 'atomic' chemical potential by specifying an index and a value.
     void set_chem_pot(Index ind, double in_chem_pot);
-    
-    ///Set all the parametric chemical potentials of the current grand canonical condition.
-    void set_param_chem_pot(const Eigen::VectorXd &in_chem_pot);
 
-<<<<<<< HEAD
-    ///Set a single parametric chemical potential by specifying an index and a value.
-    void set_param_chem_pot(Index ind, double in_chem_pot);
-
-    
-    // ***************************************OPERATORS********************************************** //
-
-=======
     ///Set all the parametric chemical potentials of the current grand canonical condition.
     void set_param_chem_pot(const Eigen::VectorXd &in_chem_pot);
 
@@ -98,7 +74,6 @@
 
     // ***************************************OPERATORS********************************************** //
 
->>>>>>> 8ebb194b
     ///Add temperature and all chemical potentials to *this
     GrandCanonicalConditions &operator+=(const GrandCanonicalConditions &RHS);
 
@@ -135,9 +110,6 @@
 
     ///Vector of the 'atomic' chemical potentials for each species. Ordered as primclex.get_param_comp().get_components()
     Eigen::VectorXd m_chem_pot;
-    
-    ///Vector of the parametric chemical potentials conjugate to the parametric compositions.
-    Eigen::VectorXd m_param_chem_pot;
 
     ///Vector of the parametric chemical potentials conjugate to the parametric compositions.
     Eigen::VectorXd m_param_chem_pot;
