#ifndef CASM_MonteDefinitions_HH
#define CASM_MonteDefinitions_HH

#include "casm/casm_io/EnumIO.hh"

namespace CASM {

  namespace Monte {

<<<<<<< HEAD
    template <typename T>
    struct traits {};

    template<typename ENUM>
    std::string help() {
      std::stringstream ss;
      ss << "Options are:\n";
      for(auto it = traits<ENUM>::strval.begin(); it != traits<ENUM>::strval.end(); ++it) {
        ss << "  ";
        for(auto sit = it->second.begin(); sit != it->second.end(); sit++) {
          if(sit != it->second.begin()) {
            ss << " or " << *sit;
          }
          else {
            ss << *sit;
          }
        }
        ss << "\n";
      }
      return ss.str();
    }

    template<typename ENUM>
    void invalid_enum_string(std::string val, std::ostream &serr) {
      std::stringstream s;
      s << "Invalid " << traits<ENUM>::name << ": " << val;
      serr << s.str() << "\n";
      serr << help<ENUM>();
      throw std::invalid_argument(std::string("ERROR: ") + s.str());
    }

    template<typename ENUM>
    std::string to_string(ENUM val) {
      return traits<ENUM>::strval.find(val)->second[0];
    }

    template<typename ENUM>
    ENUM from_string(const std::string &val) {
      for(auto it = traits<ENUM>::strval.begin(); it != traits<ENUM>::strval.end(); ++it) {
        for(auto sit = it->second.begin(); sit != it->second.end(); sit++) {
          if(*sit == val) {
            return it->first;
          }
        }
      }

      invalid_enum_string<ENUM>(val, std::cerr);
      return traits<ENUM>::strval.begin()->first;
    }

#define ENUM_DEF(ENUM) \
    template<> \
    struct traits<ENUM> { \
    \
      static const std::string name; \
    \
      static const std::multimap<ENUM, std::vector<std::string> > strval; \
    \
    }; \
    \
    inline std::ostream &operator<<(std::ostream &sout, const ENUM& val) { \
      sout << to_string<ENUM>(val); \
      return sout; \
    } \
    \
    inline std::istream &operator>>(std::istream &sin, ENUM& val) { \
      std::string s; \
      sin >> s; \
      val = from_string<ENUM>(s); \
      return sin; \
    } \
    \
    inline jsonParser &to_json(const ENUM &val, jsonParser &json) { \
      return to_json(to_string<ENUM>(val), json); \
    } \
    \
    inline void from_json(ENUM& val, const jsonParser& json) { \
      val = from_string<ENUM>(json.get<std::string>()); \
    } \


=======
>>>>>>> 7e8dd7b3
    /// \brief Monte Carlo ensemble type
    enum class ENSEMBLE {
      GrandCanonical
    };

    ENUM_IO(CASM::Monte::ENSEMBLE)


    /// \brief Monte Carlo method type
    enum class METHOD {
      Metropolis, LTE1
    };

    ENUM_IO(CASM::Monte::METHOD)


    ///How often to sample runs
    enum class SAMPLE_MODE {
      STEP, PASS
    };

    ENUM_IO(CASM::Monte::SAMPLE_MODE)


    ///How to change conditions
    enum class DRIVE_MODE {
      INCREMENTAL, CUSTOM
    };

    ENUM_IO(CASM::Monte::DRIVE_MODE)


  }

  ENUM_TRAITS(Monte::ENSEMBLE)

  ENUM_TRAITS(Monte::METHOD)

  ENUM_TRAITS(Monte::SAMPLE_MODE)

  ENUM_TRAITS(Monte::DRIVE_MODE)


}
#endif

<|MERGE_RESOLUTION|>--- conflicted
+++ resolved
@@ -7,90 +7,6 @@
 
   namespace Monte {
 
-<<<<<<< HEAD
-    template <typename T>
-    struct traits {};
-
-    template<typename ENUM>
-    std::string help() {
-      std::stringstream ss;
-      ss << "Options are:\n";
-      for(auto it = traits<ENUM>::strval.begin(); it != traits<ENUM>::strval.end(); ++it) {
-        ss << "  ";
-        for(auto sit = it->second.begin(); sit != it->second.end(); sit++) {
-          if(sit != it->second.begin()) {
-            ss << " or " << *sit;
-          }
-          else {
-            ss << *sit;
-          }
-        }
-        ss << "\n";
-      }
-      return ss.str();
-    }
-
-    template<typename ENUM>
-    void invalid_enum_string(std::string val, std::ostream &serr) {
-      std::stringstream s;
-      s << "Invalid " << traits<ENUM>::name << ": " << val;
-      serr << s.str() << "\n";
-      serr << help<ENUM>();
-      throw std::invalid_argument(std::string("ERROR: ") + s.str());
-    }
-
-    template<typename ENUM>
-    std::string to_string(ENUM val) {
-      return traits<ENUM>::strval.find(val)->second[0];
-    }
-
-    template<typename ENUM>
-    ENUM from_string(const std::string &val) {
-      for(auto it = traits<ENUM>::strval.begin(); it != traits<ENUM>::strval.end(); ++it) {
-        for(auto sit = it->second.begin(); sit != it->second.end(); sit++) {
-          if(*sit == val) {
-            return it->first;
-          }
-        }
-      }
-
-      invalid_enum_string<ENUM>(val, std::cerr);
-      return traits<ENUM>::strval.begin()->first;
-    }
-
-#define ENUM_DEF(ENUM) \
-    template<> \
-    struct traits<ENUM> { \
-    \
-      static const std::string name; \
-    \
-      static const std::multimap<ENUM, std::vector<std::string> > strval; \
-    \
-    }; \
-    \
-    inline std::ostream &operator<<(std::ostream &sout, const ENUM& val) { \
-      sout << to_string<ENUM>(val); \
-      return sout; \
-    } \
-    \
-    inline std::istream &operator>>(std::istream &sin, ENUM& val) { \
-      std::string s; \
-      sin >> s; \
-      val = from_string<ENUM>(s); \
-      return sin; \
-    } \
-    \
-    inline jsonParser &to_json(const ENUM &val, jsonParser &json) { \
-      return to_json(to_string<ENUM>(val), json); \
-    } \
-    \
-    inline void from_json(ENUM& val, const jsonParser& json) { \
-      val = from_string<ENUM>(json.get<std::string>()); \
-    } \
-
-
-=======
->>>>>>> 7e8dd7b3
     /// \brief Monte Carlo ensemble type
     enum class ENSEMBLE {
       GrandCanonical
