#ifndef CASM_Orbit
#define CASM_Orbit

#include <vector>

#include <boost/iterator/transform_iterator.hpp>

#include "casm/misc/CASM_math.hh"
#include "casm/misc/Comparisons.hh"
#include "casm/container/multivector.hh"
#include "casm/symmetry/OrbitDecl.hh"
#include "casm/symmetry/SymOp.hh"
#include "casm/symmetry/SymGroup.hh"
#include "casm/database/Named.hh"
#include "casm/clex/HasPrimClex.hh"

namespace CASM {
  class SymGroup;

  // -- GenericOrbit -------------------------------------

  /// \brief An Orbit of Element
  ///
  /// Provides prototype Element, orbit of equivalent elements, and equivalence
  /// map giving symmetry operations that map the prototype onto the
  /// equivalents.
  ///
  /// Element and orbit comparison is done via a SymCompareType functor, which
  /// includes any necessary tolerance for floating point comparison. See `SymCompare`
  /// for how to implement the necessary methods.
  ///
  /// \ingroup Clusterography
  ///
  template<typename _Element, typename _SymCompareType>
  class GenericOrbit : public Comparisons<CRTPBase<GenericOrbit<_Element, _SymCompareType>>> {

  public:

    typedef unsigned int size_type;
    typedef _Element Element;
    typedef _SymCompareType SymCompareType;
    typedef typename std::vector<Element>::const_iterator const_iterator;
    typedef typename std::vector<SymOp>::const_iterator const_symop_iterator;

    /// \brief Construct an Orbit from a generating_element Element, using provided symmetry group
    GenericOrbit(Element generating_element,
                 const SymGroup &generating_group,
                 const SymCompareType &sym_compare);


    const_iterator begin() const {
      return m_element.cbegin();
    }

    const_iterator end() const {
      return m_element.cend();
    }

    const_iterator cbegin() const {
      return m_element.cbegin();
    }

    const_iterator cend() const {
      return m_element.cend();
    }

    size_type size() const {
      return m_element.size();
    }

    /// \brief Identical to element(0)
    const Element &prototype() const {
      return m_element[0];
    }

    /// \brief Return Element at index, without bounds checking
    const Element &operator[](size_type index) const {
      return element(index);
    }

    /// \brief Equivalent to operator[](size_type index) const
    const Element &element(size_type index) const {
      return m_element[index];
    }

    /// \brief const Access vector of Element
    const std::vector<Element> &elements() const {
      return m_element;
    }

    /// \brief Return the equivalence map
    ///
    /// \returns element(i) compares equivalent to prototype().copy_apply(equivalence_map[i][j]) for all j
    ///
    const multivector<SymOp>::X<2> &equivalence_map() const {
      return m_equivalence_map;
    }

    /// \brief Return the equivalence map for element[index]
    ///
    /// \returns a pair of const_iterators, begin and end, over SymOp such that
    /// element(index) compares equivalent to prototype().copy_apply(op)
    std::pair<const_symop_iterator, const_symop_iterator> equivalence_map(size_type index) const {
      return std::make_pair(m_equivalence_map[index].begin(), m_equivalence_map[index].end());
    }

    /// \brief Return the canonization symmetry representation ID
    SymGroupRepID canonization_rep_ID() const {
      if(m_canonization_rep_ID.empty())
        _construct_canonization_rep();
      return m_canonization_rep_ID;
    }

    /// \brief Find element in Orbit
    ///
    /// - Assumes 'e' is 'prepared', uses SymCompare<Element>::intra_orbit_equal
    ///   to check equivalence
    const_iterator find(const Element &e) const {
      return std::find_if(begin(), end(), [&](const Element & B) {
        return m_sym_compare.equal(e, B);
      });
    }

    /// \brief Check if element is in Orbit
    ///
    /// - Assumes 'e' is 'prepared', uses SymCompare<Element>::intra_orbit_equal
    ///   to check equivalence
    bool contains(const Element &e) const {
      return this->find(e) != end();
    }

    /// \brief Return the generating SymGroup
    const SymGroup &generating_group() const {
      return m_generating_group;
    }

    /// \brief Return the SymCompare functor reference
    ///
    /// - implements symmetry properties of this orbit
    const SymCompareType &sym_compare() const {
      return m_sym_compare;
    }

    /// \brief Apply symmetry to Orbit
    GenericOrbit &apply_sym(const SymOp &op);

    /// \brief Compare orbits, using SymCompareType::inter_orbit_compare
    bool operator<(const GenericOrbit &B) const {
      return m_sym_compare.inter_orbit_compare(prototype(), B.prototype());
    }

  private:

    void _construct_canonization_rep() const;

    /// \brief Construct an Orbit from a generating_element Element, using provided symmetry rep
    template<typename SymOpIterator>
    void _construct(Element generating_element,
                    SymOpIterator begin,
                    SymOpIterator end);

    /// \brief All symmetrically equivalent elements (excluding translations)
    std::vector<Element> m_element;

    /// \brief element(i) compares equivalent to prototype().copy_apply(m_equivalence_map[i][j]) for all j
    multivector<SymOp>::X<2> m_equivalence_map;

<<<<<<< HEAD
    /// \brief Group used to generate the orbit
    SymGroup m_generating_group;
=======
    /// \brief ID of symmetry representation that describes the effect of each SymOp with respect to the canonical equivalent
    mutable SymGroupRepID m_canonization_rep_ID;
>>>>>>> 3f441b79

    /// \brief Functor used to check compare Element, including symmetry rules,
    /// and make canonical forms
    SymCompareType m_sym_compare;

  };


  // -- DatabaseTypeOrbit -------------------------------------

  /// \brief Specialize GenericOrbit for Orbit types that will be stored in a database
  ///
  template<typename _Element, typename _SymCompareType>
  class DatabaseTypeOrbit :
    public GenericOrbit<_Element, _SymCompareType>,
    public HasPrimClex<DB::Indexed<CRTPBase<DatabaseTypeOrbit<_Element, _SymCompareType>>>> {
  public:
    typedef _Element Element;
    typedef _SymCompareType SymCompareType;

    /// \brief Construct an Orbit from a generating_element Element, using provided symmetry group
    DatabaseTypeOrbit(Element generating_element,
                      const SymGroup &generating_group,
                      const SymCompareType &sym_compare,
                      const PrimClex *_primclex);

    void write_pos() const;

    void write_pos(std::ostream &sout) const;

    const PrimClex &primclex() const;

  private:

    friend DB::Named<CRTPBase<DatabaseTypeOrbit<_Element, _SymCompareType>>>;

    std::string generate_name_impl() const;

    void set_primclex(const PrimClex *_primclex);

    const PrimClex *m_primclex;
  };


  // -- Orbit Helpers --------------------

  /// \brief Find orbit containing an element in a range of Orbit
  template<typename OrbitIterator, typename Element>
  OrbitIterator find_orbit(OrbitIterator begin, OrbitIterator end, Element e);

  struct GetPrototype {

    template<typename OrbitType>
    typename OrbitType::Element const &operator()(const OrbitType &orbit) const {
      return orbit.prototype();
    }
  };

  template<typename OrbitIterator>
  using PrototypeIterator = boost::transform_iterator<GetPrototype, OrbitIterator>;

  /// Convert an Orbit iterator to a prototype iterator
  template<typename OrbitIterator>
  PrototypeIterator<OrbitIterator> prototype_iterator(OrbitIterator orbit_it) {
    return boost::make_transform_iterator(orbit_it, GetPrototype());
  }
}

#endif<|MERGE_RESOLUTION|>--- conflicted
+++ resolved
@@ -165,13 +165,11 @@
     /// \brief element(i) compares equivalent to prototype().copy_apply(m_equivalence_map[i][j]) for all j
     multivector<SymOp>::X<2> m_equivalence_map;
 
-<<<<<<< HEAD
     /// \brief Group used to generate the orbit
     SymGroup m_generating_group;
-=======
+
     /// \brief ID of symmetry representation that describes the effect of each SymOp with respect to the canonical equivalent
     mutable SymGroupRepID m_canonization_rep_ID;
->>>>>>> 3f441b79
 
     /// \brief Functor used to check compare Element, including symmetry rules,
     /// and make canonical forms
