--- conflicted
+++ resolved
@@ -169,22 +169,6 @@
     return res;
   }
 
-<<<<<<< HEAD
-  template<typename _Element, typename _SymCompareType>
-  std::string Orbit< _Element, _SymCompareType>::_generate_name() const {
-    return generate_orbit_name<Orbit<_Element, _SymCompareType>>() + "." + this->id();
-  }
-
-  template<>
-  std::string generate_orbit_name<PrimPeriodicDiffTransOrbit>() {
-    return traits<PrimPeriodicDiffTransOrbit>::orbit_type_name;
-  };
-
-  template<typename OrbitType>
-  std::string generate_orbit_name() {
-    return "non_db_type";
-  }
-=======
   template<typename OrbitType>
   std::string _generate_orbit_name(const OrbitType &orbit);
 
@@ -200,9 +184,6 @@
     return _generate_orbit_name(*this);
   };
 
-
->>>>>>> 6c91d5f2
-
 }
 
 #endif