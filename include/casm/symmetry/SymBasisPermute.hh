--- conflicted
+++ resolved
@@ -107,24 +107,5 @@
     }
   }
 
-<<<<<<< HEAD
-=======
-
-  /// \brief Apply symmetry to a UnitCellCoord
-  ///
-  /// \param op The symmetry operation to apply
-  /// \param value The UnitCellCoord being transformed
-  /// \param obj The object that the UnitCellCoord coordinates refer to, typically a primitive Structure
-  ///
-  /// - Requires BasisPermutable::basis_permutation_symrep_ID() to obtain the
-  ///   SymBasisPermute representation
-  template<typename BasisPermutable>
-  UnitCellCoord &apply(const SymOp &op, UnitCellCoord &value, const BasisPermutable &obj) {
-
-    return op.get_basis_permute_rep(obj.basis_permutation_symrep_ID())->apply(value);
-  }
-
-  /** @} */
->>>>>>> 60b025e8
 }
 #endif