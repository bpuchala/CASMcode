--- conflicted
+++ resolved
@@ -70,14 +70,8 @@
       if(m_valid_integral_tau) {
         return m_integral_tau;
       }
-<<<<<<< HEAD
-      else {
-        throw std::runtime_error("Attempt to access SymOp::integral_tau() without it being valid");
-      }
-=======
 
       throw std::runtime_error("Error in SymOp::integral_tau(), not valid");
->>>>>>> fd65fc34
     }
 
     ///\brief returns true if matrix part of operation is identity
