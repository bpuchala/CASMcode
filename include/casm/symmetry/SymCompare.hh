--- conflicted
+++ resolved
@@ -90,16 +90,11 @@
 
     /// \brief Prepare an element for comparison via an isometric affine transformation
     ///
-<<<<<<< HEAD
     /// - For instance, translate a cluster so comparison may be performed more efficiently.
     /// - The transformation that is applied is stored and available as `spatial_transform`
     /// - The `spatial_transform` is also included in the symmetry operations stored in the
     ///   Orbit equivalence_map (i.e. equivalence_map_element = spatial_transform * generating_group_op)
     /// - Returns pair such that pair.first = apply_sym(pair.second, obj)
-=======
-    /// - For instance, translate a cluster so comparison may be
-    ///   performed more efficiently.
->>>>>>> 12e6c7c5
     ///
     Element spatial_prepare(Element obj) const {
       return derived().spatial_prepare_impl(obj);
@@ -117,11 +112,7 @@
     /// \brief Prepare an element for comparison via representation_prepare(), followed by spatial_prepare()
     ///
     Element prepare(Element obj) const {
-      return spatial_prepare(
-               representation_prepare(
-                 obj
-               )
-             );
+      return spatial_prepare(representation_prepare(obj));
     }
 
     /// \brief Orders 'prepared' elements
