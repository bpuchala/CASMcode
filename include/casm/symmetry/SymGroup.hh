--- conflicted
+++ resolved
@@ -6,16 +6,6 @@
 #include <iomanip>
 
 #include "casm/symmetry/SymOp.hh"
-
-<<<<<<< HEAD
-//#include "casm/../CASM_global_definitions.cc"
-
-//#include "casm/../container/Array.cc"
-//#include "casm/../symmetry/SymOp.hh"
-//#include "casm/../symmetry/SymGroup.hh"
-//#include "casm/../container/Counter.cc"
-=======
->>>>>>> 4e5b6720
 
 namespace CASM {
 
@@ -33,106 +23,32 @@
   ///       if 'A' is in SymGroup, then A.inverse() is in SymGroup
   ///       SymGroup always contains an identity operation
   class SymGroup : public Array<SymOp> {
-<<<<<<< HEAD
-=======
-  protected:
-
-    /// Specifies whether to use lattice periodicity when testing for equivalence
-    PERIODICITY_TYPE group_periodicity;
-
-    /// multi_table[i][j] gives index of operation that is result of at(i)*at(j)
-    mutable Array<Index>::X2 multi_table;
-
-    /// alt_multi_table[i][j] gives index of operation that is result of at(i).inverse()*at(j)
-    mutable Array<Index>::X2 alt_multi_table;
-
-    // information about conjugacy classes
-    // conjugacy_classes[i][j] gives index of SymOp 'j' in class 'i'
-    mutable Array<Index>::X2 conjugacy_classes;
-    mutable Array<std::string> class_names;
-    mutable Array<Index> index2conjugacy_class;
-
-    // Information about irreducible representations
-    // character_table[i][j] is character of conjugacy class 'j' in irrep 'i'
-    mutable Array<std::complex<double> >::X2 character_table;
-    mutable Array<Index> irrep_IDs;
-    mutable Array<bool> complex_irrep;
-    mutable Array<std::string> irrep_names;
-
-    Array<SymGroup> unique_subgroups;
-
-    // small_groups are cyclic subgroups.  Found by taking a group
-    // element and multiplying it by itself until a group is generated
-    // m_small_subgroups[i][j][k] is index of symop 'k' in subgroup (i,j) -- the equivalent subroup 'j' of an orbit 'i' of equivalent subgroups
-    mutable Array<Index>::X3 m_small_subgroups;
-
-    // large_groups are found by finding the closure for each possible union of m_small_subgroups
-    // organized the same way as m_small_subgroups
-    mutable Array<Index>::X3 m_large_subgroups;
-
-
-    mutable Array<Index>::X2 centralizer_table;
-    mutable Array<Index>::X2 elem_order_table;
-
-    mutable std::string name;
-    mutable std::string latex_name;
-    mutable std::string comment;
-
-    mutable double max_error;
-
-    ///Space group (added by Donghee );
-    mutable Array<SymOp>::X2 rotation_groups;
-    mutable std::string crystal_system;
-    mutable bool centric; // if it is centric, special point is same in reciprocal space
-    mutable Array<int> group_number; // space group number (min and max)
-    mutable Array<std::string> group_name; // 0: International 1: Schonflies
-
-  protected:
-    void calc_conjugacy_classes() const;
-    void calc_character_table() const;
-    void calc_centralizers() const;
-    void calc_elem_order_table() const;
-    void generate_class_names() const;
-    void generate_irrep_names() const;
-    bool calc_multi_table() const;
-    void calc_alt_multi_table() const;
-    void calc_small_subgroups() const;
-    void calc_large_subgroups() const;
-
-
->>>>>>> 4e5b6720
   public:
     typedef SymOp::vector_type vector_type;
     typedef SymOp::matrix_type matrix_type;
     /// Initialize by setting periodicity mode (default mode is PERIODIC)
-<<<<<<< HEAD
     SymGroup(PERIODICITY_TYPE init_type = PERIODIC) :
       m_lat_ptr(nullptr),
       m_group_periodicity(init_type),
-      max_error(-1) {
+      m_max_error(-1) {
       name.clear();
       latex_name.clear();
     }
-=======
-    SymGroup(PERIODICITY_TYPE init_type = PERIODIC) : group_periodicity(init_type), max_error(-1) {   };
 
     SymGroup(const Array<SymOp> &from_array, PERIODICITY_TYPE init_type = PERIODIC);
->>>>>>> 4e5b6720
 
     virtual void push_back(const SymOp &new_op);
     virtual void clear();
     virtual void clear_tables();
 
-<<<<<<< HEAD
     void set_lattice(const Lattice &new_lat);
-=======
+
     const MasterSymGroup &master_group() const {
       assert(size() && at(0).has_valid_master());
       return at(0).master_group();
-    };
+    }
 
     ReturnArray<Index> op_indices() const;
->>>>>>> 4e5b6720
 
     ///Check to see if a SymOp is contained in in SymGroup
     //maybe contains and find should account for group_periodicity
@@ -220,7 +136,7 @@
     Eigen::MatrixXd const *get_MatrixXd(Index i) const;
 
     /// This returns the group's max_error
-    double get_max_error();
+    double max_error();
 
     ReturnArray<Array<Index> > left_cosets(const Array<SymOp> &subgroup, double tol = TOL) const;
     ReturnArray<Array<Index> > left_cosets(const Array<Index> &subgroup_inds) const;
@@ -229,42 +145,36 @@
     const Array<Index>::X2 &get_alt_multi_table() const;
     void invalidate_multi_tables() const;
     const Array<Index>::X2 &get_conjugacy_classes() const;
-    const Array<std::complex<double> >::X2 &get_character_table() const;
+    const Array<std::complex<double> >::X2 &character_table() const;
     const Array<bool> &get_complex_irrep_list() const;
     const std::string &get_name() const;
     const std::string &get_latex_name() const;
-<<<<<<< HEAD
+
     PERIODICITY_TYPE periodicity() const {
       return m_group_periodicity;
-=======
-
-    PERIODICITY_TYPE get_periodicity() const {
-      return group_periodicity;
->>>>>>> 4e5b6720
     }
+
     std::string possible_space_groups() const {
       return comment;
     }
 
 
-    const Array<Index>::X3 &get_large_subgroups() const;
-    const Array<Index>::X3 &get_small_subgroups() const;
+    const Array<Index>::X3 &subgroups() const;
 
     void print_character_table(std::ostream &stream);
     ReturnArray<Index> get_irrep_decomposition() const;
     bool is_irreducible() const;
+
+    std::vector<SymGroup> unique_subgroups() const;
 
     ///Space group (added by Donghee );
     void get_rotation_groups()const;
     void get_point_group_type()const;
     void print_space_group_info(std::ostream &out) const;
 
-    void make_unique_subgroups();
-
     ///Fill up a SymGroup with *this minus the shifts
     void copy_no_trans(SymGroup &shiftless, bool keep_repeated = false) const;
 
-
     jsonParser &to_json(jsonParser &json) const;
 
     void from_json(const jsonParser &json);
@@ -272,16 +182,20 @@
   protected:
     const Lattice &_lattice() const;
 
-    void calc_conjugacy_classes() const;
-    void calc_character_table() const;
-    void calc_centralizers() const;
-    void calc_elem_order_table() const;
-    void generate_class_names() const;
-    void generate_irrep_names() const;
-    bool calc_multi_table() const;
-    void calc_alt_multi_table() const;
-    void calc_small_subgroups() const;
-    void calc_large_subgroups() const;
+    void _generate_conjugacy_classes() const;
+    void _generate_character_table() const;
+    void _generate_centralizers() const;
+    void _generate_elem_order_table() const;
+    void _generate_class_names() const;
+    void _generate_irrep_names() const;
+    bool _generate_multi_table() const;
+    void _generate_alt_multi_table() const;
+    void _generate_subgroups() const;
+
+    // small_groups are cyclic subgroups.  Found by taking a group
+    // element and multiplying it by itself until a group is generated
+    // small_groups[i][j][k] is index of symop 'k' in subgroup (i,j) -- the equivalent subroup 'j' of an orbit 'i' of equivalent subgroups
+    Array<Index>::X3 _small_subgroups() const;
 
 
     /// Pointer to a lattice for doing periodic comparisons
@@ -303,22 +217,15 @@
     mutable Array<Index> index2conjugacy_class;
 
     // Information about irreducible representations
-    // character_table[i][j] is character of conjugacy class 'j' in irrep 'i'
-    mutable Array<Array<std::complex<double> > > character_table;
+    // m_character_table[i][j] is character of conjugacy class 'j' in irrep 'i'
+    mutable Array<Array<std::complex<double> > > m_character_table;
     mutable Array<Index> irrep_IDs;
     mutable Array<bool> complex_irrep;
     mutable Array<std::string> irrep_names;
 
-    Array<SymGroup> unique_subgroups;
-
-    // small_groups are cyclic subgroups.  Found by taking a group
-    // element and multiplying it by itself until a group is generated
-    // small_groups[i][j][k] is index of symop 'k' in subgroup (i,j) -- the equivalent subroup 'j' of an orbit 'i' of equivalent subgroups
-    mutable Array<Array<Array<Index> > > small_groups;
-
-    // large_groups are found by finding the closure for each possible union of small_groups
-    // organized the same way as small_groups
-    mutable Array<Array<Array<Index> > > large_groups;
+    // subgroups are found by finding the closure for each possible union of small_subgroups
+    // organized the same way as small_subgroups
+    mutable Array<Array<Array<Index> > > m_subgroups;
 
 
     mutable Array<Array<Index> > centralizer_table;
@@ -328,7 +235,7 @@
     mutable std::string latex_name;
     mutable std::string comment;
 
-    mutable double max_error;
+    mutable double m_max_error;
 
     ///Space group (added by Donghee );
     mutable Array<Array<SymOp> > rotation_groups;
@@ -348,7 +255,7 @@
 
   // return SymGroup with all molecular point group sym ops
   // I will centerize your coord_map, fyi.
-  SymGroup molecular_point_group(std::map<int,std::vector<Eigen::Vector3d> > coord_map, const Lattice mol_lat);
+  SymGroup molecular_point_group(std::map<int, std::vector<Eigen::Vector3d> > coord_map);
 
   //~~~~~~~~~~~~~~~~~~~~~~~~~~~~~~~~~~~~~~~~~~~~~~~~~~~
   //~~~~~~~~~~~~~~~~~~~~~~~~~~~~~~~~~~~~~~~~~~~~~~~~~~~
@@ -371,14 +278,11 @@
     mutable SymGroup m_point_group;
 
   public:
-<<<<<<< HEAD
     MasterSymGroup(PERIODICITY_TYPE init_type = PERIODIC) :
       SymGroup(init_type),
-      coord_rep_ID(-1),
-      reg_rep_ID(-1) {};
-=======
-    MasterSymGroup(PERIODICITY_TYPE init_type = PERIODIC) : SymGroup(init_type), m_coord_rep_ID(-1), m_reg_rep_ID(-1) {};
->>>>>>> 4e5b6720
+      m_coord_rep_ID(-1),
+      m_reg_rep_ID(-1) {};
+
     MasterSymGroup(const MasterSymGroup &RHS);
     ~MasterSymGroup();
 
