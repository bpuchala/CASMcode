#ifndef SYMPERMUTATION_HH
#define SYMPERMUTATION_HH

#include <iostream>
#include <cmath>
#include "casm/symmetry/SymOpRepresentation.hh"
#include "casm/container/Permutation.hh"

namespace CASM {
  class MasterSymGroup;
  class Lattice;


  ///\brief  SymPermutation describes how a symmetry operation permutes a list of 'things'
  /// For example, Coordinates in a Cluster, basis atoms in a Structure, Clusters in an Orbit, etc.
  class SymPermutation: public SymOpRepresentation {
  public:
    /// fixes alignment of m_mat
    EIGEN_MAKE_ALIGNED_OPERATOR_NEW

    /// Initialize a SymPermutation with the permutation array.
    /// The corresponding matrix is generated automatically
    SymPermutation(const Array<Index> &init_permute) : m_permute(init_permute), m_has_mat(false) {

    }

<<<<<<< HEAD
    double character() const override;
=======
    /// Initialize a SymPermutation with the permutation array.
    /// The corresponding matrix is generated automatically
    SymPermutation(const Permutation &init_permute) : m_permute(init_permute), m_has_mat(false) {

    };

    double get_character() const;
>>>>>>> 4e5b6720

    /// Return pointer to a copy of this SymPermutation
    SymOpRepresentation *copy() const override {
      return new SymPermutation(*this);
    }

    /// Access the permutation array 'm_permute'
    Permutation const *get_permutation() const override {
      return &m_permute;
    }

    /// Access the permutation matrix
    Eigen::MatrixXd const *get_MatrixXd() const override {
      if(!m_has_mat)
        _calc_mat();
      return &m_mat;
    }

    jsonParser &to_json(jsonParser &json) const override;

    void from_json(const jsonParser &json) override;

  private:
    /// Array of indices, of length 'n'. An index 'm_permute[j]' before application of symmetry
    /// resides at index 'j' after application of symmetry
    /// example: For an 'Array<THINGS> my_array', transforms as my_array.permute(m_permute);
    Permutation m_permute;

    // true if m_mat is initialized
    bool m_has_mat;

    /// Matrix of ones and zeroes that reorders elements of a vector
    /// Matrix is nxn, where 'n' is the number of things that are permuted
    mutable Eigen::MatrixXd m_mat;

    /// Generate the matrix of permutation, when m_permute is known
    void _calc_mat() const;

  };

  jsonParser &to_json(const SymPermutation &sym, jsonParser &json);
  void from_json(SymPermutation &sym, const jsonParser &json);


}
#endif<|MERGE_RESOLUTION|>--- conflicted
+++ resolved
@@ -24,17 +24,13 @@
 
     }
 
-<<<<<<< HEAD
-    double character() const override;
-=======
     /// Initialize a SymPermutation with the permutation array.
     /// The corresponding matrix is generated automatically
     SymPermutation(const Permutation &init_permute) : m_permute(init_permute), m_has_mat(false) {
 
     };
 
-    double get_character() const;
->>>>>>> 4e5b6720
+    double character() const override;
 
     /// Return pointer to a copy of this SymPermutation
     SymOpRepresentation *copy() const override {
