#ifndef CASM_AppIO
#define CASM_AppIO

#include <string>
#include <map>
#include <boost/filesystem/path.hpp>
#include "casm/CASM_global_definitions.hh"
#include "casm/CASM_global_enum.hh"
#include "casm/casm_io/jsonParser.hh"
#include "casm/clex/CompositionConverter.hh"
#include "casm/crystallography/CoordinateSystems.hh"
#include "casm/clusterography/ClusterDecl.hh"
#include "casm/symmetry/SymInfo.hh"

namespace CASM {

  // --- These functions are for casm I/O -----------

  template<typename CoordType> class BasicStructure;
  class Site;
  class jsonParser;
  class ClexBasis;
  class ChemicalReference;
  class UnitCellCoord;
  class SymGroup;
  class PrimClex;

  /** \defgroup ProjectIO
   *
   *  \ingroup Project
   *  \ingroup casmIO
   *
   *  \brief Relates to CASM project input/output
   *
   *  @{
  */


  // --------- PrimIO Declarations --------------------------------------------------

  BasicStructure<Site> read_prim(fs::path filename, double xtal_tol);

  BasicStructure<Site> read_prim(const jsonParser &json, double xtal_tol);

  /// \brief Write prim.json to file
  void write_prim(const BasicStructure<Site> &prim, fs::path filename, COORD_TYPE mode);

  /// \brief Write prim.json as JSON
  void write_prim(const BasicStructure<Site> &prim, jsonParser &json, COORD_TYPE mode);



  // --------- SymmetryIO Declarations --------------------------------------------------

  void write_symop(const SymGroup &grp, Index i, jsonParser &j);

  void write_symgroup(const SymGroup &grp, jsonParser &json);


  // --------- ChemicalReference IO Declarations --------------------------------------------------

  ChemicalReference read_chemical_reference(fs::path filename, const Structure &prim, double tol);

  ChemicalReference read_chemical_reference(const jsonParser &json, const Structure &prim, double tol);

  void write_chemical_reference(const ChemicalReference &chem_ref, fs::path filename);

  void write_chemical_reference(const ChemicalReference &chem_ref, jsonParser &json);

  void write_chemical_reference(const ChemicalReference &chem_ref, jsonParser &json);


  // --------- CompositionAxes Declarations --------------------------------------------------

  struct CompositionAxes {

    CompositionAxes() {}

    /// \brief Read CompositionAxes from file
    CompositionAxes(fs::path _filename);

    /// \brief Read CompositionAxes from JSON
    CompositionAxes(const jsonParser &json);

    /// \brief Read CompositionAxes from file
    void read(fs::path _filename);

    /// \brief Read CompositionAxes from JSON
    void read(const jsonParser &json, fs::path filename = fs::path());

    /// \brief Write CompositionAxes to file
    void write(fs::path _filename);

    /// \brief Write CompositionAxes to JSON
    void write(jsonParser &json) const;

    /// \brief Set this->curr using key
    void select(std::string key);


    std::map<std::string, CompositionConverter> standard;
    std::map<std::string, CompositionConverter> custom;
    bool has_current_axes = false;
    std::string curr_key;
    CompositionConverter curr;
    fs::path filename;

    int err_code = 0;
    std::string err_message;
  };


  /// \brief Read standard axes from JSON, and output to std::map<std::string, CompositionConverter>
  template<typename OutputIterator>
  OutputIterator read_composition_axes(OutputIterator result, const jsonParser &json);


  // ---------- casm bset --orbits, --clusters, --functions --------------------------------------

  enum class ORBIT_PRINT_MODE {
    PROTO, FULL
  };

  ENUM_IO_DECL(ORBIT_PRINT_MODE)
  ENUM_TRAITS(ORBIT_PRINT_MODE)

  struct OrbitPrinterOptions {
    int indent_space = 6;
    char delim = '\n';
    int prec = 7;
    COORD_TYPE coord_type = FRAC;
    ORBIT_PRINT_MODE orbit_print_mode = ORBIT_PRINT_MODE::PROTO;
    SymInfoOptions sym_info_opt;
    bool print_coordinates = true;
    bool print_equivalence_map = false;
    bool print_invariant_grp = false;
  };

  jsonParser &to_json(const OrbitPrinterOptions &opt, jsonParser &json);

  /// \brief Read from JSON
  void from_json(OrbitPrinterOptions &opt, const jsonParser &json);

  template<>
  struct jsonConstructor<OrbitPrinterOptions> {
    static OrbitPrinterOptions from_json(const jsonParser &json);
  };


  struct PrinterBase {

    OrbitPrinterOptions opt;


    PrinterBase(const OrbitPrinterOptions &_opt = OrbitPrinterOptions());

    void coord_type(Log &out);

<<<<<<< HEAD
    void increase_indent(Log &out) {
      out.increase_indent_spaces(opt.indent_space);
    }
    void decrease_indent(Log &out) {
      out.decrease_indent_spaces(opt.indent_space);
    }

    template<typename OrbitType>
    void print_equivalence_map(const OrbitType &orbit, Index equiv_index, Log &out);

    template<typename OrbitType>
    void print_equivalence_map(const OrbitType &orbit, Log &out);

    template<typename OrbitType, typename Element>
    void print_invariant_group(const OrbitType &orbit, const Element &element, Log &out);
=======
    void coord_mode(std::ostream &out) const;
>>>>>>> 3f441b79

  };

  template<typename _Element>
  struct Printer : public PrinterBase {

    typedef _Element Element;

    Printer(const OrbitPrinterOptions &_opt = OrbitPrinterOptions()) :
      PrinterBase(_opt) {}

<<<<<<< HEAD
    void print(const Element &element, Log &out) {
      COORD_MODE printer_mode(opt.coord_type);
=======
    void print(const Element &element, std::ostream &out) const {
      COORD_MODE printer_mode(mode);
>>>>>>> 3f441b79
      out << element;
    }
  };

  template<>
  struct Printer<IntegralCluster> : public PrinterBase {

    typedef IntegralCluster Element;
    static const std::string element_name;

    Printer(const OrbitPrinterOptions &_opt = OrbitPrinterOptions()) :
      PrinterBase(_opt) {}

<<<<<<< HEAD
    void print(const Element &element, Log &out);
=======
    void print(const Element &element, std::ostream &out) const;
>>>>>>> 3f441b79
  };

  typedef Printer<IntegralCluster> SitesPrinter;

  template<typename _Element, ORBIT_PRINT_MODE>
  struct OrbitPrinter {};

  /// \brief Print Orbit<IntegralCluster, SymCompareType>, including only prototypes
  template<typename _Element>
  struct OrbitPrinter<_Element, ORBIT_PRINT_MODE::PROTO> : public Printer<_Element> {

    using Printer<_Element>::element_name;
    using Printer<_Element>::print;

    OrbitPrinter(const OrbitPrinterOptions &_opt = OrbitPrinterOptions()) :
      Printer<_Element>(_opt) {}


    template<typename OrbitType>
<<<<<<< HEAD
    void operator()(const OrbitType &orbit, Log &out, Index orbit_index, Index Norbits);
=======
    void operator()(const OrbitType &orbit, std::ostream &out, Index orbit_index, Index Norbits) const {
      out << indent() << indent() << "Prototype" << " of " << orbit.size()
          << " Equivalent " << element_name << " in Orbit " << orbit_index << std::endl;
      print(orbit.prototype(), out);
    }
>>>>>>> 3f441b79

    template<typename OrbitType>
<<<<<<< HEAD
    jsonParser &to_json(const OrbitType &orbit, jsonParser &json, Index orbit_index, Index Norbits);
=======
    jsonParser &to_json(const OrbitType &orbit, jsonParser &json, Index orbit_index, Index Norbits) const {
      json.put_obj();
      json["prototype"] = orbit.prototype();
      json["linear_orbit_index"] = orbit_index;
      return json;
    }
>>>>>>> 3f441b79
  };

  template<typename _Element>
  using PrototypePrinter = OrbitPrinter<_Element, ORBIT_PRINT_MODE::PROTO>;

  typedef PrototypePrinter<IntegralCluster> ProtoSitesPrinter;

  /// \brief Print Orbit<IntegralCluster, SymCompareType>, including all equivalents
  template<typename _Element>
  struct OrbitPrinter<_Element, ORBIT_PRINT_MODE::FULL> : public Printer<_Element> {

    using Printer<_Element>::element_name;
    using Printer<_Element>::print;

    OrbitPrinter(const OrbitPrinterOptions &_opt = OrbitPrinterOptions()) :
      Printer<_Element>(_opt) {}


    template<typename OrbitType>
<<<<<<< HEAD
    void operator()(const OrbitType &orbit, Log &out, Index orbit_index, Index Norbits);
=======
    void operator()(const OrbitType &orbit, std::ostream &out, Index orbit_index, Index Norbits) const {
      for(Index equiv_index = 0; equiv_index != orbit.size(); ++equiv_index) {
        out << indent() << indent() << equiv_index << " of " << orbit.size()
            << " Equivalent " << element_name << " in Orbit " << orbit_index << std::endl;
        print(orbit.prototype(), out);
      }
    }
>>>>>>> 3f441b79

    template<typename OrbitType>
<<<<<<< HEAD
    jsonParser &to_json(const OrbitType &orbit, jsonParser &json, Index orbit_index, Index Norbits);
=======
    jsonParser &to_json(const OrbitType &orbit, jsonParser &json, Index orbit_index, Index Norbits) const {
      json.put_obj();
      json["prototype"] = orbit.prototype();
      json["elements"].put_array(orbit.begin(), orbit.end());
      json["linear_orbit_index"] = orbit_index;
      return json;
    }
>>>>>>> 3f441b79
  };

  template<typename _Element>
  using FullOrbitPrinter = OrbitPrinter<_Element, ORBIT_PRINT_MODE::FULL>;

  typedef FullOrbitPrinter<IntegralCluster> FullSitesPrinter;

  /// \brief Print Orbit<IntegralCluster, SymCompareType> & ClexBasis, including prototypes and prototype basis functions
  struct ProtoFuncsPrinter : public SitesPrinter {

    ClexBasis const &clex_basis;

<<<<<<< HEAD
    ProtoFuncsPrinter(const ClexBasis &_clex_basis, const OrbitPrinterOptions &_opt = OrbitPrinterOptions()) :
      SitesPrinter(_opt),
=======
    ProtoFuncsPrinter(ClexBasis const &_clex_basis, int _indent_space = 6, char _delim = '\n', COORD_TYPE _mode = FRAC) :
      SitesPrinter(_indent_space, _delim, _mode),
>>>>>>> 3f441b79
      clex_basis(_clex_basis) {}

    /// \brief Print to JSON
    ///
    /// Note: for 'read_clust' to work, "prototype" must be written
    template<typename OrbitType>
<<<<<<< HEAD
    void operator()(const OrbitType &orbit, Log &out, Index orbit_index, Index Norbits);

    template<typename OrbitType>
    jsonParser &to_json(const OrbitType &orbit, jsonParser &json, Index orbit_index, Index Norbits);
=======
    void operator()(const OrbitType &orbit, std::ostream &out, Index orbit_index, Index Norbits) const;

    template<typename OrbitType>
    jsonParser &to_json(const OrbitType &orbit, jsonParser &json, Index orbit_index, Index Norbits) const;
>>>>>>> 3f441b79

  };



  /// \brief Print IntegralCluster orbits
  template<typename ClusterOrbitIterator, typename OrbitPrinter>
  void print_clust(
    ClusterOrbitIterator begin,
    ClusterOrbitIterator end,
    Log &out,
    OrbitPrinter printer);

  /// \brief Print IntegralCluster orbits
  template<typename ClusterOrbitIterator>
  void print_clust(
    ClusterOrbitIterator begin,
    ClusterOrbitIterator end,
    Log &out,
    const OrbitPrinterOptions &opt = OrbitPrinterOptions());

  /// \brief Print site basis functions, as for 'casm bset --functions'
  void print_site_basis_funcs(
<<<<<<< HEAD
    ClusterOrbitIterator begin,
    ClusterOrbitIterator end,
    const ClexBasis &clex_basis,
    Log &out,
    COORD_TYPE mode);
=======
    Structure const &prim,
    ClexBasis const &clex_basis,
    std::ostream &out,
    Index indent_space = 6,
    COORD_TYPE mode = FRAC);

  void write_site_basis_funcs(
    Structure const &prim,
    ClexBasis const &clex_basis,
    jsonParser &json);
>>>>>>> 3f441b79


  // ---------- clust.json IO ------------------------------------------------------------------

  /// \brief Read JSON containing Orbit<IntegralCluster, SymCompareType> prototypes
  template<typename ClusterOutputIterator, typename SymCompareType>
  ClusterOutputIterator read_clust(
    ClusterOutputIterator result,
    const jsonParser &json,
    const Structure &prim,
    const SymGroup &generating_grp,
    const SymCompareType &sym_compare,
    double xtal_tol);

  /// \brief Write Orbit<IntegralCluster, SymCompareType> to JSON, including 'bspecs'
  template<typename ClusterOrbitIterator, typename Printer>
  jsonParser &write_clust(
    ClusterOrbitIterator begin,
    ClusterOrbitIterator end,
    jsonParser &json,
    Printer printer);

  /// \brief Write Orbit<IntegralCluster, SymCompareType> to JSON, including 'bspecs'
  template<typename ClusterOrbitIterator, typename Printer>
  jsonParser &write_clust(
    ClusterOrbitIterator begin,
    ClusterOrbitIterator end,
    jsonParser &json,
    Printer printer,
    const jsonParser &bspecs);


  // --- Read Selections & Object names ----------------------------------------

  namespace DB {
    template<typename T> class Selection;
  }

  /// \brief Make a DB::Selection from JSON input
  template<typename DataObject>
  DB::Selection<DataObject> make_selection(
    const PrimClex &primclex,
    const jsonParser &kwargs,
    std::string name_key,
    std::string sel_key,
    std::string method_name,
    OnError on_error);
}

#endif<|MERGE_RESOLUTION|>--- conflicted
+++ resolved
@@ -156,7 +156,6 @@
 
     void coord_type(Log &out);
 
-<<<<<<< HEAD
     void increase_indent(Log &out) {
       out.increase_indent_spaces(opt.indent_space);
     }
@@ -172,9 +171,6 @@
 
     template<typename OrbitType, typename Element>
     void print_invariant_group(const OrbitType &orbit, const Element &element, Log &out);
-=======
-    void coord_mode(std::ostream &out) const;
->>>>>>> 3f441b79
 
   };
 
@@ -186,13 +182,8 @@
     Printer(const OrbitPrinterOptions &_opt = OrbitPrinterOptions()) :
       PrinterBase(_opt) {}
 
-<<<<<<< HEAD
     void print(const Element &element, Log &out) {
       COORD_MODE printer_mode(opt.coord_type);
-=======
-    void print(const Element &element, std::ostream &out) const {
-      COORD_MODE printer_mode(mode);
->>>>>>> 3f441b79
       out << element;
     }
   };
@@ -206,11 +197,7 @@
     Printer(const OrbitPrinterOptions &_opt = OrbitPrinterOptions()) :
       PrinterBase(_opt) {}
 
-<<<<<<< HEAD
     void print(const Element &element, Log &out);
-=======
-    void print(const Element &element, std::ostream &out) const;
->>>>>>> 3f441b79
   };
 
   typedef Printer<IntegralCluster> SitesPrinter;
@@ -230,27 +217,10 @@
 
 
     template<typename OrbitType>
-<<<<<<< HEAD
     void operator()(const OrbitType &orbit, Log &out, Index orbit_index, Index Norbits);
-=======
-    void operator()(const OrbitType &orbit, std::ostream &out, Index orbit_index, Index Norbits) const {
-      out << indent() << indent() << "Prototype" << " of " << orbit.size()
-          << " Equivalent " << element_name << " in Orbit " << orbit_index << std::endl;
-      print(orbit.prototype(), out);
-    }
->>>>>>> 3f441b79
-
-    template<typename OrbitType>
-<<<<<<< HEAD
+
+    template<typename OrbitType>
     jsonParser &to_json(const OrbitType &orbit, jsonParser &json, Index orbit_index, Index Norbits);
-=======
-    jsonParser &to_json(const OrbitType &orbit, jsonParser &json, Index orbit_index, Index Norbits) const {
-      json.put_obj();
-      json["prototype"] = orbit.prototype();
-      json["linear_orbit_index"] = orbit_index;
-      return json;
-    }
->>>>>>> 3f441b79
   };
 
   template<typename _Element>
@@ -270,30 +240,10 @@
 
 
     template<typename OrbitType>
-<<<<<<< HEAD
     void operator()(const OrbitType &orbit, Log &out, Index orbit_index, Index Norbits);
-=======
-    void operator()(const OrbitType &orbit, std::ostream &out, Index orbit_index, Index Norbits) const {
-      for(Index equiv_index = 0; equiv_index != orbit.size(); ++equiv_index) {
-        out << indent() << indent() << equiv_index << " of " << orbit.size()
-            << " Equivalent " << element_name << " in Orbit " << orbit_index << std::endl;
-        print(orbit.prototype(), out);
-      }
-    }
->>>>>>> 3f441b79
-
-    template<typename OrbitType>
-<<<<<<< HEAD
+
+    template<typename OrbitType>
     jsonParser &to_json(const OrbitType &orbit, jsonParser &json, Index orbit_index, Index Norbits);
-=======
-    jsonParser &to_json(const OrbitType &orbit, jsonParser &json, Index orbit_index, Index Norbits) const {
-      json.put_obj();
-      json["prototype"] = orbit.prototype();
-      json["elements"].put_array(orbit.begin(), orbit.end());
-      json["linear_orbit_index"] = orbit_index;
-      return json;
-    }
->>>>>>> 3f441b79
   };
 
   template<typename _Element>
@@ -306,30 +256,18 @@
 
     ClexBasis const &clex_basis;
 
-<<<<<<< HEAD
     ProtoFuncsPrinter(const ClexBasis &_clex_basis, const OrbitPrinterOptions &_opt = OrbitPrinterOptions()) :
       SitesPrinter(_opt),
-=======
-    ProtoFuncsPrinter(ClexBasis const &_clex_basis, int _indent_space = 6, char _delim = '\n', COORD_TYPE _mode = FRAC) :
-      SitesPrinter(_indent_space, _delim, _mode),
->>>>>>> 3f441b79
       clex_basis(_clex_basis) {}
 
     /// \brief Print to JSON
     ///
     /// Note: for 'read_clust' to work, "prototype" must be written
     template<typename OrbitType>
-<<<<<<< HEAD
     void operator()(const OrbitType &orbit, Log &out, Index orbit_index, Index Norbits);
 
     template<typename OrbitType>
     jsonParser &to_json(const OrbitType &orbit, jsonParser &json, Index orbit_index, Index Norbits);
-=======
-    void operator()(const OrbitType &orbit, std::ostream &out, Index orbit_index, Index Norbits) const;
-
-    template<typename OrbitType>
-    jsonParser &to_json(const OrbitType &orbit, jsonParser &json, Index orbit_index, Index Norbits) const;
->>>>>>> 3f441b79
 
   };
 
@@ -353,24 +291,11 @@
 
   /// \brief Print site basis functions, as for 'casm bset --functions'
   void print_site_basis_funcs(
-<<<<<<< HEAD
     ClusterOrbitIterator begin,
     ClusterOrbitIterator end,
     const ClexBasis &clex_basis,
     Log &out,
     COORD_TYPE mode);
-=======
-    Structure const &prim,
-    ClexBasis const &clex_basis,
-    std::ostream &out,
-    Index indent_space = 6,
-    COORD_TYPE mode = FRAC);
-
-  void write_site_basis_funcs(
-    Structure const &prim,
-    ClexBasis const &clex_basis,
-    jsonParser &json);
->>>>>>> 3f441b79
 
 
   // ---------- clust.json IO ------------------------------------------------------------------
