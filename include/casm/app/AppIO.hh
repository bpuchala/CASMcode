#ifndef CASM_AppIO
#define CASM_AppIO

#include <string>
#include <map>

#include "casm/CASM_global_definitions.hh"
#include "casm/clex/CompositionConverter.hh"

namespace CASM {

  // --- These functions are for casm I/O -----------

  template<typename CoordType> class BasicStructure;
  class Site;
  class jsonParser;
  class ClexBasis;
  class ChemicalReference;
  template<typename CoordType> class CoordCluster;
  class UnitCellCoord;
  typedef CoordCluster<UnitCellCoord> IntegralCluster;
  template<typename Element, typename SymCompareType> class Orbit;
<<<<<<< HEAD
=======
  /** \defgroup ProjectIO
   *
   *  \ingroup Project
   *  \ingroup casmIO
   *
   *  \brief Relates to CASM project input/output
   *
   *  @{
  */
>>>>>>> cc54ea64


  // --------- PrimIO Declarations --------------------------------------------------

  BasicStructure<Site> read_prim(fs::path filename);

  BasicStructure<Site> read_prim(const jsonParser &json);

  /// \brief Write prim.json to file
  void write_prim(const BasicStructure<Site> &prim, fs::path filename, COORD_TYPE mode);

  /// \brief Write prim.json as JSON
  void write_prim(const BasicStructure<Site> &prim, jsonParser &json, COORD_TYPE mode);



  // --------- SymmetryIO Declarations --------------------------------------------------

  void write_symop(const SymGroup &grp, Index i, jsonParser &j);

  void write_symgroup(const SymGroup &grp, jsonParser &json);


  // --------- ChemicalReference IO Declarations --------------------------------------------------

  ChemicalReference read_chemical_reference(fs::path filename, const Structure &prim, double tol);

  ChemicalReference read_chemical_reference(const jsonParser &json, const Structure &prim, double tol);

  void write_chemical_reference(const ChemicalReference &chem_ref, fs::path filename);

  void write_chemical_reference(const ChemicalReference &chem_ref, jsonParser &json);

  void write_chemical_reference(const ChemicalReference &chem_ref, jsonParser &json);


  // --------- CompositionAxes Declarations --------------------------------------------------

  struct CompositionAxes {

    CompositionAxes() {}

    /// \brief Read CompositionAxes from file
    CompositionAxes(fs::path _filename);

    /// \brief Read CompositionAxes from JSON
    CompositionAxes(const jsonParser &json);

    /// \brief Read CompositionAxes from file
    void read(fs::path _filename);

    /// \brief Read CompositionAxes from JSON
    void read(const jsonParser &json, fs::path filename = fs::path());

    /// \brief Write CompositionAxes to file
    void write(fs::path _filename);

    /// \brief Write CompositionAxes to JSON
    void write(jsonParser &json) const;

    /// \brief Set this->curr using key
    void select(std::string key);


    std::map<std::string, CompositionConverter> standard;
    std::map<std::string, CompositionConverter> custom;
    bool has_current_axes = false;
    std::string curr_key;
    CompositionConverter curr;
    fs::path filename;

    int err_code = 0;
    std::string err_message;
  };


  /// \brief Read standard axes from JSON, and output to std::map<std::string, CompositionConverter>
  template<typename OutputIterator>
  OutputIterator read_composition_axes(OutputIterator result, const jsonParser &json);


  // ---------- casm bset --orbits, --clusters, --functions --------------------------------------

  struct SitesPrinter {

    int indent_space;
    char delim;
    COORD_TYPE mode;


    SitesPrinter(int _indent_space = 6, char _delim = '\n', COORD_TYPE _mode = FRAC);

    std::string indent() const;

    void coord_mode(std::ostream &out);
<<<<<<< HEAD

    void print_sites(const IntegralCluster &clust, std::ostream &out);
  };

  /// \brief Print Orbit<IntegralCluster, SymCompareType>, including only prototypes
  struct ProtoSitesPrinter : public SitesPrinter {

    ProtoSitesPrinter(int _indent_space = 6, char _delim = '\n', COORD_TYPE _mode = FRAC) :
=======

    void print_sites(const IntegralCluster &clust, std::ostream &out);
  };

  /// \brief Print Orbit<IntegralCluster, SymCompareType>, including only prototypes
  struct ProtoSitesPrinter : public SitesPrinter {

    ProtoSitesPrinter(int _indent_space = 6, char _delim = '\n', COORD_TYPE _mode = FRAC) :
      SitesPrinter(_indent_space, _delim, _mode) {}


    template<typename OrbitType>
    void operator()(const OrbitType &orbit, std::ostream &out, Index orbit_index, Index Norbits) {
      out << indent() << indent() << "Prototype" << " of " << orbit.size()
          << " Equivalent Clusters in Orbit " << orbit_index << std::endl;
      print_sites(orbit.prototype(), out);
    }

    /// \brief Print to JSON
    ///
    /// Note: for 'read_clust' to work, "prototype" must be written
    template<typename OrbitType>
    jsonParser &to_json(const OrbitType &orbit, jsonParser &json, Index orbit_index, Index Norbits) {
      json.put_obj();
      json["prototype"] = orbit.prototype();
      json["linear_orbit_index"] = orbit_index;
      return json;
    }
  };

  /// \brief Print Orbit<IntegralCluster, SymCompareType>, including all equivalents
  struct FullSitesPrinter : public SitesPrinter {

    FullSitesPrinter(int _indent_space = 6, char _delim = '\n', COORD_TYPE _mode = FRAC) :
>>>>>>> cc54ea64
      SitesPrinter(_indent_space, _delim, _mode) {}


    template<typename OrbitType>
    void operator()(const OrbitType &orbit, std::ostream &out, Index orbit_index, Index Norbits) {
<<<<<<< HEAD
      out << indent() << indent() << "Prototype" << " of " << orbit.size()
          << " Equivalent Clusters in Orbit " << orbit_index << std::endl;
      print_sites(orbit.prototype(), out);
    }

    /// \brief Print to JSON
    ///
    /// Note: for 'read_clust' to work, "prototype" must be written
    template<typename OrbitType>
    jsonParser &to_json(const OrbitType &orbit, jsonParser &json, Index orbit_index, Index Norbits) {
      json.put_obj();
      json["prototype"] = orbit.prototype();
      json["linear_orbit_index"] = orbit_index;
      return json;
    }
  };

  /// \brief Print Orbit<IntegralCluster, SymCompareType>, including all equivalents
  struct FullSitesPrinter : public SitesPrinter {

    FullSitesPrinter(int _indent_space = 6, char _delim = '\n', COORD_TYPE _mode = FRAC) :
      SitesPrinter(_indent_space, _delim, _mode) {}


    template<typename OrbitType>
    void operator()(const OrbitType &orbit, std::ostream &out, Index orbit_index, Index Norbits) {
      for(Index equiv_index = 0; equiv_index != orbit.size(); ++equiv_index) {
        out << indent() << indent() << equiv_index << " of " << orbit.size()
            << " Equivalent Clusters in Orbit " << orbit_index << std::endl;
        print_sites(orbit.prototype(), out);
      }
    }

    /// \brief Print to JSON
    ///
    /// Note: for 'read_clust' to work, "prototype" must be written
    template<typename OrbitType>
    jsonParser &to_json(const OrbitType &orbit, jsonParser &json, Index orbit_index, Index Norbits) {
      json.put_obj();
      json["prototype"] = orbit.prototype();
      json["elements"].put_array(orbit.begin(), orbit.end());
      json["linear_orbit_index"] = orbit_index;
      return json;
    }
=======
      for(Index equiv_index = 0; equiv_index != orbit.size(); ++equiv_index) {
        out << indent() << indent() << equiv_index << " of " << orbit.size()
            << " Equivalent Clusters in Orbit " << orbit_index << std::endl;
        print_sites(orbit.prototype(), out);
      }
    }

    /// \brief Print to JSON
    ///
    /// Note: for 'read_clust' to work, "prototype" must be written
    template<typename OrbitType>
    jsonParser &to_json(const OrbitType &orbit, jsonParser &json, Index orbit_index, Index Norbits) {
      json.put_obj();
      json["prototype"] = orbit.prototype();
      json["elements"].put_array(orbit.begin(), orbit.end());
      json["linear_orbit_index"] = orbit_index;
      return json;
    }
>>>>>>> cc54ea64
  };

  /// \brief Print Orbit<IntegralCluster, SymCompareType> & ClexBasis, including prototypes and prototype basis functions
  struct ProtoFuncsPrinter : public SitesPrinter {

    const ClexBasis &clex_basis;

    ProtoFuncsPrinter(const ClexBasis &_clex_basis, int _indent_space = 6, char _delim = '\n', COORD_TYPE _mode = FRAC) :
      SitesPrinter(_indent_space, _delim, _mode),
      clex_basis(_clex_basis) {}

    /// \brief Print to JSON
    ///
    /// Note: for 'read_clust' to work, "prototype" must be written
    template<typename OrbitType>
    void operator()(const OrbitType &orbit, std::ostream &out, Index orbit_index, Index Norbits) {
      out << indent() << indent() << "Prototype" << " of " << orbit.size()
          << " Equivalent Clusters in Orbit " << orbit_index << std::endl;
      print_sites(orbit.prototype(), out);

      throw std::runtime_error("Error printing basis functions: ProtoFuncsPrinter not implemented");
      //print_clust_basis(out, nf, 8, '\n');
      //nf += prototype(i, j).clust_basis.size();
      //out << "\n\n" << std::flush;
    }

    template<typename OrbitType>
    jsonParser &to_json(const OrbitType &orbit, jsonParser &json, Index orbit_index, Index Norbits) {
      json.put_obj();
      json["prototype"] = orbit.prototype();
      json["linear_orbit_index"] = orbit_index;

      throw std::runtime_error("Error printing basis functions: ProtoFuncsPrinter not implemented");

      return json;
    }

  };



  /// \brief Print IntegralCluster orbits
  template<typename ClusterOrbitIterator, typename OrbitPrinter>
  void print_clust(
    ClusterOrbitIterator begin,
    ClusterOrbitIterator end,
    std::ostream &out,
    OrbitPrinter printer);

  /// \brief Print site basis functions, as for 'casm bset --functions'
  template<typename ClusterOrbitIterator>
  void print_site_basis_funcs(
    ClusterOrbitIterator begin,
    ClusterOrbitIterator end,
    const ClexBasis &clex_basis,
    std::ostream &out,
    COORD_TYPE mode);


  // ---------- clust.json IO ------------------------------------------------------------------

  /// \brief Read JSON containing Orbit<IntegralCluster, SymCompareType> prototypes
  template<typename ClusterOutputIterator, typename SymCompareType>
  ClusterOutputIterator read_clust(
    ClusterOutputIterator result,
<<<<<<< HEAD
    jsonParser &json,
    const Structure &prim,
    const SymGroup &generating_grp,
    const SymCompareType &sym_compare);
=======
    const jsonParser &json,
    const Structure &prim,
    const SymGroup &generating_grp,
    const SymCompareType &sym_compare,
    double xtal_tol);
>>>>>>> cc54ea64

  /// \brief Write Orbit<IntegralCluster, SymCompareType> to JSON, including 'bspecs'
  template<typename ClusterOrbitIterator, typename Printer>
  jsonParser &write_clust(
    ClusterOrbitIterator begin,
    ClusterOrbitIterator end,
    jsonParser &json,
    Printer printer);

  /// \brief Write Orbit<IntegralCluster, SymCompareType> to JSON, including 'bspecs'
  template<typename ClusterOrbitIterator, typename Printer>
  jsonParser &write_clust(
    ClusterOrbitIterator begin,
    ClusterOrbitIterator end,
    jsonParser &json,
    Printer printer,
    const jsonParser &bspecs);

}

#endif<|MERGE_RESOLUTION|>--- conflicted
+++ resolved
@@ -20,8 +20,6 @@
   class UnitCellCoord;
   typedef CoordCluster<UnitCellCoord> IntegralCluster;
   template<typename Element, typename SymCompareType> class Orbit;
-<<<<<<< HEAD
-=======
   /** \defgroup ProjectIO
    *
    *  \ingroup Project
@@ -31,7 +29,6 @@
    *
    *  @{
   */
->>>>>>> cc54ea64
 
 
   // --------- PrimIO Declarations --------------------------------------------------
@@ -127,7 +124,6 @@
     std::string indent() const;
 
     void coord_mode(std::ostream &out);
-<<<<<<< HEAD
 
     void print_sites(const IntegralCluster &clust, std::ostream &out);
   };
@@ -136,48 +132,11 @@
   struct ProtoSitesPrinter : public SitesPrinter {
 
     ProtoSitesPrinter(int _indent_space = 6, char _delim = '\n', COORD_TYPE _mode = FRAC) :
-=======
-
-    void print_sites(const IntegralCluster &clust, std::ostream &out);
-  };
-
-  /// \brief Print Orbit<IntegralCluster, SymCompareType>, including only prototypes
-  struct ProtoSitesPrinter : public SitesPrinter {
-
-    ProtoSitesPrinter(int _indent_space = 6, char _delim = '\n', COORD_TYPE _mode = FRAC) :
       SitesPrinter(_indent_space, _delim, _mode) {}
 
 
     template<typename OrbitType>
     void operator()(const OrbitType &orbit, std::ostream &out, Index orbit_index, Index Norbits) {
-      out << indent() << indent() << "Prototype" << " of " << orbit.size()
-          << " Equivalent Clusters in Orbit " << orbit_index << std::endl;
-      print_sites(orbit.prototype(), out);
-    }
-
-    /// \brief Print to JSON
-    ///
-    /// Note: for 'read_clust' to work, "prototype" must be written
-    template<typename OrbitType>
-    jsonParser &to_json(const OrbitType &orbit, jsonParser &json, Index orbit_index, Index Norbits) {
-      json.put_obj();
-      json["prototype"] = orbit.prototype();
-      json["linear_orbit_index"] = orbit_index;
-      return json;
-    }
-  };
-
-  /// \brief Print Orbit<IntegralCluster, SymCompareType>, including all equivalents
-  struct FullSitesPrinter : public SitesPrinter {
-
-    FullSitesPrinter(int _indent_space = 6, char _delim = '\n', COORD_TYPE _mode = FRAC) :
->>>>>>> cc54ea64
-      SitesPrinter(_indent_space, _delim, _mode) {}
-
-
-    template<typename OrbitType>
-    void operator()(const OrbitType &orbit, std::ostream &out, Index orbit_index, Index Norbits) {
-<<<<<<< HEAD
       out << indent() << indent() << "Prototype" << " of " << orbit.size()
           << " Equivalent Clusters in Orbit " << orbit_index << std::endl;
       print_sites(orbit.prototype(), out);
@@ -222,26 +181,6 @@
       json["linear_orbit_index"] = orbit_index;
       return json;
     }
-=======
-      for(Index equiv_index = 0; equiv_index != orbit.size(); ++equiv_index) {
-        out << indent() << indent() << equiv_index << " of " << orbit.size()
-            << " Equivalent Clusters in Orbit " << orbit_index << std::endl;
-        print_sites(orbit.prototype(), out);
-      }
-    }
-
-    /// \brief Print to JSON
-    ///
-    /// Note: for 'read_clust' to work, "prototype" must be written
-    template<typename OrbitType>
-    jsonParser &to_json(const OrbitType &orbit, jsonParser &json, Index orbit_index, Index Norbits) {
-      json.put_obj();
-      json["prototype"] = orbit.prototype();
-      json["elements"].put_array(orbit.begin(), orbit.end());
-      json["linear_orbit_index"] = orbit_index;
-      return json;
-    }
->>>>>>> cc54ea64
   };
 
   /// \brief Print Orbit<IntegralCluster, SymCompareType> & ClexBasis, including prototypes and prototype basis functions
@@ -307,18 +246,11 @@
   template<typename ClusterOutputIterator, typename SymCompareType>
   ClusterOutputIterator read_clust(
     ClusterOutputIterator result,
-<<<<<<< HEAD
-    jsonParser &json,
-    const Structure &prim,
-    const SymGroup &generating_grp,
-    const SymCompareType &sym_compare);
-=======
     const jsonParser &json,
     const Structure &prim,
     const SymGroup &generating_grp,
     const SymCompareType &sym_compare,
     double xtal_tol);
->>>>>>> cc54ea64
 
   /// \brief Write Orbit<IntegralCluster, SymCompareType> to JSON, including 'bspecs'
   template<typename ClusterOrbitIterator, typename Printer>
