#ifndef CASM_HamiltonianModules
#define CASM_HamiltonianModules

#include <map>
#include <memory>
#include "casm/basis_set/DoFTraits.hh"
#include "casm/crystallography/AnisoValTraits.hh"
#include "casm/misc/cloneable_ptr.hh"
#include "casm/misc/ParsingDictionary.hh"

namespace CASM {
  template<typename T>
  class ParsingDictionary;

  class RuntimeLibrary;
  class ProjectSettings;

  class SymRepBuilderInterface;
  class AnisoValTraits;

<<<<<<< HEAD
  namespace DoFType {
    class Traits;
=======
  namespace xtal {
    namespace SpeciesAttribute_impl {
      class BasicTraits;
    }
>>>>>>> e79ab492
  }

  class HamiltonianModules {
  public:

<<<<<<< HEAD
    using DoFDictionary = ParsingDictionary<DoFType::Traits>;
    using SymRepBuilderDictionary = ParsingDictionary<SymRepBuilderInterface>;
    using AnisoValDictionary = ParsingDictionary<AnisoValTraits>;
=======
    using DoFDictionary = ParsingDictionary<DoFType::BasicTraits>;
    using SpeciesAttributeDictionary = ParsingDictionary<CASM::xtal::SpeciesAttribute_impl::BasicTraits>;
>>>>>>> e79ab492

    HamiltonianModules(ProjectSettings const *set = nullptr);

    ~HamiltonianModules();

    DoFDictionary &dof_dict();

    DoFDictionary const &dof_dict()const;

    AnisoValDictionary &aniso_val_dict();

    AnisoValDictionary const &aniso_val_dict()const;

    SymRepBuilderDictionary &symrep_builder_dict();

    SymRepBuilderDictionary const &symrep_builder_dict() const;

  private:

    notstd::cloneable_ptr<DoFDictionary >  m_dof_dict;

    notstd::cloneable_ptr<AnisoValDictionary>  m_aniso_val_dict;

    notstd::cloneable_ptr<SymRepBuilderDictionary>  m_symrep_builder_dict;

    std::map<std::string, std::shared_ptr<RuntimeLibrary> > m_dof_lib;

    std::map<std::string, std::shared_ptr<RuntimeLibrary> > m_symrep_builder_lib;

  };

  template<>
  HamiltonianModules::AnisoValDictionary make_parsing_dictionary<AnisoValTraits>();

  template<>
  HamiltonianModules::SymRepBuilderDictionary make_parsing_dictionary<SymRepBuilderInterface>();



  /// \brief Load DoF plugins from a CASM project
  template<typename DoFDictInserter, typename RuntimeLibInserter>
  std::pair<DoFDictInserter, RuntimeLibInserter>
  load_dof_plugins(
    const ProjectSettings &set,
    DoFDictInserter dict_it,
    RuntimeLibInserter lib_it);

  /// \brief Load SymRepBuilder plugins from a CASM project
  template<typename SymRepBuilderDictInserter, typename RuntimeLibInserter>
  std::pair<SymRepBuilderDictInserter, RuntimeLibInserter>
  load_symrep_builder_plugins(
    const ProjectSettings &set,
    SymRepBuilderDictInserter dict_it,
    RuntimeLibInserter lib_it);

}

#endif<|MERGE_RESOLUTION|>--- conflicted
+++ resolved
@@ -18,28 +18,18 @@
   class SymRepBuilderInterface;
   class AnisoValTraits;
 
-<<<<<<< HEAD
+
   namespace DoFType {
     class Traits;
-=======
-  namespace xtal {
-    namespace SpeciesAttribute_impl {
-      class BasicTraits;
-    }
->>>>>>> e79ab492
   }
 
   class HamiltonianModules {
   public:
 
-<<<<<<< HEAD
+
     using DoFDictionary = ParsingDictionary<DoFType::Traits>;
     using SymRepBuilderDictionary = ParsingDictionary<SymRepBuilderInterface>;
     using AnisoValDictionary = ParsingDictionary<AnisoValTraits>;
-=======
-    using DoFDictionary = ParsingDictionary<DoFType::BasicTraits>;
-    using SpeciesAttributeDictionary = ParsingDictionary<CASM::xtal::SpeciesAttribute_impl::BasicTraits>;
->>>>>>> e79ab492
 
     HamiltonianModules(ProjectSettings const *set = nullptr);
 
