--- conflicted
+++ resolved
@@ -111,15 +111,6 @@
 
     /// \brief Add a ref directory
     bool new_ref_dir(std::string calctype, std::string ref) const;
-<<<<<<< HEAD
-
-    /// \brief Add calculation settings directory path, for supercell specific settings
-    bool new_supercell_ref_dir(std::string scelname, std::string calctype, std::string ref) const;
-
-    /// \brief Add calculation settings directory path, for configuration specific settings
-    bool new_configuration_ref_dir(std::string configname, std::string calctype, std::string ref) const;
-=======
->>>>>>> 16ee7161
 
 
     /// \brief Add an eci directory
