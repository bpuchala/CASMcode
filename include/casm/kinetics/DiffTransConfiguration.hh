--- conflicted
+++ resolved
@@ -1,94 +1,3 @@
-<<<<<<< HEAD
-#ifndef CASM_DiffTransConfiguration
-#define CASM_DiffTransConfiguration
-
-#include "casm/kinetics/DiffusionTransformation.hh"
-#include "casm/clex/Configuration.hh"
-#include "casm/symmetry/Orbit_impl.hh"
-
-namespace CASM {
-  
-  namespace Kinetics {
-	  class DiffTransConfiguration {
-
-	  public:
-
-	  	/// \brief Constructor
-	    DiffTransConfiguration(const Configuration &_from_config, const DiffusionTransformation &_diff_trans);
-
-	    /// \brief Returns the initial configuration
-	    const Configuration &from_config() const{
-	    	return m_from_config;
-	    }
-
-	    /// \brief Returns the final configuration
-	    const Configuration &to_config() const{
-	    	return m_diff_trans.apply_to(m_from_config);
-	    }
-
-	    /// \brief Returns the diffusion transformation that is occurring
-	    const DiffusionTransformation &diff_trans() const{
-	    	return m_diff_trans;
-	    }
-
-	    /// \brief Compare DiffTransConfiguration
-	    ///
-	    /// - Comparison is made using the sorted forms
-	    bool operator<(const DiffTransConfiguration &B) const {
-	      return this->sorted()._lt(B.sorted());
-	    }
-
-	    /// \brief sort DiffTransConfiguration in place
-	    DiffTransConfiguration &sort();
-
-	    /// \brief Returns a sorted version of this DiffTransConfiguration 
-	    DiffTransConfiguration sorted() const;
-
-	    /// \brief Returns true if the DiffTransConfiguration is sorted 
-	    bool is_sorted() const;
-
-	    /// \brief Converts this DiffTransConfiguration to canonical form
-	    DiffTransConfiguration &canonical_form();
-
-	    /// \brief States if this DiffTransConfiguration is in canonical form
-	    bool is_canonical() const{
-	    	return m_from_config.is_canonical();
-	    }
-
-	    DiffTransConfiguration
-
-	  private:
-
-	    bool _lt(const DiffTransConfiguration &B) const {
-	      // compare diff_trans
-	      if(this->diff_trans() < B.diff_trans()) {
-	        return true;
-	      }
-	      else if(B.diff_trans() < this->diff_trans()) {
-	        return false;
-	      }
-
-	      // if diff_trans are equal, compare 'from_config'
-	      if(B.from_config().is_equivalent(this->from_config())) {
-	        // if equal, the DiffTransConfigurations must be equal, so return false
-	        return false;
-	      }
-	      // else return (this->from_config() < B.from_config())
-	      return this->from_config() < B.from_config();
-	    }
-
-
-	    mutable Configuration m_from_config;
-
-	    // not necessary to store, could be determined by applying m_diff_trans
-	    //Configuration m_to_config;
-
-	    mutable DiffusionTransformation m_diff_trans;
-	  };
-	}
-}
-
-=======
 #ifndef CASM_DiffTransConfiguration
 #define CASM_DiffTransConfiguration
 
@@ -191,5 +100,4 @@
   }
 }
 
->>>>>>> 8e3516ff
 #endif