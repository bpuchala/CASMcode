#ifndef CASM_DiffusionTransformation
#define CASM_DiffusionTransformation

#include "casm/kinetics/DoFTransformation.hh"
#include "casm/kinetics/OccupationTransformation.hh"
#include "casm/misc/cloneable_ptr.hh"
#include "casm/symmetry/PermuteIterator.hh"
#include "casm/crystallography/UnitCellCoord.hh"
#include "casm/clusterography/ClusterInvariants.hh"
#include "casm/clusterography/IntegralCluster.hh"
#include "casm/casm_io/jsonParser.hh"
#include "casm/app/AppIO.hh"

namespace CASM {

  class Structure;
  class Configuration;
  class SymOp;

  namespace Kinetics {

    /// \brief Specifies a particular specie
    struct SpecieLocation : public Comparisons<SpecieLocation> {

      SpecieLocation(const UnitCellCoord &_uccoord, Index _occ, Index _pos);

      UnitCellCoord uccoord;

      /// Occupant index
      Index occ;

      /// Position of specie in Molecule
      Index pos;

      bool operator<(const SpecieLocation &B) const;

      const Molecule &mol() const;

      const Specie &specie() const;

    private:

      std::tuple<UnitCellCoord, Index, Index> _tuple() const;
    };

    /// \brief Print DiffusionTransformationInvariants
    std::ostream &operator<<(std::ostream &sout, const SpecieLocation &obj);

  }

  jsonParser &to_json(const Kinetics::SpecieLocation &obj, jsonParser &json);

  template<>
  struct jsonConstructor<Kinetics::SpecieLocation> {

    static Kinetics::SpecieLocation from_json(const jsonParser &json, const Structure &prim);
  };

  void from_json(Kinetics::SpecieLocation &obj, const jsonParser &json);


  namespace Kinetics {

    /// \brief Describes how one specie moves
    class SpecieTrajectory : public Comparisons<SpecieTrajectory> {

    public:

      SpecieTrajectory(const SpecieLocation &_from, const SpecieLocation &_to);

      SpecieTrajectory &operator+=(UnitCell frac);

      SpecieTrajectory &operator-=(UnitCell frac);

      bool specie_types_map() const;

      bool is_no_change() const;

      SpecieLocation from;
      SpecieLocation to;

      bool operator<(const SpecieTrajectory &B) const;

      void apply_sym(const SymOp &op);

      void reverse();

    private:

      std::tuple<SpecieLocation, SpecieLocation> _tuple() const;

    };
  }

  jsonParser &to_json(const Kinetics::SpecieTrajectory &traj, jsonParser &json);

  template<>
  struct jsonConstructor<Kinetics::SpecieTrajectory> {

    static Kinetics::SpecieTrajectory from_json(const jsonParser &json, const Structure &prim);
  };

  void from_json(Kinetics::SpecieTrajectory &traj, const jsonParser &json);


  namespace Kinetics {

    class DiffusionTransformation;

    /// \brief Invariants of a DiffusionTransformation, used to sort orbits
    class DiffusionTransformationInvariants {

    public:

      DiffusionTransformationInvariants(const DiffusionTransformation &trans);

      ClusterInvariants<IntegralCluster> cluster_invariants;
      std::map<Specie, Index> specie_count;

    };
  }


  /// \brief Check if DiffusionTransformationInvariants are equal
  bool almost_equal(const Kinetics::DiffusionTransformationInvariants &A,
                    const Kinetics::DiffusionTransformationInvariants &B,
                    double tol);

  /// \brief Compare DiffusionTransformationInvariants
  bool compare(const Kinetics::DiffusionTransformationInvariants &A,
               const Kinetics::DiffusionTransformationInvariants &B,
               double tol);

  /// \brief Print DiffusionTransformationInvariants
  std::ostream &operator<<(std::ostream &sout,
                           const Kinetics::DiffusionTransformationInvariants &obj);

<<<<<<< HEAD
  template<typename Derived> class DiffTransSymCompare;

  /// \brief Traits class for any ClusterSymCompare derived class
  ///
  template<typename Derived>
  struct traits<Kinetics::DiffTransSymCompare<Derived> > {

    typedef Derived MostDerived;
    typedef Kinetics::DiffusionTransformation Element;
    typedef Kinetics::DiffusionTransformationInvariants InvariantsType;

  };
=======
  namespace Kinetics {
    class PrimPeriodicDiffTransSymCompare;
    class LocalDiffTransSymCompare;
    class ScelPeriodicDiffTransSymCompare;
  }

  /// \brief Traits class for any ClusterSymCompare derived class
  ///
  template<>
  struct traits<Kinetics::PrimPeriodicDiffTransSymCompare> {

    typedef typename Kinetics::PrimPeriodicDiffTransSymCompare MostDerived;
    typedef typename Kinetics::DiffusionTransformation Element;
    typedef typename Kinetics::DiffusionTransformationInvariants InvariantsType;

  };


  /// \brief Traits class for any ClusterSymCompare derived class
  ///
  template<>
  struct traits<Kinetics::LocalDiffTransSymCompare> {

    typedef typename Kinetics::LocalDiffTransSymCompare MostDerived;
    typedef typename Kinetics::DiffusionTransformation Element;
    typedef typename Kinetics::DiffusionTransformationInvariants InvariantsType;
  };

  /// \brief Traits class for any ClusterSymCompare derived class
  ///
  template<>
  struct traits<Kinetics::ScelPeriodicDiffTransSymCompare> {

    typedef typename Kinetics::ScelPeriodicDiffTransSymCompare MostDerived;
    typedef typename Kinetics::DiffusionTransformation Element;
    typedef typename Kinetics::DiffusionTransformationInvariants InvariantsType;
  };

>>>>>>> 759e16ab

  /// \brief Used to sort orbits
  template<>
  class PrimPeriodicSymCompare<Kinetics::DiffusionTransformation> :
    public DiffTransSymCompare<PrimPeriodicSymCompare<Kinetics::DiffusionTransformation> > {

  public:

    typedef traits<PrimPeriodicSymCompare<Kinetics::DiffusionTransformation>> traits;
    typedef typename traits::MostDerived MostDerived;
    typedef typename traits::Element Element;
    typedef typename traits::InvariantsType InvariantsType;

<<<<<<< HEAD
    PrimPeriodicSymCompare(double tol);
=======
      typedef traits<PrimPeriodicDiffTransSymCompare>::MostDerived MostDerived;
      typedef traits<PrimPeriodicDiffTransSymCompare>::Element Element;
      typedef traits<PrimPeriodicDiffTransSymCompare>::InvariantsType InvariantsType;
>>>>>>> 759e16ab

    double tol() const {
      return m_tol;
    }

  private:

    friend class SymCompare<DiffTransSymCompare<PrimPeriodicSymCompare<Kinetics::DiffusionTransformation> > >;

    Element prepare_impl(const Element &A) const;

    bool compare_impl(const Element &A, const Element &B) const;

    bool invariants_compare_impl(const InvariantsType &A, const InvariantsType &B) const;

    /// \brief Apply symmetry to this
    ///
    /// - Affects no change
    void apply_sym_impl(const SymOp &op) {
      return;
    }

    double m_tol;

  };

  typedef PrimPeriodicSymCompare<Kinetics::DiffusionTransformation> PrimPeriodicDiffTransSymCompare;


  /// \brief Used to sort orbits
  template<>
  class LocalSymCompare<Kinetics::DiffusionTransformation> :
    public SymCompare<LocalSymCompare<Kinetics::DiffusionTransformation> > {

<<<<<<< HEAD
  public:
=======
      typedef traits<LocalDiffTransSymCompare>::MostDerived MostDerived;
      typedef traits<LocalDiffTransSymCompare>::Element Element;
      typedef traits<LocalDiffTransSymCompare>::InvariantsType InvariantsType;
>>>>>>> 759e16ab

    typedef traits<LocalSymCompare<Kinetics::DiffusionTransformation>> traits;
    typedef typename traits::MostDerived MostDerived;
    typedef typename traits::Element Element;
    typedef typename traits::InvariantsType InvariantsType;

    LocalSymCompare(double tol);

    double tol() const {
      return m_tol;
    }

  private:

    friend class SymCompare<LocalSymCompare<Kinetics::DiffusionTransformation> >;

    Element prepare_impl(const Element &A) const;

    bool compare_impl(const Element &A, const Element &B) const;

    bool invariants_compare_impl(const InvariantsType &A, const InvariantsType &B) const;

    /// \brief Apply symmetry to this
    ///
    /// - Affects no change
    void apply_sym_impl(const SymOp &op) {
      return;
    }

    double m_tol;

  };

  typedef LocalSymCompare<Kinetics::DiffusionTransformation> LocalDiffTransSymCompare;

<<<<<<< HEAD
=======
      typedef traits<ScelPeriodicDiffTransSymCompare>::MostDerived MostDerived;
      typedef traits<ScelPeriodicDiffTransSymCompare>::Element Element;
      typedef traits<ScelPeriodicDiffTransSymCompare>::InvariantsType InvariantsType;
>>>>>>> 759e16ab

  /// \brief Used to canonicalize DiffusionTransformations
  template<>
  class ScelPeriodicTransSymCompare<Kinetics::DiffusionTransformation> :
    public SymCompare<ScelPeriodicTransSymCompare<Kinetics::DiffusionTransformation>> {

  public:

    typedef traits<ScelPeriodicSymCompare<Kinetics::DiffusionTransformation>> traits;
    typedef typename traits::MostDerived MostDerived;
    typedef typename traits::Element Element;
    typedef typename traits::InvariantsType InvariantsType;

    ScelPeriodicSymCompare(const PrimGrid &prim_grid, double tol);

    double tol() const {
      return m_tol;
    }

  private:

    friend class SymCompare<ScelPeriodicTransSymCompare<Kinetics::DiffusionTransformation>>;

    Element prepare_impl(const Element &A) const;

    bool compare_impl(const Element &A, const Element &B) const;

    bool invariants_compare_impl(const InvariantsType &A, const InvariantsType &B) const;

    /// \brief Apply symmetry to this
    ///
    /// - Affects no change
    void apply_sym_impl(const SymOp &op) {
      return;
    }

    double m_tol;

    const PrimGrid &m_prim_grid;

  };

<<<<<<< HEAD
  typedef ScelPeriodicSymCompare<Kinetics::DiffusionTransformation> ScelPeriodicDiffTransSymCompare;

=======
>>>>>>> 759e16ab
  /// \brief Traits class for DiffusionTransformation
  ///
  template<>
  struct traits<Kinetics::DiffusionTransformation> {

    typedef typename Kinetics::DiffusionTransformation MostDerived;
    typedef typename Kinetics::DiffusionTransformation Element;
    typedef typename Kinetics::DiffusionTransformationInvariants InvariantsType;

  };

  namespace Kinetics {

    /// \brief Describes how species move
    class DiffusionTransformation :
      public DoFTransformation,
      public Comparisons<DiffusionTransformation>,
      public SymComparable<DiffusionTransformation> {

    public:

      DiffusionTransformation(const PrimType &prim);


      DiffusionTransformation &operator+=(UnitCell frac);

      DiffusionTransformation &operator-=(UnitCell frac);

      std::unique_ptr<DiffusionTransformation> clone() const;

      bool is_valid_occ_transform() const;

      /// \brief Check specie_types_map() && !breaks_indivisible_mol() && !is_subcluster_transformation()
      bool is_valid_specie_traj() const;

      bool specie_types_map() const;

      bool breaks_indivisible_mol() const;

      bool is_subcluster_transformation() const;

      bool is_valid() const;

      std::vector<OccupationTransformation> &occ_transform();
      const std::vector<OccupationTransformation> &occ_transform() const;

      std::vector<SpecieTrajectory> &specie_traj();
      const std::vector<SpecieTrajectory> &specie_traj() const;

      const IntegralCluster &cluster() const;
      const std::map<Specie, Index> &specie_count() const;

      /// \brief Compare DiffusionTransformation
      ///
      /// - Comparison is made using the sorted forms
      bool operator<(const DiffusionTransformation &B) const;

      DiffusionTransformation &sort();

      DiffusionTransformation sorted() const;

      bool is_sorted() const;

      /// \brief Return the cluster size
      Index size() const;

      /// \brief Return the min pair distance, or 0.0 if size() <= 1
      double min_length() const;

      /// \brief Return the max pair distance, or 0.0 if size() <= 1
      double max_length() const;

      void apply_sym(const PermuteIterator &it) {
        apply_sym_impl(it.sym_op());
      }

      void apply_sym(const SymOp &op) {
        apply_sym_impl(op);
      }

    private:

      Configuration &apply_to_impl(Configuration &config) const override;

      Configuration &apply_reverse_to_impl(Configuration &config) const override;

      void apply_sym_impl(const SymOp &op) override;

      void reverse_impl() override;

      DiffusionTransformation *_clone() const override;

      void _forward_sort();

      bool _lt(const DiffusionTransformation &B) const;

      /// \brief Reset mutable members, cluster and invariants, when necessary
      void _reset();

      std::map<Specie, Index> _from_specie_count() const;
      std::map<Specie, Index> _to_specie_count() const;
      std::map<Specie, Index> _empty_specie_count() const;


      std::vector<OccupationTransformation> m_occ_transform;
      std::vector<SpecieTrajectory> m_specie_traj;

      // stores IntegralCluster, based on occ_transform uccoord
      mutable notstd::cloneable_ptr<IntegralCluster> m_cluster;

      // stores Specie -> count, using 'from' specie
      // - is equal to 'to' specie count if is_valid_occ_transform() == true
      mutable notstd::cloneable_ptr<std::map<Specie, Index> > m_specie_count;

    };

    /// \brief Print DiffusionTransformation to stream, using default Printer<Kinetics::DiffusionTransformation>
    std::ostream &operator<<(std::ostream &sout, const DiffusionTransformation &trans);

    typedef Orbit<DiffusionTransformation, PrimPeriodicDiffTransSymCompare> PrimPeriodicDiffTransOrbit;

    /// \brief Return a standardized name for this diffusion transformation orbit
    std::string orbit_name(const PrimPeriodicDiffTransOrbit &orbit);

    // \brief Returns the distance from uccoord to the closest point on a linearly
    /// interpolated diffusion path. (Could be an end point)
    double dist_to_path(const DiffusionTransformation &diff_trans, const UnitCellCoord &uccoord);

    /// \brief Determines which site is closest to the diffusion transformation and the distance
    std::pair<UnitCellCoord, double> _path_nearest_neighbor(const DiffusionTransformation &diff_trans) ;

    /// \brief Determines which site is closest to the diffusion transformation
    UnitCellCoord path_nearest_neighbor(const DiffusionTransformation &diff_trans);

    /// \brief Determines the nearest site distance to the diffusion path
    double min_dist_to_path(const DiffusionTransformation &diff_trans);

  }

  /// \brief Write DiffusionTransformation to JSON object
  jsonParser &to_json(const Kinetics::DiffusionTransformation &trans, jsonParser &json);

  template<>
  struct jsonConstructor<Kinetics::DiffusionTransformation> {

    static Kinetics::DiffusionTransformation from_json(const jsonParser &json, const Structure &prim);
  };

  /// \brief Read from JSON
  void from_json(Kinetics::DiffusionTransformation &trans, const jsonParser &json, const Structure &prim);

  template<>
  struct Printer<Kinetics::DiffusionTransformation> : public PrinterBase {

    typedef Kinetics::DiffusionTransformation Element;
    static const std::string element_name;

    Printer(int _indent_space = 6, char _delim = '\n', COORD_TYPE _mode = INTEGRAL) :
      PrinterBase(_indent_space, _delim, _mode) {}

    void print(const Element &element, std::ostream &out);
  };

}

#endif<|MERGE_RESOLUTION|>--- conflicted
+++ resolved
@@ -135,7 +135,6 @@
   std::ostream &operator<<(std::ostream &sout,
                            const Kinetics::DiffusionTransformationInvariants &obj);
 
-<<<<<<< HEAD
   template<typename Derived> class DiffTransSymCompare;
 
   /// \brief Traits class for any ClusterSymCompare derived class
@@ -148,46 +147,6 @@
     typedef Kinetics::DiffusionTransformationInvariants InvariantsType;
 
   };
-=======
-  namespace Kinetics {
-    class PrimPeriodicDiffTransSymCompare;
-    class LocalDiffTransSymCompare;
-    class ScelPeriodicDiffTransSymCompare;
-  }
-
-  /// \brief Traits class for any ClusterSymCompare derived class
-  ///
-  template<>
-  struct traits<Kinetics::PrimPeriodicDiffTransSymCompare> {
-
-    typedef typename Kinetics::PrimPeriodicDiffTransSymCompare MostDerived;
-    typedef typename Kinetics::DiffusionTransformation Element;
-    typedef typename Kinetics::DiffusionTransformationInvariants InvariantsType;
-
-  };
-
-
-  /// \brief Traits class for any ClusterSymCompare derived class
-  ///
-  template<>
-  struct traits<Kinetics::LocalDiffTransSymCompare> {
-
-    typedef typename Kinetics::LocalDiffTransSymCompare MostDerived;
-    typedef typename Kinetics::DiffusionTransformation Element;
-    typedef typename Kinetics::DiffusionTransformationInvariants InvariantsType;
-  };
-
-  /// \brief Traits class for any ClusterSymCompare derived class
-  ///
-  template<>
-  struct traits<Kinetics::ScelPeriodicDiffTransSymCompare> {
-
-    typedef typename Kinetics::ScelPeriodicDiffTransSymCompare MostDerived;
-    typedef typename Kinetics::DiffusionTransformation Element;
-    typedef typename Kinetics::DiffusionTransformationInvariants InvariantsType;
-  };
-
->>>>>>> 759e16ab
 
   /// \brief Used to sort orbits
   template<>
@@ -201,13 +160,7 @@
     typedef typename traits::Element Element;
     typedef typename traits::InvariantsType InvariantsType;
 
-<<<<<<< HEAD
     PrimPeriodicSymCompare(double tol);
-=======
-      typedef traits<PrimPeriodicDiffTransSymCompare>::MostDerived MostDerived;
-      typedef traits<PrimPeriodicDiffTransSymCompare>::Element Element;
-      typedef traits<PrimPeriodicDiffTransSymCompare>::InvariantsType InvariantsType;
->>>>>>> 759e16ab
 
     double tol() const {
       return m_tol;
@@ -242,13 +195,7 @@
   class LocalSymCompare<Kinetics::DiffusionTransformation> :
     public SymCompare<LocalSymCompare<Kinetics::DiffusionTransformation> > {
 
-<<<<<<< HEAD
   public:
-=======
-      typedef traits<LocalDiffTransSymCompare>::MostDerived MostDerived;
-      typedef traits<LocalDiffTransSymCompare>::Element Element;
-      typedef traits<LocalDiffTransSymCompare>::InvariantsType InvariantsType;
->>>>>>> 759e16ab
 
     typedef traits<LocalSymCompare<Kinetics::DiffusionTransformation>> traits;
     typedef typename traits::MostDerived MostDerived;
@@ -284,12 +231,6 @@
 
   typedef LocalSymCompare<Kinetics::DiffusionTransformation> LocalDiffTransSymCompare;
 
-<<<<<<< HEAD
-=======
-      typedef traits<ScelPeriodicDiffTransSymCompare>::MostDerived MostDerived;
-      typedef traits<ScelPeriodicDiffTransSymCompare>::Element Element;
-      typedef traits<ScelPeriodicDiffTransSymCompare>::InvariantsType InvariantsType;
->>>>>>> 759e16ab
 
   /// \brief Used to canonicalize DiffusionTransformations
   template<>
@@ -332,11 +273,8 @@
 
   };
 
-<<<<<<< HEAD
   typedef ScelPeriodicSymCompare<Kinetics::DiffusionTransformation> ScelPeriodicDiffTransSymCompare;
 
-=======
->>>>>>> 759e16ab
   /// \brief Traits class for DiffusionTransformation
   ///
   template<>
