--- conflicted
+++ resolved
@@ -1,12 +1,8 @@
 #ifndef CASM_Log
 #define CASM_Log
 
-<<<<<<< HEAD
+#include <iostream>
 #include <boost/chrono.hpp>
-=======
-#include <iostream>
-#include "casm/external/boost.hh"
->>>>>>> a10e4edf
 
 namespace CASM {
 
