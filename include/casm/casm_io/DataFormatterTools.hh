--- conflicted
+++ resolved
@@ -487,11 +487,7 @@
   public:
     using BaseDatumFormatter<DataObject>::name;
 
-<<<<<<< HEAD
-    DatumFormatterAlias(const std::string &_name, const std::string &_command, const std::string& _help="") :
-=======
     DatumFormatterAlias(const std::string &_name, const std::string &_command, const std::string &_help = "") :
->>>>>>> 8ebb194b
       BaseDatumFormatter<DataObject> (_name, _help.empty() ? "User-specified alias for '" + _command + "'" : _help) {
 
       split_formatter_expression(_command, m_format_tags, m_subexprs);
@@ -499,15 +495,9 @@
         throw std::runtime_error("Expression '" + _command + "' is either empty or consists of multiple expressions.\n");
 
     }
-<<<<<<< HEAD
-    
-    DatumFormatterAlias(const std::string &_name, const BaseDatumFormatter<DataObject> &_rhs, const std::string& _help="") :
-      BaseDatumFormatter<DataObject> (_name,  _help.empty() ? "User-specified alias for '" + _rhs.name() + "'" : _help), 
-=======
 
     DatumFormatterAlias(const std::string &_name, const BaseDatumFormatter<DataObject> &_rhs, const std::string &_help = "") :
       BaseDatumFormatter<DataObject> (_name,  _help.empty() ? "User-specified alias for '" + _rhs.name() + "'" : _help),
->>>>>>> 8ebb194b
       m_formatter(_rhs.clone()) {}
 
     typename BaseDatumFormatter<DataObject>::FormatterType type() const override {
@@ -585,11 +575,7 @@
     /// from which DerivedDatumFormatter::parse_args() receives the string "argument1,argument2,..."
     /// Returns true if parse is successful, false if not (e.g., takes no arguments, already initialized, malformed input, etc).
     bool parse_args(const std::string &args)  override {
-<<<<<<< HEAD
-      
-=======
-
->>>>>>> 8ebb194b
+
       if(!m_formatter) {
         m_formatter = DataFormatterParser<DataObject>::lookup(m_format_tags[0]).clone();
       }
@@ -617,29 +603,17 @@
 
   template<typename DataObject>
   DatumFormatterAlias<DataObject> datum_formatter_alias(
-<<<<<<< HEAD
-      const std::string &_name, 
-      const std::string &_command, 
-      const std::string& _help="") {
-=======
     const std::string &_name,
     const std::string &_command,
     const std::string &_help = "") {
->>>>>>> 8ebb194b
     return DatumFormatterAlias<DataObject>(_name, _command, _help);
   }
 
   template<typename DataObject>
   DatumFormatterAlias<DataObject> datum_formatter_alias(
-<<<<<<< HEAD
-      const std::string &_name, 
-      const BaseDatumFormatter<DataObject> &_inside, 
-      const std::string& _help="") {
-=======
     const std::string &_name,
     const BaseDatumFormatter<DataObject> &_inside,
     const std::string &_help = "") {
->>>>>>> 8ebb194b
     return DatumFormatterAlias<DataObject>(_name, _inside, _help);
   }
 
