#ifndef CASM_PCA
#define CASM_PCA

#include "casm/external/Eigen/Dense"

namespace CASM {

  /// \brief Principle component analysis
  class PCA {

  public:

    typedef Eigen::MatrixXd::Index size_type;


    /// \brief Constructor accepting a column vector matrix M containing points [input...]
    template<typename Derived>
<<<<<<< HEAD
    PCA(const Eigen::MatrixBase<Derived>& M, double singular_value_tol = 1e-14) {
      
      // set the mean to zero
      Eigen::MatrixXd mat_mean_zero = M;
      mat_mean_zero.colwise() -= (M.rowwise().mean());
      
=======
    PCA(const Eigen::MatrixBase<Derived> &M, double singular_value_tol = 1e-14) {

      // set the mean to zero
      Eigen::MatrixXd mat_mean_zero = M;
      mat_mean_zero.colwise() -= (M.rowwise().mean());

>>>>>>> 8ebb194b
      // principle component analysis to rotate to input space that to its range
      Eigen::JacobiSVD<Eigen::MatrixXd> svd(mat_mean_zero, Eigen::ComputeFullU);
      int rank = 0;
      for(Index i = 0; i < svd.singularValues().size(); i++) {
        if(std::abs(svd.singularValues()[i]) <= singular_value_tol) {
          break;
        }
        else {
          rank++;
        }
      }
<<<<<<< HEAD
      
      m_reduce = svd.matrixU().block(0,0,M.rows(),rank).transpose();
      
=======

      m_reduce = svd.matrixU().block(0, 0, M.rows(), rank).transpose();

>>>>>>> 8ebb194b
    }

    /// \brief Initial dimension, equivalent to pca.reduce().cols()
    size_type dim() const {
      return m_reduce.cols();
    }

    /// \brief Rank of the input, equivalent to pca.reduce().rows()
    size_type rank() const {
      return m_reduce.rows();
    }

    /// \brief Orthogonal transformation matrix from a point in full [input...]
    ///        space to dimension-reduced [range(input...)] space.
    ///
    /// - Example use:
    /// \code
    /// Eigen::VectorXd reduced_point = pca.reduce()*full_point;
    /// \endcode
    ///
    Eigen::MatrixXd reduce() const {
      return m_reduce;
    }

    /// \brief Orthogonal transformation matrix from a point in dimension-reduced
    ///        [range(input...)] space to full [input...] space.
    ///
    /// - Example use:
    /// \code
    /// Eigen::VectorXd full_point = pca.expand()*reduced_point;
    /// \endcode
    ///
    Eigen::MatrixXd expand() const {
      return m_reduce.transpose();
    }


  private:

    // transform full dimension [input...] column vector onto subspace [range(input...)]
    Eigen::MatrixXd m_reduce;

  };

  /// \brief Construct a matrix consisting of blocks M and Identity(n,n)
  ///
  /// \code
  /// M ->  [ M 0 ]
  ///       [ 0 I ]
  /// \endcode
  inline Eigen::MatrixXd pad(const Eigen::MatrixXd &M, int n) {
    Eigen::MatrixXd result = Eigen::MatrixXd::Zero(M.rows() + n, M.cols() + n);
    result << M, Eigen::MatrixXd::Zero(M.rows(), n),
           Eigen::MatrixXd::Zero(n, M.cols()), Eigen::MatrixXd::Identity(n, n);
    return result;
  }

}


#endif
<|MERGE_RESOLUTION|>--- conflicted
+++ resolved
@@ -15,21 +15,12 @@
 
     /// \brief Constructor accepting a column vector matrix M containing points [input...]
     template<typename Derived>
-<<<<<<< HEAD
-    PCA(const Eigen::MatrixBase<Derived>& M, double singular_value_tol = 1e-14) {
-      
-      // set the mean to zero
-      Eigen::MatrixXd mat_mean_zero = M;
-      mat_mean_zero.colwise() -= (M.rowwise().mean());
-      
-=======
     PCA(const Eigen::MatrixBase<Derived> &M, double singular_value_tol = 1e-14) {
 
       // set the mean to zero
       Eigen::MatrixXd mat_mean_zero = M;
       mat_mean_zero.colwise() -= (M.rowwise().mean());
 
->>>>>>> 8ebb194b
       // principle component analysis to rotate to input space that to its range
       Eigen::JacobiSVD<Eigen::MatrixXd> svd(mat_mean_zero, Eigen::ComputeFullU);
       int rank = 0;
@@ -41,15 +32,9 @@
           rank++;
         }
       }
-<<<<<<< HEAD
-      
-      m_reduce = svd.matrixU().block(0,0,M.rows(),rank).transpose();
-      
-=======
 
       m_reduce = svd.matrixU().block(0, 0, M.rows(), rank).transpose();
 
->>>>>>> 8ebb194b
     }
 
     /// \brief Initial dimension, equivalent to pca.reduce().cols()
