#ifndef CASM_MATH_HH
#define CASM_MATH_HH
#include "casm/CASM_global_definitions.hh"
#include "casm/container/Array.hh"
//Maybe we should transition to boost math library?
//#include <boost/math/special_functions/binomial.hpp>
#include <boost/math/special_functions/factorials.hpp>
#include <iostream>
#include <cmath>
#include <cstddef>
#include <complex>
#include <string>
#include <sstream>

namespace CASM {

<<<<<<< HEAD
  /// \brief Implements other comparisons in terms of Derived::operator<(const Derived& B)
  /// is implemented
  ///
  /// Implements:
  /// - '>', '<=', '>=', '==', '!='
  /// - '==' and '!=' can be specialized in Derived by implementing private methods
  ///   '_eq' and '_ne'
  template<typename Derived>
  struct Comparisons {

    bool operator>(const Derived &B) const {
      return B < derived();
    };

    bool operator<=(const Derived &B) const {
      return !(B < derived());
    };

    bool operator>=(const Derived &B) const {
      return !(derived() < B);
    };

    bool operator==(const Derived &B) const {
      return derived()._eq(B);
    };

    bool operator!=(const Derived &B) const {
      return derived()._ne(B);
    };


  protected:

    const Derived &derived() const {
      return *static_cast<const Derived *>(this);
    }

    bool _eq(const Derived &B) const {
      return (!(derived() < B) && !(B < derived()));
    };

    bool _ne(const Derived &B) const {
      return !derived()._eq(B);
    };

  };
=======
  namespace CASM_TMP {

    // --------------------

    // Definitions for IfIntegralTol
    template <typename tol_type, bool IsIntegral>
    struct IfIntegralTol;

    template <typename tol_type>
    struct IfIntegralTol<tol_type, true> {
      IfIntegralTol() {};
      IfIntegralTol(tol_type) {};
      tol_type tol() const {
        return 0;
      }
    };

    template <typename tol_type>
    struct IfIntegralTol<tol_type, false> {
      IfIntegralTol(tol_type _tol) : m_tol(_tol) {};
      tol_type tol() {
        return m_tol;
      }
    private:
      tol_type m_tol;
    };

    template<typename T>
    using TypedTol = IfIntegralTol<T, std::is_integral<T>::value >;
    // End of IfIntegralTol

    // Definitions for MuchLessThan
    template<typename value_type>
    struct IntegralLessThan {
      IntegralLessThan() {};
      IntegralLessThan(value_type) {};
      bool operator()(const value_type &A, const value_type &B) const {
        return A < B;
      };
    };

    template<typename value_type>
    struct FloatingPointLessThan {
      FloatingPointLessThan(value_type _tol = TOL) : m_tol(_tol) {};
      bool operator()(const value_type &A, const value_type &B) const {
        return A + m_tol < B;
      };
    private:
      value_type m_tol;
    };

    template<typename T>
    using MuchLessThan = typename std::conditional<boost::is_integral<T>::value, IntegralLessThan<T>, FloatingPointLessThan<T> >::type;
    // End of MuchLessThan

  }
>>>>>>> cc54ea64

  // *******************************************************************************************

  //round function -- rounds to nearest whole number; half-integers are rounded away from zero
  int round(double val);

  // *******************************************************************************************

  template <typename T>
  T min(const T &A, const T &B) {
    return A < B ? A : B;
  }

  // *******************************************************************************************

  template <typename T>
  T max(const T &A, const T &B) {
    return A > B ? A : B;
  }

  // *******************************************************************************************

  /// \brief If T is not integral, use std::abs(val) < tol;
  template <typename T, typename std::enable_if<std::is_floating_point<T>::value, T>::type * = nullptr>
  inline
  bool almost_zero(const T &val, double tol = TOL) {
    return std::abs(val) < tol;
  }

  /// \brief If std::complex<T>, use std::abs(val) < tol;
  template <typename T, typename std::enable_if<std::is_floating_point<T>::value, T>::type * = nullptr>
  inline
  bool almost_zero(const std::complex<T> &val, double tol = TOL) {
    return std::abs(val) < tol;
  }

  /// \brief If T is integral, val == 0;
  template <typename T, typename std::enable_if<std::is_integral<T>::value, T>::type * = nullptr>
  inline
  bool almost_zero(const T &val, double tol = TOL) {
    return val == 0;
  }

  /// \brief Equivalent to almost_zero(double(val.norm()), tol);
  template <typename Derived>
  bool almost_zero(const Eigen::MatrixBase<Derived> &val, double tol = TOL) {
    return val.isZero(tol);
  }

  // *******************************************************************************************

  /// \brief If T is not integral, use almost_zero(val1 - val2, tol);
  template < typename T, typename std::enable_if < !std::is_integral<T>::value, T >::type * = nullptr >
  bool almost_equal(const T &val1, const T &val2, double tol = TOL) {
    return almost_zero(val1 - val2, tol);
  }

  /// \brief If T is integral type, use val1 == val2;
  template <typename T, typename std::enable_if<std::is_integral<T>::value, T>::type * = nullptr>
  bool almost_equal(const T &val1, const T &val2, double tol = TOL) {
    return val1 == val2;
  }

  // *******************************************************************************************

  /// \brief Floating point comparison with tol, return A < B
  ///
  /// Implements:
  /// \code
  /// if(!almost_equal(A,B,tol)) { return A < B; }
  /// return false;
  /// \endcode
  template <typename T, typename std::enable_if<std::is_floating_point<T>::value, T>::type * = nullptr>
  bool compare(const T &A, const T &B, double tol) {
    if(!almost_equal(A, B, tol)) {
      return A < B;
    }
    return false;
  }

  struct FloatCompare {

    double tol;

    FloatCompare(double _tol) : tol(_tol) {}

    template<typename T>
    bool operator()(const T &A, const T &B) const {
      return compare(A, B, tol);
    }
  };


  /// \brief Floating point lexicographical comparison with tol
  template<class InputIt1, class InputIt2>
  bool float_lexicographical_compare(InputIt1 first1, InputIt1 last1, InputIt2 first2, InputIt2 last2, double tol) {
    FloatCompare compare(tol);
    return std::lexicographical_compare(first1, last1, first2, last2, compare);
  }

  /// \brief Floating point lexicographical comparison with tol
  inline bool float_lexicographical_compare(const Eigen::VectorXd &A, const Eigen::VectorXd &B, double tol) {
    return float_lexicographical_compare(A.data(), A.data() + A.size(), B.data(), B.data() + B.size(), tol);
  }

  // *******************************************************************************************
  //Return sign of number

  template <typename T, typename std::enable_if<std::is_integral<T>::value, T>::type * = nullptr>
  int sgn(T val) {
    return (T(0) < val) - (val < T(0));
  }

  template <typename T, typename std::enable_if<std::is_floating_point<T>::value, T>::type * = nullptr>
  int float_sgn(T val, double compare_tol = TOL) {
    T zeroval(0);
    if(compare(zeroval, val, compare_tol)) {
      return 1;
    }

    else if(compare(val, zeroval, compare_tol)) {
      return -1;
    }

    else {
      return 0;
    }
  }
  // *******************************************************************************************

  // Works for signed and unsigned types
  template <typename IntType>
  IntType nchoosek(IntType n, IntType k) {
    assert(k <= n && 0 <= k);
    if(n < 2 * k)
      k = n - k;

    n -= k;

    IntType result(1);
    for(IntType i = 1; i < k + 1; i++) {
      result *= n + i;
      result /= i;
    }

    return result;
  }


  // *******************************************************************************************
  /// \brief Computes the Damerescau-Levenshtein distance
  ///   -- the number of edits (deletions, insertions, transpositions) to go from string 'a' to string 'b'
  int dl_string_dist(const std::string &a, const std::string &b);

  // *******************************************************************************************

  double ran0(int &idum);

  // *******************************************************************************************

  using boost::math::factorial;

  // *******************************************************************************************
  /// Find greatest common factor
  int gcf(int i1, int i2);

  // *******************************************************************************************
  /// Find least common multiple
  int lcm(int i1, int i2);

  // *******************************************************************************************

  // evaluates Gaussians using the formula:
  // f(x) = a*e^(-(x-b)^2/(c^2))
  double gaussian(double a, double x, double b, double c);

  // calculates Gaussian moments given by the integral:
  // m = \int_{\infty}^{\infty} dx x^pow*exp[-x^2/(2*sigma^2)]/(\sqrt(2*\pi)*sigma)
  double gaussian_moment(int expon, double sigma);

  // calculates Gaussian moments given by the integral:
  // m = \int_{\infty}^{\infty} dx x^pow*exp[-(x-x0)^2/(2*sigma^2)]/(\sqrt(2*\pi)*sigma)
  double gaussian_moment(int expon, double sigma, double x0);


  Eigen::VectorXd eigen_vector_from_string(const std::string &tstr, const int &size);

  // *******************************************************************************************
  /// \brief Calculate greatest common factor of two integers, and bezout coefficients
  ///
  /// \returns greatest common factor
  ////
  /// \param i1,i2 two integers for which to find greatest common factor
  /// \param[out] p1, p2 bezout coefficients such that p1*i1 + p2*i2 = gcf(abs(i1),abs(i2));
  ///
  /// \see smith_normal_form
  ///
  template<typename IntType>
  IntType extended_gcf(IntType i1, IntType i2, IntType &p1, IntType &p2) {
    IntType s1 = sgn(i1);
    IntType s2 = sgn(i2);

    IntType a = i1, b = i2;
    p1 = 1;
    p2 = 0;
    IntType tp1(0), tp2(1), quotient;

    i1 = std::abs(i1);
    i2 = std::abs(i2);

    while(i2 != 0) {

      quotient = i1 / i2;
      i1 = i1 % i2;
      swap(i1, i2);
      p1 = p1 - quotient * tp1;
      swap(p1, tp1);
      p2 = p2 - quotient * tp2;
      swap(p2, tp2);
    }

    p1 *= s1;
    p2 *= s2;
    return p1 * a + p2 * b;
  }

  // *******************************************************************************************
  /// Find least common multiple
  int lcm(int i1, int i2);


  // *******************************************************************************************
  // finds rational number that approximates 'val' to within 'tol' --
  //      --  almost_int(double(denominator)*val, tol) == true OR almost_int(val/double(numerator), tol) == true OR
  //      --  denominator is always positive
  //      --  sign(numerator)=sign(val)
  //      --  if(almost_zero(val,tol)) --> numerator = 0, denominator = 1
  // *******************************************************************************************

  void nearest_rational_number(double val, long &numerator, long &denominator, double tol = TOL);

  // *******************************************************************************************
  /*
   * Finds best irrational number approximation of double 'val' and
   * returns tex-formated string that contains irrational approximation
   * Searches numbers of the form (x/y)^(1/z), where x and y range from 1 to 'lim'
   * z ranges from 1 to 'max_pow'
   */
  // *******************************************************************************************

  std::string irrational_to_tex_string(double val, int lim, int max_pow = 2);

  // *******************************************************************************************
  //John G 010413
  int mod(int a, int b);

  // *******************************************************************************************

  double cuberoot(double number);

  // *******************************************************************************************

  void poly_fit(Eigen::VectorXcd &xvec, Eigen::VectorXcd &yvec, Eigen::VectorXcd &coeffs, int degree); //Ivy

  // //////////////////////////////////////////
  // //////////////////////////////////////////
  // Array Function declarations:

  // *******************************************************************************************

  // returns 'i' if 'input' is equivalent to 'unique[i]', w.r.t. permutation of the equivalent elements of 'input'.
  // equivalent elements are specified by 'ind_equiv'
  // if 'input' specifies a new combination of integers, unique.size() is returned
  Index which_unique_combination(const Array<Index> &input, const Array<Index>::X2 &unique, const Array<Index>::X2 &ind_equiv);

  // *******************************************************************************************

  Index which_unique_combination(const Array<Index> &input, const Array<Index>::X2 &unique);

  // *******************************************************************************************
  /// Find least common multiple
  int lcm(const Array<int> &series);

  // *******************************************************************************************

  ReturnArray< Array<int> > get_prime_factors(int target);

  // *******************************************************************************************

  template <typename IntType>
  IntType multinomial_coeff(const Array<IntType> &exponents) {
    IntType tcoeff(1), tsum(0);
    for(Index i = 0; i < exponents.size(); i++) {
      tsum += exponents[i];
      tcoeff *= nchoosek(tsum, exponents[i]);
    }
    return tcoeff;
  }

  // *******************************************************************************************
  // get multinomial coefficient for only a subset of the coeffs
  template <typename IntType>
  IntType multinomial_coeff(const Array<IntType> &exponents, const Array<Index> &sublist) {
    IntType tcoeff(1), tsum(0);
    for(Index i = 0; i < sublist.size(); i++) {
      tsum += exponents[sublist[i]];
      tcoeff *= nchoosek(tsum, exponents[sublist[i]]);
    }
    return tcoeff;
  }
  // ************************************************************
  template <typename T>
  bool almost_equal(const Array<T> &A, const Array<T> &B, double tol = TOL) {
    if(A.size() != B.size())
      return false;
    for(Index i = 0; i < A.size(); i++) {
      if(!almost_equal(A[i], B[i], tol))
        return false;
    }
    return true;
  }

  // ************************************************************
  // cumulative sum, first element is 0 and final elment is array.sum()
  template <typename T>
  ReturnArray<T> cum_sum(const Array<T> &arr) {
    Array<T> result;
    result.reserve(arr.size() + 1);
    result.push_back(0);
    for(Index i = 0; i < arr.size(); i++) {
      result.push_back(result[i] + arr[i]);
    }
    return result;
  }

  // ************************************************************

  template<typename Derived>
  double length(const Eigen::MatrixBase<Derived> &value) {
    return value.norm();
  }

  // ************************************************************

  template<typename Derived>
  ReturnArray<Index> partition_distinct_values(const Eigen::MatrixBase<Derived> &value, double tol = TOL) {
    Array<Index> subspace_dims;
    Index last_i = 0;
    for(Index i = 1; i < value.size(); i++) {
      if(!almost_equal(value[last_i], value[i], tol)) {
        subspace_dims.push_back(i - last_i);
        last_i = i;
      }
    }
    subspace_dims.push_back(value.size() - last_i);
    return subspace_dims;
  }

  // Finds optimal assignments, based on cost_matrix, and returns total optimal cost
  double hungarian_method(const Eigen::MatrixXd &cost_matrix, std::vector<Index> &optimal_assignments, const double _tol);

  namespace HungarianMethod_impl {
    // *******************************************************************************************
    /* Hungarian Algorithm Routines
     * Step 1: reduce the rows by smallest element
     * Step 2: star zeros
     * Step 3: cover columns with starred zeros and check assignement
     *         if K columns covered DONE. Else goto 4.
     * Step 4: Find uncovered zero and prime. if no starred zero in row
     *         goto 5. Otherwise, cover row, uncover column with star zero.
     *         Continue until all zeros are covered. Store smalles
     *         uncovered value goto 6.
     * Step 5: Build alternating prime and star zeros. Goto 3.
     * Step 6: Add value from 4 to all covered rows, and subtract it
     *         from uncovered columns. DO NOT alter stars, primes or covers.
     *         Return to 3.
     *
     */
    // *******************************************************************************************
    void hungarian_method(const Eigen::MatrixXd &cost_matrix_arg, std::vector<Index> &optimal_assignments, const double _tol);

    //void reduce_cost(Eigen::MatrixXd &cost_matrix, double _infinity);

    //void find_zeros(const Eigen::MatrixXd &cost_matrix, Eigen::MatrixXi &zero_marks, double _tol);

    //bool check_assignment(const Eigen::MatrixXi &zero_marks, Eigen::VectorXi &col_covered);

    //int prime_zeros(const Eigen::MatrixXd &cost_matrix, Eigen::VectorXi &row_covered, Eigen::VectorXi &col_covered, Eigen::MatrixXi &zero_marks, double &min, Eigen::VectorXi &first_prime_zero);

    //int alternating_path(const Eigen::MatrixXd &cost_matrix, const Eigen::VectorXi &first_prime_zero, Eigen::MatrixXi &zero_marks, Eigen::VectorXi &row_covered, Eigen::VectorXi &col_covered);

    //int update_costs(const Eigen::VectorXi &row_covered, const Eigen::VectorXi &col_covered, const double min, Eigen::MatrixXd &cost_matrix);
  }

  //*******************************************************************************************
  ///Take a vector of doubles, and multiply by some factor that turns it into a vector of integers (within a tolerance)
  template <typename Derived>
  Eigen::Matrix<int,
        Derived::RowsAtCompileTime,
        Derived::ColsAtCompileTime>
  scale_to_int(const Eigen::MatrixBase<Derived> &val, double _tol = TOL) {

    typedef Eigen::Matrix<int, Derived::RowsAtCompileTime, Derived::ColsAtCompileTime> int_mat_type;
    typedef Eigen::Matrix<double, Derived::RowsAtCompileTime, Derived::ColsAtCompileTime> dub_mat_type;

    int_mat_type ints(int_mat_type::Zero(val.rows(), val.cols()));

    dub_mat_type dubs(val);

    Index min_i(-1), min_j(-1);
    double min_coeff = 2; //all values are <=1;
    for(Index i = 0; i < dubs.rows(); i++) {
      for(Index j = 0; j < dubs.cols(); j++) {
        if(almost_zero(dubs(i, j))) {
          dubs(i, j) = 0.0;
        }
        else if(std::abs(dubs(i, j)) < std::abs(min_coeff)) {
          min_coeff = dubs(i, j);
          min_i = i;
          min_j = j;
        }
      }
    }
    if(valid_index(min_i))
      dubs /= std::abs(min_coeff);
    else
      return ints;


    //We want to multiply the miller indeces by some factor such that all indeces become integers.
    //In order to do this we pick a tolerance to work with and round the miller indeces if they are close
    //enough to the integer value (e.g. 2.95 becomes 3). Choosing a tolerance that is too small will
    //result in the "primitive-slab" blowing up.

    //Begin choosing a factor and multiply all indeces by it (starting with 1). Then round the non-smallest
    //miller indeces (smallest index requires no rounding, since it will always be a perfect
    //integer thanks to the previous division).
    //Next take absolute value of difference between rounded indeces and actual values (int_diff 1 & 2).
    //If the difference for both indeces is smaller than the tolerance then you've reached the desired
    //accuracy and the rounded indeces can be used to construct the "primitive-slab" cell. If not, increase the
    //factor by 1 and try again, until the tolerance is met.
    bool within_tol = false;

    dub_mat_type tdubs;
    Index i, j;
    for(Index factor = 1; factor < 1000 && !within_tol; factor++) {
      tdubs = double(factor) * dubs;
      for(Index i = 0; i < dubs.rows(); i++) {
        for(Index j = 0; j < dubs.cols(); j++) {
          if(!almost_zero(round(tdubs(i, j)) - tdubs(i, j), _tol))
            break;
        }
        if(j < dubs.cols())
          break;
      }
      if(dubs.rows() <= i)
        within_tol = true;
    }

    if(within_tol) {
      for(Index i = 0; i < dubs.rows(); i++) {
        for(Index j = 0; j < dubs.cols(); j++) {
          ints(i, j) = round(tdubs(i, j));
        }
      }
    }

    return ints;
  }


}

namespace Eigen {
  template <typename Derived1, typename Derived2>
  inline
  bool almost_equal(const Eigen::MatrixBase<Derived1> &val1, const Eigen::MatrixBase<Derived2> &val2, double tol = CASM::TOL) {
    return CASM::almost_zero(val1 - val2, tol);
  }

  /**
   * Checks to see whether the given matrix is symmetric
   * by checking if its transpose is equal to itself.
   * Only works for square matrices n x n.
   * (Reflected along 0,0 to n,n)
   */

  template <typename Derived>
  inline
  bool is_symmetric(const Eigen::MatrixBase<Derived> &test_mat, double test_tol = CASM::TOL) {
    return CASM::almost_zero(test_mat - test_mat.transpose(), test_tol);
  }

  /**
   * Checks to see if the given matrix is persymmetric, i.e.
   * whether it's symmetric along the cross diagonal.
   * Only works for square matrices n x n.
   * (Reflected along 0,n to n,0)
   */

  template <typename Derived>
  inline
  bool is_persymmetric(const Eigen::MatrixBase<Derived> &test_mat, double test_tol = CASM::TOL) {
    //Reverse order of columns and rows
    auto rev_mat = test_mat.colwise().reverse().eval().rowwise().reverse().eval();
    return CASM::almost_zero(test_mat - rev_mat.transpose(), test_tol);
  }

  /**
   * Checks to see if the given matrix is bisymmetric, i.e.
   * whether it's symmetric along both diagonals.
   * Only works for square matrices n x n.
   * (Reflected along 0,n to n,0 AND 0,0 to n,n)
   */

  template <typename Derived>
  inline
  bool is_bisymmetric(const Eigen::MatrixBase<Derived> &test_mat, double test_tol = CASM::TOL) {
    return (is_symmetric(test_mat, test_tol) && is_persymmetric(test_mat, test_tol));
  }
}

#endif<|MERGE_RESOLUTION|>--- conflicted
+++ resolved
@@ -14,54 +14,6 @@
 
 namespace CASM {
 
-<<<<<<< HEAD
-  /// \brief Implements other comparisons in terms of Derived::operator<(const Derived& B)
-  /// is implemented
-  ///
-  /// Implements:
-  /// - '>', '<=', '>=', '==', '!='
-  /// - '==' and '!=' can be specialized in Derived by implementing private methods
-  ///   '_eq' and '_ne'
-  template<typename Derived>
-  struct Comparisons {
-
-    bool operator>(const Derived &B) const {
-      return B < derived();
-    };
-
-    bool operator<=(const Derived &B) const {
-      return !(B < derived());
-    };
-
-    bool operator>=(const Derived &B) const {
-      return !(derived() < B);
-    };
-
-    bool operator==(const Derived &B) const {
-      return derived()._eq(B);
-    };
-
-    bool operator!=(const Derived &B) const {
-      return derived()._ne(B);
-    };
-
-
-  protected:
-
-    const Derived &derived() const {
-      return *static_cast<const Derived *>(this);
-    }
-
-    bool _eq(const Derived &B) const {
-      return (!(derived() < B) && !(B < derived()));
-    };
-
-    bool _ne(const Derived &B) const {
-      return !derived()._eq(B);
-    };
-
-  };
-=======
   namespace CASM_TMP {
 
     // --------------------
@@ -118,7 +70,6 @@
     // End of MuchLessThan
 
   }
->>>>>>> cc54ea64
 
   // *******************************************************************************************
 
