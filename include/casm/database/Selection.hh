#ifndef CASM_Selection
#define CASM_Selection

#include <map>
#include <boost/filesystem.hpp>
#include <boost/iterator/iterator_facade.hpp>
#include <boost/range/iterator_range.hpp>
#include "casm/misc/CASM_TMP.hh"
#include "casm/casm_io/DataFormatterDecl.hh"
#include "casm/casm_io/Log.hh"

namespace CASM {
<<<<<<< HEAD

  class PrimClex;
  class jsonParser;
=======
  class PrimClex;
>>>>>>> 994a31fd

  namespace DB {
    template<typename ValueType>
    class Database;

    template<typename ValueType> class Database;

    template<typename ObjType> class Selection;


    template<typename ObjType, typename BaseIterator>
    class SelectionIterator :
      public boost::iterator_facade <
      SelectionIterator<ObjType, BaseIterator>,
      ObjType,
      std::bidirectional_iterator_tag,
      const ObjType &,
      long > {

    public:

      typedef typename CASM_TMP::ConstSwitch <
      std::is_same<BaseIterator, std::map<std::string, bool>::const_iterator>::value,
          bool > bool_type;

      /// Default constructor (equals end)
      SelectionIterator() {}

      /// \brief Name of object the iterator points at
      std::string name() const {
        return m_it->first;
      }

      /// \brief Reference to value 'is_selected'
      bool_type &is_selected() {
        return m_it->second;
      }

      /// \brief Reference to value 'is_selected'
      bool is_selected() const {
        return m_it->second;
      }

    private:

      friend boost::iterator_core_access;

      friend Selection<ObjType>;

      /// Construct iterator
      SelectionIterator(const Selection<ObjType> &_list, BaseIterator _it, bool _selected_only) :
        m_list(&_list),
        m_it(_it),
        m_selected_only(_selected_only) {
        if(m_selected_only && m_it != m_list->data().end() && m_it->second == false) {
          increment();
        }
      }

      /// boost::iterator_facade implementation
      void increment() {
        ++m_it;
        while(m_selected_only && m_it != m_list->data().end() && m_it->second == false) {
          ++m_it;
        }
      }

      /// boost::iterator_facade implementation
      void decrement() {
        --m_it;
        while(m_selected_only && m_it != m_list->data().begin() && m_it->second == false) {
          --m_it;
        }
      }

      /// boost::iterator_facade implementation
      const ObjType &dereference() const;

      /// boost::iterator_facade implementation
      bool equal(const SelectionIterator &B) const {
        return m_it == B.m_it;
      }

      /*
      long distance_to(const SelectionIterator &B) const {
        Do not define this or boost::iterator_range<T>::size will compile but
        cause runtime errors. Use boost::distance instead.
      }
      */

      const Selection<ObjType> *m_list;
      BaseIterator m_it;
      bool m_selected_only;
    };


    /// Provides a means of selecting and iterating over a subset of objects in
    /// a database
    ///
    /// - Stores a std::map of ObjType name_or_alias -> bool (true if selected)
    /// - Provides iterators over either all objects in list, or only selected
    ///   objects
    /// - All iterators provide const references to ObjType
    ///
    /// - ObjType must have:
    ///   - std::string name()
    ///   - std::string alias()
    ///
    template<typename ObjType>
    class Selection : public Logging {

    public:

      struct Compare {
        bool operator()(std::string A, std::string B) const {
          return traits<ObjType>::name_compare(A, B);
        }
      };

      typedef std::map<std::string, bool, Compare> map_type;
      typedef typename map_type::iterator base_iterator;
      typedef typename map_type::const_iterator base_const_iterator;
      typedef SelectionIterator<ObjType, base_iterator> iterator;
      typedef SelectionIterator<ObjType, base_const_iterator> const_iterator;
      typedef Index size_type;

      /// \brief Default construct into invalid state
      Selection() {};

      /// \brief Use default ObjType database
      Selection(const PrimClex &_primclex, fs::path selection_path = "MASTER");

      /// \brief Use specified ObjType database
      Selection(Database<ObjType> &_db, fs::path selection_path = "MASTER");

      const PrimClex &primclex() const {
        return *m_primclex;
      }

      Database<ObjType> &db() const {
        return *m_db;
      }

      boost::iterator_range<iterator> all() {
        return boost::make_iterator_range(
                 iterator(*this, m_data.begin(), false),
                 iterator(*this, m_data.end(), false));
      }

      boost::iterator_range<const_iterator> all() const {
        return boost::make_iterator_range(
                 const_iterator(*this, m_data.begin(), false),
                 const_iterator(*this, m_data.end(), false));
      }

      boost::iterator_range<iterator> selected() {
        return boost::make_iterator_range(
                 iterator(*this, m_data.begin(), true),
                 iterator(*this, m_data.end(), true));
      }

      boost::iterator_range<const_iterator> selected() const {
        return boost::make_iterator_range(
                 const_iterator(*this, m_data.begin(), true),
                 const_iterator(*this, m_data.end(), true));
      }


      map_type &data() {
        return m_data;
      }

      const map_type &data() const {
        return m_data;
      }

      Index size() const {
        return m_data.size();
      }

      Index selected_size() const;



      const std::vector<std::string> &col_headers() const {
        return m_col_headers;
      }

      const std::string &name() const {
        return m_name;
      }


      /// \brief True if obj is in Selection and is selected; false otherwise
      bool is_selected(const std::string &name_or_alias) const;

      /// \brief Set selected objects to value of criteria
      void set(const DataFormatterDictionary<ObjType> &dict,
               const std::string &criteria);

      /// \brief Set selected objects to value, if criteria true
      void set(const DataFormatterDictionary<ObjType> &dict,
               const std::string &criteria,
               bool selected);

      void read(std::istream &_input);

      void print(const DataFormatterDictionary<ObjType> &_dict,
                 std::ostream &_out,
                 bool only_selected = false) const;

      const jsonParser &from_json(const jsonParser &_json);

      jsonParser &to_json(const DataFormatterDictionary<ObjType> &_dict,
                          jsonParser &_json,
                          bool only_selected = false) const;

      bool write(const DataFormatterDictionary<ObjType> &dict,
                 bool force,
                 const fs::path &out_path,
                 bool write_json,
                 bool only_selected) const;


    private:

      Database<ObjType> *m_db;
      const PrimClex *m_primclex;

      // first will only be 'name', no matter whether 'name' or 'alias' is
      // written in the selection file
      map_type m_data;

      std::vector<std::string> m_col_headers;
      std::string m_name;

    };

  }
}

#endif<|MERGE_RESOLUTION|>--- conflicted
+++ resolved
@@ -10,13 +10,9 @@
 #include "casm/casm_io/Log.hh"
 
 namespace CASM {
-<<<<<<< HEAD
 
   class PrimClex;
   class jsonParser;
-=======
-  class PrimClex;
->>>>>>> 994a31fd
 
   namespace DB {
     template<typename ValueType>
@@ -25,7 +21,6 @@
     template<typename ValueType> class Database;
 
     template<typename ObjType> class Selection;
-
 
     template<typename ObjType, typename BaseIterator>
     class SelectionIterator :
