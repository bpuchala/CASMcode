#ifndef CASM_Database
#define CASM_Database

#include <algorithm>
#include <boost/iterator/iterator_facade.hpp>
#include <iterator>
#include <map>
#include <memory>

#include "casm/clex/HasPrimClex.hh"
#include "casm/database/Selection_impl.hh"
#include "casm/global/definitions.hh"
#include "casm/misc/cloneable_ptr.hh"

namespace CASM {

class PrimClex;

namespace DB {

template <typename ObjType>
class Selection;

/// Fully generic database interface for use by DatabaseHandler
class DatabaseBase : public HasPrimClex<CRTPBase<DatabaseBase>> {
 public:
  DatabaseBase(const PrimClex &_primclex) : m_primclex(&_primclex) {}

  virtual ~DatabaseBase() {}

  virtual DatabaseBase &open() = 0;
  virtual void commit() = 0;
  virtual void close() = 0;

  const PrimClex &primclex() const { return *m_primclex; }

 private:
  const PrimClex *m_primclex;
};

template <typename ValueType>
class DatabaseIterator;

/// Dereferencing DatabaseIteratorBase only provides const references, whether
/// the underlying resource is persistent (Supercell) or temporary
/// (other types). Changing database entries must be done via copy then
/// insert, or update.
///
/// DatabaseIteratorBase should always be dereferenceable (except end or when
/// default constructed), though the reference may be invalidated when a
/// second DatabaseIteratorBase is dereferenced, dereferencing the first
/// again should be valid (though it may require re-allocation):
///
/// \code
/// DerivedDatabaseIterator A = ... get from DerivedDatabase ...;
/// const ValueType& A_ref1 = *A;  // ok
/// A_ref1.method();  // ok
/// A->method(); // ok
///
/// DerivedDatabaseIterator B = ... get from DerivedDatabase ...;
/// const ValueType& B_ref = *B;  // ok, but now A_ref1 may be invalidated
/// A_ref1.method();  // maybe not ok
/// A->method(); // ok
/// B->method(); // ok
///
/// const ValueType& A_ref2 = *A;  // ok, but now B_ref may be invalidated
/// A_ref1.method();  // maybe not ok
/// A_ref2.method();  // ok
/// B_ref.method(); // maybe not ok
/// A->method(); // ok
/// B->method(); // ok
/// \endcode
///
/// Derived classes must implement private methods:
/// - std::string name() const
/// - void increment()
/// - reference dereference() const
/// - DatabaseIteratorBase *_clone() const
///
template <typename ValueType>
class DatabaseIteratorBase {
  friend DatabaseIterator<ValueType>;

 public:
  typedef ValueType value_type;
  typedef const value_type &reference;

  DatabaseIteratorBase() {}
  virtual ~DatabaseIteratorBase() {}

  virtual std::string name() const = 0;

  std::unique_ptr<DatabaseIteratorBase> clone() const {
    return std::unique_ptr<DatabaseIteratorBase>(this->_clone());
  }
<<<<<<< HEAD

 private:
  virtual void increment() = 0;

  virtual reference dereference() const = 0;

  virtual bool equal(const DatabaseIteratorBase<ValueType> &other) const = 0;

  virtual DatabaseIteratorBase *_clone() const = 0;

  /* Do not implement this
  virtual long distance_to(const DatabaseIteratorBase<ValueType> &other) const =
  0;
  */
};

/// \brief Wrapper class for specializations DatabaseIteratorBase
///
/// - Gives all specialized Database<ValueType> the same iterator type
///
/// Dereferencing DatabaseIterator only provides const references, whether
/// the underlying resource is persistent (Supercell) or temporary
/// (other types). Changing database entries must be done via copy then
/// insert, or update.
///
/// DatabaseIterator should always be dereferenceable (except end or when
/// default constructed), though the reference may be invalidated when a
/// second DatabaseIterator is dereferenced, dereferencing the first
/// again should be valid (though it may require re-allocation):
///
/// \code
/// DatabaseIterator<ValueType> A = primclex.db<ValueType>().find(A_name);
/// const ValueType& A_ref1 = *A;  // ok
/// A_ref1.method();  // ok
/// A->method(); // ok
///
/// DatabaseIterator<ValueType> B = primclex.db<ValueType>().find(B_name);
/// const ValueType& B_ref = *B;  // ok, but now A_ref1 may be invalidated
/// A_ref1.method();  // maybe not ok
/// A->method(); // ok
/// B->method(); // ok
///
/// const ValueType& A_ref2 = *A;  // ok, but now B_ref may be invalidated
/// A_ref1.method();  // maybe not ok
/// A_ref2.method();  // ok
/// B_ref.method(); // maybe not ok
/// A->method(); // ok
/// B->method(); // ok
/// \endcode

template <typename ValueType>
class DatabaseIterator :

    public boost::iterator_facade<DatabaseIterator<ValueType>, ValueType,
                                  std::forward_iterator_tag, const ValueType &,
                                  long> {
 public:
  /// Default constructor
  DatabaseIterator() {}

  /// Construct iterator
  DatabaseIterator(const DatabaseIteratorBase<ValueType> &it)
      : m_ptr(notstd::clone(it)) {}

  std::string name() const { return m_ptr->name(); }

  DatabaseIteratorBase<ValueType> *get() const { return m_ptr.unique().get(); }

 private:
  friend boost::iterator_core_access;

  /// boost::iterator_facade implementation
  void increment() { m_ptr->increment(); }

  /// boost::iterator_facade implementation
  const ValueType &dereference() const { return m_ptr->dereference(); }

  /// boost::iterator_facade implementation
  bool equal(const DatabaseIterator &B) const {
    return m_ptr->equal(*(B.m_ptr));
  }

  /*
  long distance_to(const DatabaseIterator &B) const {
    Do not define this or boost::iterator_range<T>::size will compile but
    cause runtime errors. Use boost::distance instead.
  }
  */

  notstd::cloneable_ptr<DatabaseIteratorBase<ValueType>> m_ptr;
};

/// \brief Generic interface for database of a particular CASM type
///
/// Currently all ValueType use the same interface, though it is possible to
/// specialization this interface for a particular ValueType.
///
/// ValueType must have:
/// - std::string ValueType::name() const
///   - is unique, is constant, not necessarily deterministic
/// - std::string ValueType::alias() const
///   - if ValueType::alias().empty(), no alias exists
///   - is unique, is not constant
///
/// Derived classes must implement public methods:
/// - void DatabaseBase& open() (remember to 'read_aliases')
/// - void commit() (remember to 'write_aliases')
/// - void close()
/// - iterator begin()
/// - iterator end()
/// - size_type size() const
/// - std::pair<iterator, bool> insert(const ValueType &obj)
/// - std::pair<iterator, bool> insert(const ValueType &&obj)
/// - iterator erase(iterator pos)
/// - iterator find(const std::string &name_or_alias)
///
/// Database insert methods by convention do not enforce canonical form or
/// any other logic, they simply insert as is. By convention, a
/// ValueType::insert method shold be implemented to enforce canonical form
/// and any other constraints. But in cases where it is known that ValueType
/// are being generated in the correct form for insertion in the database,
/// the Database insert methods may be used directly. For example, see
/// the method insert_unique_canon_configs.
///
template <typename ValueType>
class ValDatabase : public DatabaseBase {
 public:
  typedef DatabaseIterator<ValueType> iterator;
  typedef ValueType value_type;
  typedef Index size_type;

  ValDatabase(const PrimClex &_primclex) : DatabaseBase(_primclex) {}

  virtual ~ValDatabase() {}

  virtual iterator begin() const = 0;

  virtual iterator end() const = 0;

  virtual size_type size() const = 0;
  bool empty() const { return this->size() == 0; }

  /// For setting an alias
  std::pair<iterator, bool> set_alias(const std::string &name_or_alias,
                                      const std::string &alias);

  /// Get name from name_or_alias
  ///
  /// - Checks if name_or_alias is a known alias
  /// - If known alias, returns associated name
  /// - If not known alias, assumed to be a name and returns name_or_alias
  std::string name(const std::string &name_or_alias) const;

  /// Get alias from name_or_alias
  std::string alias(const std::string &name_or_alias) const;

  virtual std::pair<iterator, bool> insert(const ValueType &obj) = 0;
  virtual std::pair<iterator, bool> insert(const ValueType &&obj) = 0;

  template <typename InputIt>
  void insert(InputIt first, InputIt last) {
    std::for_each(first, last,
                  [&](const ValueType &obj) { this->insert(obj); });
  }

  virtual iterator erase(iterator pos) = 0;
  size_type erase(const std::string &name_or_alias) {
    this->erase(this->find(name_or_alias));
    return 1;
  }
  size_type erase(const ValueType &obj) { return this->erase(obj.name()); }

  virtual size_type count(const std::string &name_or_alias) const {
    if (this->find(name_or_alias) != this->end()) {
      return 1;
    }
    return 0;
  }

  virtual iterator find(const std::string &name_or_alias) const = 0;

  /* Don't do this, it's confusing. Use find(obj.name) or insert(obj):
  iterator find(const ValueType &obj) const {
    return find(obj.name());
  }
  */

  virtual void commit() = 0;

  Selection<ValueType> &master_selection() { return m_master_selection; }

  const Selection<ValueType> &master_selection() const {
    return m_master_selection;
  }

 protected:
  void read_aliases();

  void write_aliases();
=======

 private:
  virtual void increment() = 0;

  virtual reference dereference() const = 0;

  virtual bool equal(const DatabaseIteratorBase<ValueType> &other) const = 0;

  virtual DatabaseIteratorBase *_clone() const = 0;

  /* Do not implement this
  virtual long distance_to(const DatabaseIteratorBase<ValueType> &other) const =
  0;
  */
};

/// \brief Wrapper class for specializations DatabaseIteratorBase
///
/// - Gives all specialized Database<ValueType> the same iterator type
///
/// Dereferencing DatabaseIterator only provides const references, whether
/// the underlying resource is persistent (Supercell) or temporary
/// (other types). Changing database entries must be done via copy then
/// insert, or update.
///
/// DatabaseIterator should always be dereferenceable (except end or when
/// default constructed), though the reference may be invalidated when a
/// second DatabaseIterator is dereferenced, dereferencing the first
/// again should be valid (though it may require re-allocation):
///
/// \code
/// DatabaseIterator<ValueType> A = primclex.db<ValueType>().find(A_name);
/// const ValueType& A_ref1 = *A;  // ok
/// A_ref1.method();  // ok
/// A->method(); // ok
///
/// DatabaseIterator<ValueType> B = primclex.db<ValueType>().find(B_name);
/// const ValueType& B_ref = *B;  // ok, but now A_ref1 may be invalidated
/// A_ref1.method();  // maybe not ok
/// A->method(); // ok
/// B->method(); // ok
///
/// const ValueType& A_ref2 = *A;  // ok, but now B_ref may be invalidated
/// A_ref1.method();  // maybe not ok
/// A_ref2.method();  // ok
/// B_ref.method(); // maybe not ok
/// A->method(); // ok
/// B->method(); // ok
/// \endcode

template <typename ValueType>
class DatabaseIterator :

    public boost::iterator_facade<DatabaseIterator<ValueType>, ValueType,
                                  std::forward_iterator_tag, const ValueType &,
                                  long> {
 public:
  /// Default constructor
  DatabaseIterator() {}

  /// Construct iterator
  DatabaseIterator(const DatabaseIteratorBase<ValueType> &it)
      : m_ptr(notstd::clone(it)) {}

  std::string name() const { return m_ptr->name(); }

  DatabaseIteratorBase<ValueType> *get() const { return m_ptr.unique().get(); }

 private:
  friend boost::iterator_core_access;

  /// boost::iterator_facade implementation
  void increment() { m_ptr->increment(); }

  /// boost::iterator_facade implementation
  const ValueType &dereference() const { return m_ptr->dereference(); }

  /// boost::iterator_facade implementation
  bool equal(const DatabaseIterator &B) const {
    return m_ptr->equal(*(B.m_ptr));
  }

  /*
  long distance_to(const DatabaseIterator &B) const {
    Do not define this or boost::iterator_range<T>::size will compile but
    cause runtime errors. Use boost::distance instead.
  }
  */

  notstd::cloneable_ptr<DatabaseIteratorBase<ValueType>> m_ptr;
};

/// \brief Generic interface for database of a particular CASM type
///
/// Currently all ValueType use the same interface, though it is possible to
/// specialization this interface for a particular ValueType.
///
/// ValueType must have:
/// - std::string ValueType::name() const
///   - is unique, is constant, not necessarily deterministic
/// - std::string ValueType::alias() const
///   - if ValueType::alias().empty(), no alias exists
///   - is unique, is not constant
///
/// Derived classes must implement public methods:
/// - void DatabaseBase& open() (remember to 'read_aliases')
/// - void commit() (remember to 'write_aliases')
/// - void close()
/// - iterator begin()
/// - iterator end()
/// - size_type size() const
/// - std::pair<iterator, bool> insert(const ValueType &obj)
/// - std::pair<iterator, bool> insert(const ValueType &&obj)
/// - iterator erase(iterator pos)
/// - iterator find(const std::string &name_or_alias)
///
/// Database insert methods by convention do not enforce canonical form or
/// any other logic, they simply insert as is. By convention, a
/// ValueType::insert method shold be implemented to enforce canonical form
/// and any other constraints. But in cases where it is known that ValueType
/// are being generated in the correct form for insertion in the database,
/// the Database insert methods may be used directly. For example, see
/// the method insert_unique_canon_configs.
///
template <typename ValueType>
class ValDatabase : public DatabaseBase {
 public:
  typedef DatabaseIterator<ValueType> iterator;
  typedef ValueType value_type;
  typedef Index size_type;

  ValDatabase(const PrimClex &_primclex) : DatabaseBase(_primclex) {}

  virtual ~ValDatabase() {}

  virtual iterator begin() const = 0;

  virtual iterator end() const = 0;

  virtual size_type size() const = 0;
  bool empty() const { return this->size() == 0; }

  /// For setting an alias
  std::pair<iterator, bool> set_alias(const std::string &name_or_alias,
                                      const std::string &alias);

  /// Get name from name_or_alias
  ///
  /// - Checks if name_or_alias is a known alias
  /// - If known alias, returns associated name
  /// - If not known alias, assumed to be a name and returns name_or_alias
  std::string name(const std::string &name_or_alias) const;

  /// Get alias from name_or_alias
  std::string alias(const std::string &name_or_alias) const;

  virtual std::pair<iterator, bool> insert(const ValueType &obj) = 0;
  virtual std::pair<iterator, bool> insert(const ValueType &&obj) = 0;

  template <typename InputIt>
  void insert(InputIt first, InputIt last) {
    std::for_each(first, last,
                  [&](const ValueType &obj) { this->insert(obj); });
  }

  virtual iterator erase(iterator pos) = 0;
  size_type erase(const std::string &name_or_alias) {
    this->erase(this->find(name_or_alias));
    return 1;
  }
  size_type erase(const ValueType &obj) { return this->erase(obj.name()); }

  virtual size_type count(const std::string &name_or_alias) const {
    if (this->find(name_or_alias) != this->end()) {
      return 1;
    }
    return 0;
  }

  virtual iterator find(const std::string &name_or_alias) const = 0;

  /* Don't do this, it's confusing. Use find(obj.name) or insert(obj):
  iterator find(const ValueType &obj) const {
    return find(obj.name());
  }
  */

  virtual void commit() = 0;

  Selection<ValueType> &master_selection() { return m_master_selection; }

  const Selection<ValueType> &master_selection() const {
    return m_master_selection;
  }

 protected:
  void read_aliases();

  void write_aliases();

  /// Only ValDatabase<ValueType> is allowed to do clear_name
  template <typename _ValueType>
  void clear_name(const _ValueType &obj) const {
    obj.clear_name();
  }
>>>>>>> 6efcf4d5

  /// Only ValDatabase<ValueType> is allowed to do a const id change
  template <typename _ValueType>
  void set_id(const _ValueType &obj, Index id) const {
    obj.set_id(id);
  }

  /// Only ValDatabase<ValueType> is allowed to do a const id change
  template <typename _ValueType>
  void set_id(const _ValueType &obj, std::string id) const {
    obj.set_id(id);
  }

 private:
  // enable lookup of name -> alias
  std::map<std::string, std::string> m_name_to_alias;

  // enable lookup of alias -> name
  std::map<std::string, std::string> m_alias_to_name;

  // Master selection to update upon insertion or removal.
  Selection<ValueType> m_master_selection;
};

template <typename ValueType>
class Database;

}  // namespace DB
}  // namespace CASM

#endif<|MERGE_RESOLUTION|>--- conflicted
+++ resolved
@@ -93,7 +93,6 @@
   std::unique_ptr<DatabaseIteratorBase> clone() const {
     return std::unique_ptr<DatabaseIteratorBase>(this->_clone());
   }
-<<<<<<< HEAD
 
  private:
   virtual void increment() = 0;
@@ -293,213 +292,12 @@
   void read_aliases();
 
   void write_aliases();
-=======
-
- private:
-  virtual void increment() = 0;
-
-  virtual reference dereference() const = 0;
-
-  virtual bool equal(const DatabaseIteratorBase<ValueType> &other) const = 0;
-
-  virtual DatabaseIteratorBase *_clone() const = 0;
-
-  /* Do not implement this
-  virtual long distance_to(const DatabaseIteratorBase<ValueType> &other) const =
-  0;
-  */
-};
-
-/// \brief Wrapper class for specializations DatabaseIteratorBase
-///
-/// - Gives all specialized Database<ValueType> the same iterator type
-///
-/// Dereferencing DatabaseIterator only provides const references, whether
-/// the underlying resource is persistent (Supercell) or temporary
-/// (other types). Changing database entries must be done via copy then
-/// insert, or update.
-///
-/// DatabaseIterator should always be dereferenceable (except end or when
-/// default constructed), though the reference may be invalidated when a
-/// second DatabaseIterator is dereferenced, dereferencing the first
-/// again should be valid (though it may require re-allocation):
-///
-/// \code
-/// DatabaseIterator<ValueType> A = primclex.db<ValueType>().find(A_name);
-/// const ValueType& A_ref1 = *A;  // ok
-/// A_ref1.method();  // ok
-/// A->method(); // ok
-///
-/// DatabaseIterator<ValueType> B = primclex.db<ValueType>().find(B_name);
-/// const ValueType& B_ref = *B;  // ok, but now A_ref1 may be invalidated
-/// A_ref1.method();  // maybe not ok
-/// A->method(); // ok
-/// B->method(); // ok
-///
-/// const ValueType& A_ref2 = *A;  // ok, but now B_ref may be invalidated
-/// A_ref1.method();  // maybe not ok
-/// A_ref2.method();  // ok
-/// B_ref.method(); // maybe not ok
-/// A->method(); // ok
-/// B->method(); // ok
-/// \endcode
-
-template <typename ValueType>
-class DatabaseIterator :
-
-    public boost::iterator_facade<DatabaseIterator<ValueType>, ValueType,
-                                  std::forward_iterator_tag, const ValueType &,
-                                  long> {
- public:
-  /// Default constructor
-  DatabaseIterator() {}
-
-  /// Construct iterator
-  DatabaseIterator(const DatabaseIteratorBase<ValueType> &it)
-      : m_ptr(notstd::clone(it)) {}
-
-  std::string name() const { return m_ptr->name(); }
-
-  DatabaseIteratorBase<ValueType> *get() const { return m_ptr.unique().get(); }
-
- private:
-  friend boost::iterator_core_access;
-
-  /// boost::iterator_facade implementation
-  void increment() { m_ptr->increment(); }
-
-  /// boost::iterator_facade implementation
-  const ValueType &dereference() const { return m_ptr->dereference(); }
-
-  /// boost::iterator_facade implementation
-  bool equal(const DatabaseIterator &B) const {
-    return m_ptr->equal(*(B.m_ptr));
-  }
-
-  /*
-  long distance_to(const DatabaseIterator &B) const {
-    Do not define this or boost::iterator_range<T>::size will compile but
-    cause runtime errors. Use boost::distance instead.
-  }
-  */
-
-  notstd::cloneable_ptr<DatabaseIteratorBase<ValueType>> m_ptr;
-};
-
-/// \brief Generic interface for database of a particular CASM type
-///
-/// Currently all ValueType use the same interface, though it is possible to
-/// specialization this interface for a particular ValueType.
-///
-/// ValueType must have:
-/// - std::string ValueType::name() const
-///   - is unique, is constant, not necessarily deterministic
-/// - std::string ValueType::alias() const
-///   - if ValueType::alias().empty(), no alias exists
-///   - is unique, is not constant
-///
-/// Derived classes must implement public methods:
-/// - void DatabaseBase& open() (remember to 'read_aliases')
-/// - void commit() (remember to 'write_aliases')
-/// - void close()
-/// - iterator begin()
-/// - iterator end()
-/// - size_type size() const
-/// - std::pair<iterator, bool> insert(const ValueType &obj)
-/// - std::pair<iterator, bool> insert(const ValueType &&obj)
-/// - iterator erase(iterator pos)
-/// - iterator find(const std::string &name_or_alias)
-///
-/// Database insert methods by convention do not enforce canonical form or
-/// any other logic, they simply insert as is. By convention, a
-/// ValueType::insert method shold be implemented to enforce canonical form
-/// and any other constraints. But in cases where it is known that ValueType
-/// are being generated in the correct form for insertion in the database,
-/// the Database insert methods may be used directly. For example, see
-/// the method insert_unique_canon_configs.
-///
-template <typename ValueType>
-class ValDatabase : public DatabaseBase {
- public:
-  typedef DatabaseIterator<ValueType> iterator;
-  typedef ValueType value_type;
-  typedef Index size_type;
-
-  ValDatabase(const PrimClex &_primclex) : DatabaseBase(_primclex) {}
-
-  virtual ~ValDatabase() {}
-
-  virtual iterator begin() const = 0;
-
-  virtual iterator end() const = 0;
-
-  virtual size_type size() const = 0;
-  bool empty() const { return this->size() == 0; }
-
-  /// For setting an alias
-  std::pair<iterator, bool> set_alias(const std::string &name_or_alias,
-                                      const std::string &alias);
-
-  /// Get name from name_or_alias
-  ///
-  /// - Checks if name_or_alias is a known alias
-  /// - If known alias, returns associated name
-  /// - If not known alias, assumed to be a name and returns name_or_alias
-  std::string name(const std::string &name_or_alias) const;
-
-  /// Get alias from name_or_alias
-  std::string alias(const std::string &name_or_alias) const;
-
-  virtual std::pair<iterator, bool> insert(const ValueType &obj) = 0;
-  virtual std::pair<iterator, bool> insert(const ValueType &&obj) = 0;
-
-  template <typename InputIt>
-  void insert(InputIt first, InputIt last) {
-    std::for_each(first, last,
-                  [&](const ValueType &obj) { this->insert(obj); });
-  }
-
-  virtual iterator erase(iterator pos) = 0;
-  size_type erase(const std::string &name_or_alias) {
-    this->erase(this->find(name_or_alias));
-    return 1;
-  }
-  size_type erase(const ValueType &obj) { return this->erase(obj.name()); }
-
-  virtual size_type count(const std::string &name_or_alias) const {
-    if (this->find(name_or_alias) != this->end()) {
-      return 1;
-    }
-    return 0;
-  }
-
-  virtual iterator find(const std::string &name_or_alias) const = 0;
-
-  /* Don't do this, it's confusing. Use find(obj.name) or insert(obj):
-  iterator find(const ValueType &obj) const {
-    return find(obj.name());
-  }
-  */
-
-  virtual void commit() = 0;
-
-  Selection<ValueType> &master_selection() { return m_master_selection; }
-
-  const Selection<ValueType> &master_selection() const {
-    return m_master_selection;
-  }
-
- protected:
-  void read_aliases();
-
-  void write_aliases();
 
   /// Only ValDatabase<ValueType> is allowed to do clear_name
   template <typename _ValueType>
   void clear_name(const _ValueType &obj) const {
     obj.clear_name();
   }
->>>>>>> 6efcf4d5
 
   /// Only ValDatabase<ValueType> is allowed to do a const id change
   template <typename _ValueType>
