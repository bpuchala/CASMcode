--- conflicted
+++ resolved
@@ -15,12 +15,9 @@
     class DiffTransConfiguration;
   }
   namespace xtal {
-<<<<<<< HEAD
     class BasicStructure;
     class Site;
-=======
     class SimpleStructure;
->>>>>>> cce5a036
   }
 
   namespace ConfigMapping {
