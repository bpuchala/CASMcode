--- conflicted
+++ resolved
@@ -409,16 +409,9 @@
   /// \brief The weight matrix used for ordering the neighbor list
   PrimNeighborList::Matrix3Type m_weight_matrix;
 
-<<<<<<< HEAD
-  mutable std::vector<ConfigDoF::LocalDoFContainerType const *>
-      m_local_dof_ptrs;
-
-  mutable std::vector<ConfigDoF::GlobalDoFContainerType const *>
-=======
   mutable std::vector<LocalContinuousConfigDoFValues const *> m_local_dof_ptrs;
 
   mutable std::vector<GlobalContinuousConfigDoFValues const *>
->>>>>>> 6efcf4d5
       m_global_dof_ptrs;
 
  private:
