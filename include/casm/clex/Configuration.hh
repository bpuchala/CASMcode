#ifndef CONFIGURATION_HH
#define CONFIGURATION_HH

#include <map>

#include "casm/external/boost.hh"

#include "casm/container/Array.hh"
#include "casm/container/LinearAlgebra.hh"
#include "casm/symmetry/PermuteIterator.hh"
#include "casm/clex/Properties.hh"
#include "casm/clex/ConfigDoF.hh"

namespace CASM {

  class PrimClex;
  class Supercell;
  class UnitCellCoord;
  class Clexulator;
  class Structure;
  class Molecule;

  /// \defgroup Configuration
  ///
  /// \brief A Configuration represents the values of all degrees of freedom in a Supercell
  ///
  /// \ingroup Clex


  /// \brief A Configuration represents the values of all degrees of freedom in a Supercell
  ///
  /// \ingroup Configuration
  /// \ingroup Clex
  class Configuration {
  private:

    /// Configuration DFT data is expected in:
    ///   casmroot/supercells/SCEL_NAME/CONFIG_ID/CURR_CALCTYPE/properties.calc.json

    /// POS files are written to:
    ///  casmroot/supercells/SCEL_NAME/CONFIG_ID/POS


    /// Identification

    // Configuration id is the index into Supercell::config_list
    std::string m_id;

    /// const pointer to the (non-const) Supercell for this Configuration
    Supercell *m_supercell;

    /// a jsonParser object indicating where this Configuration came from
    jsonParser m_source;
    bool m_source_updated;


    // symmetric multiplicity (i.e., size of configuration's factor_group)
    int m_multiplicity;


    /// Degrees of Freedom

    // 'occupation' is a list of the indices describing the occupants in each crystal site.
    //   prim().basis[ sublat(i) ].site_occupant[ occupation[i]] -> Molecule on site i
    //   This means that for the background structure, 'occupation' is all 0

    // Configuration sites are arranged by basis, and then prim:
    //   occupation: [basis0                |basis1               |basis2          |...] up to prim.basis.size()
    //       basis0: [prim0|prim1|prim2|...] up to supercell.volume()
    //
<<<<<<< HEAD
    bool m_dof_updated;
=======
>>>>>>> 2162c50a
    ConfigDoF m_configdof;


    /// Properties
    ///Keeps track of whether the Configuration properties change since reading. Be sure to set to true in your routine if it did!
    /// PROPERTIES (AS OF 07/27/15)
    /*  calculated:
     *    calculated["energy"]
     *    calculated["relaxed_energy"]
     *
     *  generated:
     *    generated["is_groundstate"]
     *	  generated["dist_from_hull"]
     *    generated["sublat_struct_fact"]
     *    generated["struct_fact"]
     */
    bool m_prop_updated;
    Properties m_calculated;  //Stuff you got directly from your DFT calculations
    Properties m_generated;   //Everything else you came up with through casm


    bool m_selected;

  public:
    typedef ConfigDoF::displacement_matrix_t displacement_matrix_t;
    typedef ConfigDoF::displacement_t displacement_t;
    typedef ConfigDoF::const_displacement_t const_displacement_t;


    //********* CONSTRUCTORS *********

    /// Construct a default Configuration
    Configuration(Supercell &_supercell, const jsonParser &source = jsonParser(), const ConfigDoF &_dof = ConfigDoF());

    /// Construct by reading from main data file (json)
    Configuration(const jsonParser &json, Supercell &_supercell, Index _id);


    //********** DESTRUCTORS *********

    //********** MUTATORS  ***********

    void set_multiplicity(int m) {
      m_multiplicity = m;
    }

    void set_id(Index _id);

    void set_source(const jsonParser &source);

    void push_back_source(const jsonParser &source);

    // ** Degrees of Freedom **
    //
    // ** Note: Properties and correlations are not automatically updated when dof are changed, **
    // **       nor are the written records automatically updated                               **

    void set_occupation(const Array<int> &newoccupation);

    void set_occ(Index site_l, int val);

    void set_displacement(const displacement_matrix_t &_disp);

    void set_deformation(const Eigen::Matrix3d &_deformation);

    std::vector<PermuteIterator> factor_group(PermuteIterator it_begin, PermuteIterator it_end, double tol = TOL) const {
      return m_configdof.factor_group(it_begin, it_end, tol);
    }

    Configuration canonical_form(PermuteIterator it_begin, PermuteIterator it_end, PermuteIterator &it_canon, double tol = TOL) const;

    bool is_canonical(PermuteIterator it_begin, PermuteIterator it_end, double tol = TOL) const {
      return m_configdof.is_canonical(it_begin, it_end, tol);
    }

    bool is_primitive(PermuteIterator it_begin, double tol = TOL) const {
      return m_configdof.is_primitive(it_begin, tol);
    }

    // ** Properties **
    //
    // ** Note: DeltaProperties are automatically updated, but not written upon changes **

    /// Read calculation results into the configuration
    //void read_calculated();

    void set_calc_properties(const jsonParser &json);

    bool read_calc_properties(jsonParser &parsed_props) const;

    /// Generate reference Properties from param_composition and reference states
    ///   For now only linear interpolation
    void generate_reference();

    void set_selected(bool _selected) {
      m_selected = _selected;
    }


    //********** ACCESSORS ***********

    const Lattice &ideal_lattice()const;

    std::string id() const;


    int multiplicity()const {
      return m_multiplicity;
    }

    /// \brief SCELV_A_B_C_D_E_F/i
    std::string name() const;

    /// \brief SCELV_A_B_C_D_E_F.i (only use this when 'name' won't work)
    std::string altname() const;

    std::string calc_status() const;

    std::string failure_type() const;

    const jsonParser &source() const;

    fs::path path() const;

    ///Returns number of sites, NOT the number of primitives that fit in here
    Index size() const;

    const Structure &prim() const;

    bool selected() const {
      return m_selected;
    }

    //PrimClex &primclex();
    const PrimClex &primclex() const;

    Supercell &supercell();
    const Supercell &supercell() const;

    UnitCellCoord uccoord(Index site_l) const;

    int sublat(Index site_l) const;

    const ConfigDoF &configdof() const {
      return m_configdof;
    }

    /// \brief Access the DoF. This will invalidate the Configuration's id.
    ConfigDoF &configdof() {
      id = "none";
      return m_configdof;
    }

    bool has_occupation() const {
      return configdof().has_occupation();
    }

    const Array<int> &occupation() const {
      return configdof().occupation();
    }

    const int &occ(Index site_l) const {
      return configdof().occ(site_l);
    }

    const Molecule &mol(Index site_l) const;


    bool has_displacement() const {
      return configdof().has_displacement();
    }

    const displacement_matrix_t &displacement() const {
      return configdof().displacement();
    }

    const_displacement_t disp(Index site_l) const {
      return configdof().disp(site_l);
    }

    const Eigen::Matrix3d &deformation() const {
      return configdof().deformation();
    }

    bool is_strained() const {
      return configdof().is_strained();
    }

    const Properties &calc_properties() const;

    const Properties &generated_properties() const;

    // Returns composition on each sublattice: sublat_comp[ prim basis site / sublattice][ molecule_type]
    //   molucule_type is ordered as in the Prim structure's site_occupant list for that basis site (includes vacancies)
    std::vector<Eigen::VectorXd> sublattice_composition() const;

    // Returns number of each molecule by sublattice:
    //   sublat_num_each_molecule[ prim basis site / sublattice ][ molecule_type]
    //   molucule_type is ordered as in the Prim structure's site_occupant list for that basis site
    std::vector<Eigen::VectorXi> sublat_num_each_molecule() const;

    // Returns composition, not counting vacancies
    //    composition[ molecule_type ]: molecule_type ordered as prim structure's get_struc_molecule(), with [Va]=0.0
    Eigen::VectorXd composition() const;

    // Returns composition, including vacancies
    //    composition[ molecule_type ]: molecule_type ordered as prim structure's get_struc_molecule()
    Eigen::VectorXd true_composition() const;

    /// Returns num_each_molecule[ molecule_type], where 'molecule_type' is ordered as Structure::get_struc_molecule()
    Eigen::VectorXi num_each_molecule() const;

    /// Returns parametric composition, as calculated using PrimClex::param_comp
    Eigen::VectorXd param_composition() const;

    /// Returns num_each_component[ component_type] per prim cell,
    ///   where 'component_type' is ordered as ParamComposition::components
    Eigen::VectorXd num_each_component() const;


    //********* IO ************

    /// Writes the Configuration to the correct casm directory
    ///   Uses PrimClex's current settings to write the appropriate
    ///   Properties, DeltaProperties and Correlations files
    jsonParser &write(jsonParser &json) const;

    /// Write the POS file to pos_path
    void write_pos() const;

    // Va_mode		description
    // 0			print no information about the vacancies
    // 1			print only the coordinates of the vacancies
    // 2			print the number of vacancies and the coordinates of the vacancies
    void print(std::ostream &stream, COORD_TYPE mode, int Va_mode = 0, char term = '\n', int prec = 10, int pad = 5) const;

    void print_occupation(std::ostream &stream) const;

    void print_config_list(std::ostream &stream, int composition_flag) const;

    void print_composition(std::ostream &stream) const;

    void print_true_composition(std::ostream &stream) const;

    void print_sublattice_composition(std::ostream &stream) const;


    fs::path calc_properties_path() const;
    fs::path calc_status_path() const;
    /// Path to various files
    fs::path pos_path() const;


  private:
    /// Convenience accessors:
    int &_occ(Index site_l) {
      return m_configdof.occ(site_l);
    }

    displacement_t _disp(Index site_l) {
      return m_configdof.disp(site_l);
    }



    /// Reads the Configuration from the expected casm directory
    ///   Uses PrimClex's current settings to read in the appropriate
    ///   Properties, DeltaProperties and Correlations files if they exist
    ///
    /// This is private, because it is only called from the constructor:
    ///   Configuration(const Supercell &_supercell, Index _id)
    ///   It's called from the constructor because of the Supercell pointer
    ///
    void read(const jsonParser &json);

    /// Functions used to perform read()
    void read_dof(const jsonParser &json);
    void read_properties(const jsonParser &json);

    /// Functions used to perform write to config_list.json:
    jsonParser &write_dof(jsonParser &json) const;
    jsonParser &write_source(jsonParser &json) const;
    jsonParser &write_pos(jsonParser &json) const;
    jsonParser &write_param_composition(jsonParser &json) const;
    jsonParser &write_properties(jsonParser &json) const;

    //bool reference_states_exist() const;
    //void read_reference_states(Array<Properties> &ref_state_prop, Array<Eigen::VectorXd> &ref_state_comp) const;
    //void generate_reference_scalar(std::string propname, const Array<Properties> &ref_state_prop, const Array<Eigen::VectorXd> &ref_state_comp);

  };

  /// \brief Returns correlations using 'clexulator'.
  Eigen::VectorXd correlations(const Configuration &config, Clexulator &clexulator);

  /// Returns parametric composition, as calculated using PrimClex::param_comp
  Eigen::VectorXd comp(const Configuration &config);

  /// \brief Returns the composition, as number of each species per unit cell
  Eigen::VectorXd comp_n(const Configuration &config);

  /// \brief Returns the vacancy composition, as number per unit cell
  double n_vacancy(const Configuration &config);

  /// \brief Returns the total number species per unit cell
  double n_species(const Configuration &config);

  /// \brief Returns the composition as species fraction, with [Va] = 0.0, in
  ///        the order of Structure::get_struc_molecule
  Eigen::VectorXd species_frac(const Configuration &config);

  /// \brief Returns the composition as site fraction, in the order of Structure::get_struc_molecule
  Eigen::VectorXd site_frac(const Configuration &config);

  /// \brief Returns the relaxed energy, normalized per unit cell
  double relaxed_energy(const Configuration &config);

  /// \brief Returns the relaxed energy, normalized per species
  double relaxed_energy_per_species(const Configuration &config);

  /// \brief Returns the reference energy, normalized per unit cell
  double reference_energy(const Configuration &config);

  /// \brief Returns the reference energy, normalized per species
  double reference_energy_per_species(const Configuration &config);

  /// \brief Returns the formation energy, normalized per unit cell
  double formation_energy(const Configuration &config);

  /// \brief Returns the formation energy, normalized per species
  double formation_energy_per_species(const Configuration &config);

  /// \brief Returns the formation energy, normalized per unit cell
  double clex_formation_energy(const Configuration &config);

  /// \brief Returns the formation energy, normalized per species
  double clex_formation_energy_per_species(const Configuration &config);

  /// \brief Return true if all current properties have been been calculated for the configuration
  bool is_calculated(const Configuration &config);

  /// \brief Root-mean-square forces of relaxed configurations, determined from DFT (eV/Angstr.)
  double rms_force(const Configuration &_config);

  /// \brief Cost function that describes the degree to which basis sites have relaxed
  double basis_deformation(const Configuration &_config);

  /// \brief Cost function that describes the degree to which lattice has relaxed
  double lattice_deformation(const Configuration &_config);

  /// \brief Change in volume due to relaxation, expressed as the ratio V/V_0
  double volume_relaxation(const Configuration &_config);

  /// \brief returns true if _config describes primitive cell of the configuration it describes
  bool is_primitive(const Configuration &_config);

  /// \brief returns true if _config no symmetry transformation applied to _config will increase its lexicographic order
  bool is_canonical(const Configuration &_config);

  /// \brief Status of calculation
  inline
  std::string calc_status(const Configuration &_config) {
    return _config.calc_status();
  }

  // \brief Reason for calculation failure.
  inline
  std::string failure_type(const Configuration &_config) {
    return _config.failure_type();
  }

  bool has_relaxed_energy(const Configuration &_config);

  bool has_reference_energy(const Configuration &_config);

  bool has_formation_energy(const Configuration &_config);

  bool has_rms_force(const Configuration &_config);

  bool has_basis_deformation(const Configuration &_config);

  bool has_lattice_deformation(const Configuration &_config);

  bool has_volume_relaxation(const Configuration &_config);

  inline
  bool has_calc_status(const Configuration &_config) {
    return !_config.calc_status().empty();
  }

  inline
  bool has_failure_type(const Configuration &_config) {
    return !_config.failure_type().empty();
  }
  /// \brief Application results in filling supercell 'scel' with reoriented motif, op*config
  ///
  /// Currently only applies to occupation
  struct ConfigTransform {

    ConfigTransform(Supercell &_scel, const SymOp &_op) :
      scel(_scel), op(_op) {}

    Supercell &scel;
    const SymOp &op;
  };

  /// \brief Application results in filling supercell 'scel' with reoriented motif, op*config
  ///
  /// Currently only applies to occupation
  Configuration &apply(const ConfigTransform &f, Configuration &motif);

  inline
  void reset_properties(Configuration &_config) {
    _config.set_calc_properties(jsonParser());
  }

  /// \brief Order Configuration lexicographically by occuapation
  struct ConfigDoFOccCompare {
    bool operator()(const Configuration &A, const Configuration &B) const;
  };

}

#endif<|MERGE_RESOLUTION|>--- conflicted
+++ resolved
@@ -68,10 +68,6 @@
     //   occupation: [basis0                |basis1               |basis2          |...] up to prim.basis.size()
     //       basis0: [prim0|prim1|prim2|...] up to supercell.volume()
     //
-<<<<<<< HEAD
-    bool m_dof_updated;
-=======
->>>>>>> 2162c50a
     ConfigDoF m_configdof;
 
 
