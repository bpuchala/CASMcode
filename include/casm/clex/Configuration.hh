--- conflicted
+++ resolved
@@ -435,13 +435,12 @@
   /// \brief Change in volume due to relaxation, expressed as the ratio V/V_0
   double volume_relaxation(const Configuration &_config);
 
-<<<<<<< HEAD
   /// \brief returns true if _config describes primitive cell of the configuration it describes
   bool is_primitive(const Configuration &_config);
 
   /// \brief returns true if _config no symmetry transformation applied to _config will increase its lexicographic order
   bool is_canonical(const Configuration &_config);
-=======
+
   /// \brief Status of calculation
   inline
   std::string calc_status(const Configuration &_config) {
@@ -449,11 +448,10 @@
   }
 
   // \brief Reason for calculation failure.
-  inline 
+  inline
   std::string failure_type(const Configuration &_config) {
     return _config.failure_type();
   }
->>>>>>> 6f9d9ef4
 
   bool has_relaxed_energy(const Configuration &_config);
 
