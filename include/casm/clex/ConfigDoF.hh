#ifndef ConfigDoF_HH
#define ConfigDoF_HH

#include <vector>

#include "casm/clex/ConfigDoFValues.hh"
<<<<<<< HEAD
#include "casm/container/ContainerTraits.hh"
#include "casm/global/definitions.hh"
#include "casm/global/eigen.hh"
namespace CASM {

class PermuteIterator;
class jsonParser;
=======
#include "casm/global/definitions.hh"
#include "casm/global/eigen.hh"

namespace CASM {

class PermuteIterator;
>>>>>>> 6efcf4d5
class SymGroupRepID;
class SymOp;

/// A container class for the different degrees of freedom values a
/// Configuration might have
///
/// \ingroup Configuration
///
/// ConfigDoF has:
/// - The values of the discrete site DoF within the supercell ("occupation",
/// Eigen::VectorXi)
///
///   Example: Occupation values, accessed via `Eigen::VectorXi const
///   &ConfigDoF::occupation()`, with integer value corresponding to which
///   Molecule in the the a Site::occupant_dof vector is occupying a particular
///   site:
///
///       [<- sublattice 0 "occ" values -> | <- sublattice 1 "occ" values -> |
///       ... ]
///
/// - The values of the continuous site DoF within the supercell ("local_dofs",
///   std::map<DoFKey, LocalContinuousConfigDoFValues>)
///
///   Example: Displacement values, with prim DoF basis equal to the standard
///   basis (dx, dy, dz), accessed via `Eigen::MatrixXd const
///   &ConfigDoF::local_dofs("disp").values()`:
///
///       [<- sublattice 0 dx values -> | <- sublattice 1 dx values -> | ... ]
///       [<- sublattice 0 dy values -> | <- sublattice 1 dy values -> | ... ]
///       [<- sublattice 0 dz values -> | <- sublattice 1 dz values -> | ... ]
///
///   Example: Displacement values, with non-standard prim DoF basis:
///
///       "basis" : [ {
///           "coordinate": [c0x, c0y, c0z],
///           "occupants": [...],
///           "dofs": {
///             "disp" : {
///               "axis_names" : ["dxy", "dz"],
///               "axes" : [[1.0, 1.0, 0.0],
///                       [0.0, 0.0, 1.0]]}}
///         },
///         {
///           "coordinate": [c1x, c1y, c1z],
///           "occupants": [...],
///           "dofs": {
///             "disp" : {
///               "axis_names" : ["d\bar{x}y", "dz"],
///               "axes" : [[-1.0, 1.0, 0.0],
///                       [0.0, 0.0, 1.0]]}}
//          },
///         ...
///       }
///
<<<<<<< HEAD
///       [<- sublattice 0 dxy values -> | <- sublattice 1 d\bar{x}y values ->|
///       ... ]
///       [<- sublattice 0 dz values  -> | <- sublattice 1 dz values ->       |
///       ... ]
///       [<- 0.0 values ->              | <- 0.0 values ->                   |
///       ... ]
///
/// - The values of the continuous global DoF ("global_dofs",
///   std::map<DoFKey, GlobalDoFContainerType>).
=======
///       [<- sublat 0 dxy values -> | <- sublat 1 d\bar{x}y values ->| ... ]
///       [<- sublat 0 dz values  -> | <- sublat 1 dz values ->       | ... ]
///
///       Note that the values matrix has only two rows, this is the maximum
///       site basis dimension.
///
///   Example: Displacement values, with varying prim DoF basis:
///
///       "basis" : [ {
///           "coordinate": [c0x, c0y, c0z],
///           "occupants": [...],
///           "dofs": {
///             "disp" : {}
///         },
///         {
///           "coordinate": [c1x, c1y, c1z],
///           "occupants": [...],
///           "dofs": {
///             "disp" : {
///               "axis_names" : ["dxy", "dz"],
///               "axes" : [[-1.0, 1.0, 0.0],
///                       [0.0, 0.0, 1.0]]}}
//          },
///         ...
///       }
///
///       [<- sublattice 0 dx values -> | <- sublattice 1 dxy values ->| ... ]
///       [<- sublattice 0 dy values -> | <- sublattice 1 dz values -> | ... ]
///       [<- sublattice 0 dz values -> | <- 0.0 values ->             | ... ]
///
///       Note that the values matrix has three rows, this is the maximum
///       site basis dimension, but for sublattices with lower site basis
///       dimension it is padded with fixed zeros.
///
/// - The values of the continuous global DoF ("global_dofs",
///   std::map<DoFKey, GlobalContinuousConfigDoFValues>).
>>>>>>> 6efcf4d5
///
///   Example: GLstrain values, with prim DoF basis equal to the standard basis,
///   accessed via `Eigen::VectorXd const
///   &ConfigDoF::global_dofs("GLstrain").values()`:
///
///       [e_xx, e_yy, e_zz, sqrt(2)*e_yz, sqrt(2)*e_xz, sqrt(2)*e_xy]
///
/// Note: Continuous DoF values stored in memory in ConfigDoF are coordinates in
/// the prim DoF basis (the "axes" given in "prim.json" which set
/// xtal::SiteDoFSet::basis() or xtal::DoFSet::basis()), but when saved to file
/// (i.e. `.casm/config/config_list.json`) they are saved as coordinates in the
/// standard DoF basis (with axes meaning as described by
/// AnisoValTraits::standard_var_names()).
///
class ConfigDoF {
 public:
<<<<<<< HEAD
  using GlobalDoFContainerType = GlobalContinuousConfigDoFValues;
  using LocalDoFContainerType = LocalContinuousConfigDoFValues;
  using OccDoFContainerType = LocalDiscreteConfigDoFValues;

  using OccValueType = OccDoFContainerType::ValueType;

=======
>>>>>>> 6efcf4d5
  // Can treat as a Eigen::VectorXd
  // typedef displacement_matrix_t::ColXpr displacement_t;
  // typedef displacement_matrix_t::ConstColXpr const_displacement_t;

  /// Initialize with number of sites, and dimensionality of global and local
  /// DoFs GlobalInfoContainerType is an iterable container having value_type
  /// std::pair<DoFKey,ContinuousDoFInfo> LocalInfoContainerType is an iterable
  /// container having value_type
  /// std::pair<DoFKey,std::vector<ContinuousDoFInfo>  > OccInfoContainerType is
  /// an iterable container having value_type SymGroupRepID
  template <typename GlobalInfoContainerType, typename LocalInfoContainerType>
  ConfigDoF(Index _N_sublat, Index _N_vol,
            GlobalInfoContainerType const &global_dof_info,
            LocalInfoContainerType const &local_dof_info,
            std::vector<SymGroupRepID> const &occ_symrep_IDs, double _tol);

<<<<<<< HEAD
  ///\brief Number of sites in the ConfigDoF
  Index size() const { return occupation().size(); }

  ///\brief Integer volume of ConfigDoF
  Index n_vol() const { return m_occupation.n_vol(); }

  /// \brief Number of sublattices in ConfigDoF
  Index n_sublat() const { return m_occupation.n_sublat(); }

  /// \brief tolerance for comparison of continuous DoF values
  double tol() const { return m_tol; }

  void clear();

  // -- Occupation ------------------

  int &occ(Index i) { return m_occupation.values()[i]; }

  const int &occ(Index i) const { return m_occupation.values()[i]; }

  /// set_occupation ensures that ConfigDoF::size() is compatible with
  /// _occupation.size() or if ConfigDoF::size()==0, sets ConfigDoF::size() to
  /// _occupation.size()
  template <typename OtherOccContainerType,
            typename std::enable_if<std::is_integral<typename ContainerTraits<
                OtherOccContainerType>::value_type>::value>::type * = nullptr>
  void set_occupation(const OtherOccContainerType &_occupation) {
    if (occupation().size() != _occupation.size())
      throw std::runtime_error("Size mismatch in ConfigDoF::set_occupation()");
    for (Index i = 0; i < occupation().size(); ++i) occ(i) = _occupation[i];
  }

  OccValueType const &occupation() const { return m_occupation.values(); }

  bool has_occupation() const {
    return size() != 0 && occupation().size() == size();
  }

  std::map<DoFKey, GlobalDoFContainerType> const &global_dofs() const {
    return m_global_dofs;
  }

  GlobalDoFContainerType const &global_dof(DoFKey const &_key) const {
    auto it = m_global_dofs.find(_key);
    if (it == m_global_dofs.end())
      throw std::runtime_error(
          "Attempting to access uninitialized ConfigDoF value for '" + _key +
          "'");
    return it->second;
  }

  GlobalDoFContainerType &global_dof(DoFKey const &_key) {
    auto it = m_global_dofs.find(_key);
    if (it == m_global_dofs.end())
      throw std::runtime_error(
          "Attempting to access uninitialized ConfigDoF value for '" + _key +
          "'");
    return it->second;
  }

  bool has_global_dof(DoFKey const &_key) const {
    return global_dofs().count(_key);
  }

  void set_global_dof(DoFKey const &_key,
                      Eigen::Ref<const Eigen::VectorXd> const &_val);

  std::map<DoFKey, LocalDoFContainerType> const &local_dofs() const {
    return m_local_dofs;
  }

  LocalDoFContainerType const &local_dof(DoFKey const &_key) const {
    auto it = m_local_dofs.find(_key);
    if (it == m_local_dofs.end())
      throw std::runtime_error(
          "Attempting to access uninitialized ConfigDoF value for '" + _key +
          "'");
    return it->second;
  }

  LocalDoFContainerType &local_dof(DoFKey const &_key) {
    auto it = m_local_dofs.find(_key);
    if (it == m_local_dofs.end())
      throw std::runtime_error(
          "Attempting to access uninitialized ConfigDoF value for '" + _key +
          "'");
    return it->second;
  }

  bool has_local_dof(DoFKey const &_key) const {
    return local_dofs().count(_key);
  }

  void set_local_dof(DoFKey const &_key,
                     Eigen::Ref<const Eigen::MatrixXd> const &_val);

  ConfigDoF &apply_sym(PermuteIterator const &it);

  /// \brief Calculate transformed ConfigDoF from PermuteIterator,
  /// using only the effect of symmetry on the value at each site
  /// sites are not permuted as a result
=======
  /// Number of sites in the ConfigDoF
  Index size() const;

  /// Integer volume of ConfigDoF
  Index n_vol() const;

  /// Number of sublattices in ConfigDoF
  Index n_sublat() const;

  /// Tolerance for comparison of continuous DoF values
  double tol() const;

  /// Set all DoF values to zero
  void setZero();

  /// Reference occupation value on site i
  int &occ(Index i);

  /// Const reference to occupation value on site i
  const int &occ(Index i) const;

  /// Set occupation values
  void set_occupation(Eigen::Ref<const Eigen::VectorXi> const &_occupation);

  /// Const reference occupation values
  Eigen::VectorXi const &occupation() const;

  bool has_occupation() const;

  std::map<DoFKey, GlobalContinuousConfigDoFValues> const &global_dofs() const;

  GlobalContinuousConfigDoFValues const &global_dof(DoFKey const &_key) const;

  GlobalContinuousConfigDoFValues &global_dof(DoFKey const &_key);

  bool has_global_dof(DoFKey const &_key) const;

  /// Set global continuous DoF values
  void set_global_dof(DoFKey const &_key,
                      Eigen::Ref<const Eigen::VectorXd> const &_val);

  std::map<DoFKey, LocalContinuousConfigDoFValues> const &local_dofs() const;

  LocalContinuousConfigDoFValues const &local_dof(DoFKey const &_key) const;

  LocalContinuousConfigDoFValues &local_dof(DoFKey const &_key);

  bool has_local_dof(DoFKey const &_key) const;

  /// Set local continuous DoF values
  void set_local_dof(DoFKey const &_key,
                     Eigen::Ref<const Eigen::MatrixXd> const &_val);

  /// Update DoF values using the effect of symmetry, including permutation
  /// among sites
  ConfigDoF &apply_sym(PermuteIterator const &it);

  /// Update DoF values using only the effect of symmetry on the value at each
  /// site, without permutation among sites
>>>>>>> 6efcf4d5
  ConfigDoF &apply_sym_no_permute(SymOp const &_op);

  void swap(ConfigDoF &RHS);

<<<<<<< HEAD
  //**** I/O ****
  jsonParser &to_json(jsonParser &json) const;
  void from_json(const jsonParser &json);  //, Index NB);

 private:
  // ***DON'T FORGET: If you add something here, also update ConfigDoF::swap!!

  /// With one value for each site in the Configuration, this std::vector
  /// describes which occupant is at each of the 'N' sites of the configuration
  ///
  /// 'occupation' is a list of the indices describing the occupants in each
  /// crystal site.
  ///   prim().basis()[ sublat(i) ].site_occupant[ occupation[i]] -> Molecule on
  ///   site i This means that for the background structure, 'occupation' is all
  ///   0
  ///
  /// Configuration sites are arranged by basis, and then prim:
  ///   occupation: [basis0                |basis1               |basis2 |...]
  ///   up to prim.basis().size()
  ///       basis0: [prim0|prim1|prim2|...] up to supercell.volume()
  ///
  ///
  OccDoFContainerType m_occupation;

  std::map<std::string, GlobalDoFContainerType> m_global_dofs;

  std::map<std::string, LocalDoFContainerType> m_local_dofs;
=======
 private:
  // ***DON'T FORGET: If you add something here, also update ConfigDoF::swap!!

  LocalDiscreteConfigDoFValues m_occupation;

  std::map<std::string, GlobalContinuousConfigDoFValues> m_global_dofs;

  std::map<std::string, LocalContinuousConfigDoFValues> m_local_dofs;
>>>>>>> 6efcf4d5

  /// Tolerance used for transformation to canonical form -- used also for
  /// continuous DoF comparisons, since comparisons are only meaningful to
  /// within the tolerance used for finding the canonical form.
  mutable double m_tol;
};

void swap(ConfigDoF &A, ConfigDoF &B);

inline void reset_properties(ConfigDoF &_dof) { return; }

<<<<<<< HEAD
/// Initialize with number of sites, and dimensionality of global and local DoFs
/// GlobalInfoContainerType is an iterable container of value_type
/// std::pair<DoFKey,ContinuousDoFInfo> LocalInfoContainerType is an iterable
/// container of value_type std::pair<DoFKey,std::vector<ContinuousDoFInfo>  >
template <typename GlobalInfoContainerType, typename LocalInfoContainerType>
ConfigDoF::ConfigDoF(Index _N_sublat, Index _N_vol,
                     GlobalInfoContainerType const &global_dof_info,
                     LocalInfoContainerType const &local_dof_info,
                     std::vector<SymGroupRepID> const &occ_symrep_IDs,
                     double _tol)
    : m_occupation(DoF::BasicTraits("occ"), _N_sublat, _N_vol,
                   OccValueType::Zero(_N_sublat * _N_vol), occ_symrep_IDs),
      m_tol(_tol) {
  for (auto const &dof : global_dof_info) {
    DoF::BasicTraits ttraits(dof.first);

    if (!ttraits.global())
      throw std::runtime_error(
          "Attempting to initialize ConfigDoF global value using local DoF " +
          dof.first);
    m_global_dofs[dof.first] = GlobalContinuousConfigDoFValues(
        ttraits, _N_sublat, _N_vol, Eigen::VectorXd::Zero(dof.second.dim()),
        dof.second);
  }
  for (auto const &dof : local_dof_info) {
    DoF::BasicTraits ttraits(dof.first);
    if (_N_sublat == 0) continue;
    if (ttraits.global())
      throw std::runtime_error(
          "Attempting to initialize ConfigDoF local value using global DoF " +
          dof.first);
    if (_N_sublat != dof.second.size()) {
      throw std::runtime_error(
          "Attempting to initialize ConfigDoF local value '" + dof.first +
          "' with improperly initialized parameter 'local_dof_info'.");
    }
    Index dim = 0;
    for (auto const &info : dof.second) dim = max(dim, info.dim());

    m_local_dofs[dof.first] = LocalContinuousConfigDoFValues(
        ttraits, _N_sublat, _N_vol,
        Eigen::MatrixXd::Zero(dim, _N_sublat * _N_vol), dof.second);
  }
}
=======
}  // namespace CASM
>>>>>>> 6efcf4d5

}  // namespace CASM

#endif<|MERGE_RESOLUTION|>--- conflicted
+++ resolved
@@ -4,22 +4,12 @@
 #include <vector>
 
 #include "casm/clex/ConfigDoFValues.hh"
-<<<<<<< HEAD
-#include "casm/container/ContainerTraits.hh"
 #include "casm/global/definitions.hh"
 #include "casm/global/eigen.hh"
+
 namespace CASM {
 
 class PermuteIterator;
-class jsonParser;
-=======
-#include "casm/global/definitions.hh"
-#include "casm/global/eigen.hh"
-
-namespace CASM {
-
-class PermuteIterator;
->>>>>>> 6efcf4d5
 class SymGroupRepID;
 class SymOp;
 
@@ -74,17 +64,6 @@
 ///         ...
 ///       }
 ///
-<<<<<<< HEAD
-///       [<- sublattice 0 dxy values -> | <- sublattice 1 d\bar{x}y values ->|
-///       ... ]
-///       [<- sublattice 0 dz values  -> | <- sublattice 1 dz values ->       |
-///       ... ]
-///       [<- 0.0 values ->              | <- 0.0 values ->                   |
-///       ... ]
-///
-/// - The values of the continuous global DoF ("global_dofs",
-///   std::map<DoFKey, GlobalDoFContainerType>).
-=======
 ///       [<- sublat 0 dxy values -> | <- sublat 1 d\bar{x}y values ->| ... ]
 ///       [<- sublat 0 dz values  -> | <- sublat 1 dz values ->       | ... ]
 ///
@@ -121,7 +100,6 @@
 ///
 /// - The values of the continuous global DoF ("global_dofs",
 ///   std::map<DoFKey, GlobalContinuousConfigDoFValues>).
->>>>>>> 6efcf4d5
 ///
 ///   Example: GLstrain values, with prim DoF basis equal to the standard basis,
 ///   accessed via `Eigen::VectorXd const
@@ -138,15 +116,6 @@
 ///
 class ConfigDoF {
  public:
-<<<<<<< HEAD
-  using GlobalDoFContainerType = GlobalContinuousConfigDoFValues;
-  using LocalDoFContainerType = LocalContinuousConfigDoFValues;
-  using OccDoFContainerType = LocalDiscreteConfigDoFValues;
-
-  using OccValueType = OccDoFContainerType::ValueType;
-
-=======
->>>>>>> 6efcf4d5
   // Can treat as a Eigen::VectorXd
   // typedef displacement_matrix_t::ColXpr displacement_t;
   // typedef displacement_matrix_t::ConstColXpr const_displacement_t;
@@ -163,109 +132,6 @@
             LocalInfoContainerType const &local_dof_info,
             std::vector<SymGroupRepID> const &occ_symrep_IDs, double _tol);
 
-<<<<<<< HEAD
-  ///\brief Number of sites in the ConfigDoF
-  Index size() const { return occupation().size(); }
-
-  ///\brief Integer volume of ConfigDoF
-  Index n_vol() const { return m_occupation.n_vol(); }
-
-  /// \brief Number of sublattices in ConfigDoF
-  Index n_sublat() const { return m_occupation.n_sublat(); }
-
-  /// \brief tolerance for comparison of continuous DoF values
-  double tol() const { return m_tol; }
-
-  void clear();
-
-  // -- Occupation ------------------
-
-  int &occ(Index i) { return m_occupation.values()[i]; }
-
-  const int &occ(Index i) const { return m_occupation.values()[i]; }
-
-  /// set_occupation ensures that ConfigDoF::size() is compatible with
-  /// _occupation.size() or if ConfigDoF::size()==0, sets ConfigDoF::size() to
-  /// _occupation.size()
-  template <typename OtherOccContainerType,
-            typename std::enable_if<std::is_integral<typename ContainerTraits<
-                OtherOccContainerType>::value_type>::value>::type * = nullptr>
-  void set_occupation(const OtherOccContainerType &_occupation) {
-    if (occupation().size() != _occupation.size())
-      throw std::runtime_error("Size mismatch in ConfigDoF::set_occupation()");
-    for (Index i = 0; i < occupation().size(); ++i) occ(i) = _occupation[i];
-  }
-
-  OccValueType const &occupation() const { return m_occupation.values(); }
-
-  bool has_occupation() const {
-    return size() != 0 && occupation().size() == size();
-  }
-
-  std::map<DoFKey, GlobalDoFContainerType> const &global_dofs() const {
-    return m_global_dofs;
-  }
-
-  GlobalDoFContainerType const &global_dof(DoFKey const &_key) const {
-    auto it = m_global_dofs.find(_key);
-    if (it == m_global_dofs.end())
-      throw std::runtime_error(
-          "Attempting to access uninitialized ConfigDoF value for '" + _key +
-          "'");
-    return it->second;
-  }
-
-  GlobalDoFContainerType &global_dof(DoFKey const &_key) {
-    auto it = m_global_dofs.find(_key);
-    if (it == m_global_dofs.end())
-      throw std::runtime_error(
-          "Attempting to access uninitialized ConfigDoF value for '" + _key +
-          "'");
-    return it->second;
-  }
-
-  bool has_global_dof(DoFKey const &_key) const {
-    return global_dofs().count(_key);
-  }
-
-  void set_global_dof(DoFKey const &_key,
-                      Eigen::Ref<const Eigen::VectorXd> const &_val);
-
-  std::map<DoFKey, LocalDoFContainerType> const &local_dofs() const {
-    return m_local_dofs;
-  }
-
-  LocalDoFContainerType const &local_dof(DoFKey const &_key) const {
-    auto it = m_local_dofs.find(_key);
-    if (it == m_local_dofs.end())
-      throw std::runtime_error(
-          "Attempting to access uninitialized ConfigDoF value for '" + _key +
-          "'");
-    return it->second;
-  }
-
-  LocalDoFContainerType &local_dof(DoFKey const &_key) {
-    auto it = m_local_dofs.find(_key);
-    if (it == m_local_dofs.end())
-      throw std::runtime_error(
-          "Attempting to access uninitialized ConfigDoF value for '" + _key +
-          "'");
-    return it->second;
-  }
-
-  bool has_local_dof(DoFKey const &_key) const {
-    return local_dofs().count(_key);
-  }
-
-  void set_local_dof(DoFKey const &_key,
-                     Eigen::Ref<const Eigen::MatrixXd> const &_val);
-
-  ConfigDoF &apply_sym(PermuteIterator const &it);
-
-  /// \brief Calculate transformed ConfigDoF from PermuteIterator,
-  /// using only the effect of symmetry on the value at each site
-  /// sites are not permuted as a result
-=======
   /// Number of sites in the ConfigDoF
   Index size() const;
 
@@ -325,49 +191,18 @@
 
   /// Update DoF values using only the effect of symmetry on the value at each
   /// site, without permutation among sites
->>>>>>> 6efcf4d5
   ConfigDoF &apply_sym_no_permute(SymOp const &_op);
 
   void swap(ConfigDoF &RHS);
-
-<<<<<<< HEAD
-  //**** I/O ****
-  jsonParser &to_json(jsonParser &json) const;
-  void from_json(const jsonParser &json);  //, Index NB);
 
  private:
   // ***DON'T FORGET: If you add something here, also update ConfigDoF::swap!!
 
-  /// With one value for each site in the Configuration, this std::vector
-  /// describes which occupant is at each of the 'N' sites of the configuration
-  ///
-  /// 'occupation' is a list of the indices describing the occupants in each
-  /// crystal site.
-  ///   prim().basis()[ sublat(i) ].site_occupant[ occupation[i]] -> Molecule on
-  ///   site i This means that for the background structure, 'occupation' is all
-  ///   0
-  ///
-  /// Configuration sites are arranged by basis, and then prim:
-  ///   occupation: [basis0                |basis1               |basis2 |...]
-  ///   up to prim.basis().size()
-  ///       basis0: [prim0|prim1|prim2|...] up to supercell.volume()
-  ///
-  ///
-  OccDoFContainerType m_occupation;
-
-  std::map<std::string, GlobalDoFContainerType> m_global_dofs;
-
-  std::map<std::string, LocalDoFContainerType> m_local_dofs;
-=======
- private:
-  // ***DON'T FORGET: If you add something here, also update ConfigDoF::swap!!
-
   LocalDiscreteConfigDoFValues m_occupation;
 
   std::map<std::string, GlobalContinuousConfigDoFValues> m_global_dofs;
 
   std::map<std::string, LocalContinuousConfigDoFValues> m_local_dofs;
->>>>>>> 6efcf4d5
 
   /// Tolerance used for transformation to canonical form -- used also for
   /// continuous DoF comparisons, since comparisons are only meaningful to
@@ -379,55 +214,6 @@
 
 inline void reset_properties(ConfigDoF &_dof) { return; }
 
-<<<<<<< HEAD
-/// Initialize with number of sites, and dimensionality of global and local DoFs
-/// GlobalInfoContainerType is an iterable container of value_type
-/// std::pair<DoFKey,ContinuousDoFInfo> LocalInfoContainerType is an iterable
-/// container of value_type std::pair<DoFKey,std::vector<ContinuousDoFInfo>  >
-template <typename GlobalInfoContainerType, typename LocalInfoContainerType>
-ConfigDoF::ConfigDoF(Index _N_sublat, Index _N_vol,
-                     GlobalInfoContainerType const &global_dof_info,
-                     LocalInfoContainerType const &local_dof_info,
-                     std::vector<SymGroupRepID> const &occ_symrep_IDs,
-                     double _tol)
-    : m_occupation(DoF::BasicTraits("occ"), _N_sublat, _N_vol,
-                   OccValueType::Zero(_N_sublat * _N_vol), occ_symrep_IDs),
-      m_tol(_tol) {
-  for (auto const &dof : global_dof_info) {
-    DoF::BasicTraits ttraits(dof.first);
-
-    if (!ttraits.global())
-      throw std::runtime_error(
-          "Attempting to initialize ConfigDoF global value using local DoF " +
-          dof.first);
-    m_global_dofs[dof.first] = GlobalContinuousConfigDoFValues(
-        ttraits, _N_sublat, _N_vol, Eigen::VectorXd::Zero(dof.second.dim()),
-        dof.second);
-  }
-  for (auto const &dof : local_dof_info) {
-    DoF::BasicTraits ttraits(dof.first);
-    if (_N_sublat == 0) continue;
-    if (ttraits.global())
-      throw std::runtime_error(
-          "Attempting to initialize ConfigDoF local value using global DoF " +
-          dof.first);
-    if (_N_sublat != dof.second.size()) {
-      throw std::runtime_error(
-          "Attempting to initialize ConfigDoF local value '" + dof.first +
-          "' with improperly initialized parameter 'local_dof_info'.");
-    }
-    Index dim = 0;
-    for (auto const &info : dof.second) dim = max(dim, info.dim());
-
-    m_local_dofs[dof.first] = LocalContinuousConfigDoFValues(
-        ttraits, _N_sublat, _N_vol,
-        Eigen::MatrixXd::Zero(dim, _N_sublat * _N_vol), dof.second);
-  }
-}
-=======
 }  // namespace CASM
->>>>>>> 6efcf4d5
-
-}  // namespace CASM
 
 #endif