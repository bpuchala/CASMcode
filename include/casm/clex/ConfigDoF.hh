--- conflicted
+++ resolved
@@ -40,7 +40,7 @@
     EIGEN_MAKE_ALIGNED_OPERATOR_NEW
 
     /// Initialize with number of sites -- defaults to zero
-    ConfigDoF(Index N = 0, double _tol=TOL);
+    ConfigDoF(Index N = 0, double _tol = TOL);
 
     ///Initialize with explicit occupation
     ConfigDoF(const Array<int> &_occupation, double _tol = TOL);
@@ -57,10 +57,10 @@
 
     bool operator==(const ConfigDoF &RHS) const;
 
-    double tol()const{
+    double tol()const {
       return m_tol;
     }
-    
+
     int &occ(Index i) {
       return m_occupation[i];
     };
@@ -129,29 +129,17 @@
     // pass iterator, 'it_begin', to first translation operation (indexed 0,0) to determine if configdof is a primitive cell
     bool is_primitive(PermuteIterator it_begin, double _tol = TOL) const;
 
-<<<<<<< HEAD
-    ReturnArray<PermuteIterator> factor_group(PermuteIterator it_begin, PermuteIterator it_end, double _tol = TOL) const;
-=======
     std::vector<PermuteIterator> factor_group(PermuteIterator it_begin, PermuteIterator it_end, double tol = TOL) const;
->>>>>>> 35eb37e6
 
     bool is_canonical(PermuteIterator it_begin, PermuteIterator it_end, double _tol = TOL) const;
 
-<<<<<<< HEAD
-    bool is_canonical(PermuteIterator it_begin, PermuteIterator it_end, Array<PermuteIterator> &factor_group, double _tol = TOL) const;
-=======
     bool is_canonical(PermuteIterator it_begin, PermuteIterator it_end, std::vector<PermuteIterator> &factor_group, double tol = TOL) const;
->>>>>>> 35eb37e6
 
     ConfigDoF canonical_form(PermuteIterator it_begin, PermuteIterator it_end, double _tol = TOL) const;
 
     ConfigDoF canonical_form(PermuteIterator it_begin, PermuteIterator it_end, PermuteIterator &it_canon, double _tol = TOL) const;
 
-<<<<<<< HEAD
-    ConfigDoF canonical_form(PermuteIterator it_begin, PermuteIterator it_end, PermuteIterator &it_canon, Array<PermuteIterator> &factor_group, double _tol = TOL) const;
-=======
     ConfigDoF canonical_form(PermuteIterator it_begin, PermuteIterator it_end, PermuteIterator &it_canon, std::vector<PermuteIterator> &factor_group, double tol = TOL) const;
->>>>>>> 35eb37e6
 
     //**** I/O ****
     jsonParser &to_json(jsonParser &json) const;
@@ -198,15 +186,9 @@
     }
 
     // *** private implementation of is_canonical() and canonical_form()
-<<<<<<< HEAD
-    bool _is_canonical(PermuteIterator it_begin, PermuteIterator it_end, Array<PermuteIterator> *fg_ptr = NULL, double _tol = TOL) const;
-
-    ConfigDoF _canonical_form(PermuteIterator it_begin, PermuteIterator it_end, PermuteIterator &it_canon, Array<PermuteIterator> *fg_ptr = NULL, double _tol = TOL) const;
-=======
     bool _is_canonical(PermuteIterator it_begin, PermuteIterator it_end, std::vector<PermuteIterator> *fg_ptr = NULL, double tol = TOL) const;
 
     ConfigDoF _canonical_form(PermuteIterator it_begin, PermuteIterator it_end, PermuteIterator &it_canon, std::vector<PermuteIterator> *fg_ptr = NULL, double tol = TOL) const;
->>>>>>> 35eb37e6
 
   };
 
