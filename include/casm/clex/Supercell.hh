#ifndef SUPERCELL_HH
#define SUPERCELL_HH

#include "casm/misc/cloneable_ptr.hh"
#include "casm/crystallography/PrimGrid.hh"
#include "casm/crystallography/Structure.hh"
#include "casm/crystallography/UnitCellCoord.hh"
#include "casm/clex/Configuration.hh"
#include "casm/clex/ConfigDoF.hh"
#include "casm/clex/NeighborList.hh"

namespace CASM {


  template<typename T, typename U> class ConfigIterator;
  class PermuteIterator;
  class PrimClex;
  class Clexulator;

  struct ConfigMapCompare {

    bool operator()(const Configuration *A, const Configuration *B) const {
      return *A < *B;
    }

  };

  /** \defgroup Supercell
   *  \ingroup Clex
   *  \brief Represents a supercell of the primitive parent crystal structure
   *  @{
   */

  /// \brief Represents a supercell of the primitive parent crystal structure
  ///
  class Supercell : public Comparisons<Supercell> {

  public:

    typedef boost::container::stable_vector<Configuration> ConfigList;

    typedef ConfigIterator<Configuration, PrimClex> config_iterator;
    typedef ConfigIterator<const Configuration, const PrimClex> config_const_iterator;
    typedef PermuteIterator permute_const_iterator;

  private:
    // pointer to Primcell containing all the cluster expansion data
    PrimClex *m_primclex;

    // lattice of supercell in real space
    Lattice m_real_super_lattice;

    // superlattice arithmetic
    PrimGrid m_prim_grid;

    // m_perm_symrep_ID is the ID of the SymGroupRep of prim().factor_group() that describes how
    // operations of m_factor_group permute sites of the Supercell.
    // NOTE: The permutation representation is for (*this).prim().factor_group(), which may contain
    //       more operations than m_factor_group, so the Permutation SymGroupRep may have 'gaps' at the
    //       operations that aren't in m_factor_group. You should access elements of the SymGroupRep using
    //       the the Supercel::factor_group_permute(int) method, so that you don't encounter the gaps
    //       OR, see note for Supercell::permutation_symrep() below.
    mutable SymGroupRepID m_perm_symrep_ID;

    // m_factor_group is factor group of the super cell, found by identifying the subgroup of
    // (*this).prim().factor_group() that leaves the supercell lattice vectors unchanged
    // if (*this).prim() is actually primitive, then m_factor_group.size() <= 48
    // NOTE: This is different from the SymGroup found by doing (*this).superstruc().factor_group()
    //       if Tprim is the translation group formed by the primitive cell lattice vectors, then
    //       m_factor_group is the group formed by the cosets of Tprim in the supercell space group
    //       if Tsuper is the translation group formed by the supercell lattice vectors, then,
    //       m_occupation(init_config.occupation()),
    //       m_displacement(init_config.displacement()),
    //       m_strain(init_config.supercell().strain
    //       (*this).superstruc().factor_group() is the group formed by the cosets of Tsuper in the supercell space group
    mutable SymGroup m_factor_group;

<<<<<<< HEAD
    /// unique name of the supercell based on hermite normal form (see generate_name() )
    std::string m_name;
=======
    /// unique name of the supercell based on hermite normal form (see _generate_name() )
    mutable std::string m_name;
>>>>>>> cc54ea64

    /// SuperNeighborList, mutable for lazy construction
    mutable notstd::cloneable_ptr<SuperNeighborList> m_nlist;

    /// Store size of PrimNeighborList at time of construction of SuperNeighborList
    /// to enable checking if SuperNeighborList should be re-constructed
    mutable Index m_nlist_size_at_construction;

    /// Store a pointer to the canonical equivalent Supercell
    mutable Supercell *m_canonical;

    // Could hold either enumerated configurations or any 'saved' configurations
    ConfigList m_config_list;
<<<<<<< HEAD
=======

    // Improve performance of 'contains_config' by sorting Configuration
    std::map<const Configuration *, Index, ConfigMapCompare> m_config_map;
>>>>>>> cc54ea64

    Eigen::Matrix3i m_transf_mat;

    /// index into PrimClex::supercell_list, used for configuration iterators
    Index m_id;

  public:

    // **** Constructors ****

    Supercell(const Supercell &RHS);
    Supercell(PrimClex *_prim, const Lattice &superlattice);
    Supercell(PrimClex *_prim, const Eigen::Ref<const Eigen::Matrix3i> &superlattice_matrix);


    // **** Coordinates ****

    /// \brief Return the sublattice index for a linear index
    ///
    /// Linear indices are grouped by sublattice, then ordered as determined by
    /// PrimGrid. This function is equivalent to:
    /// \code
    /// linear_index / volume();
    /// \endcode
    Index sublat(Index linear_index) const {
      return linear_index / volume();
    }

    /// \brief Given a Coordinate and tolerance, return linear index into Configuration
    ///
    ///   This may be slow, first converts Coordinate -> UnitCellCoord,
    ///   then gets linear_index from UnitCellCoord
    ///
    /// Implementation:
    /// \code
    /// Coordinate tcoord(coord);
    /// tcoord.within();
    /// return linear_index(UnitCellCoord(prim(), coord, tol));
    /// \endcode
    Index linear_index(const Coordinate &coord, double tol = TOL) const {
      Coordinate tcoord(coord);
      tcoord.within();
      return linear_index(UnitCellCoord(prim(), coord, tol));
    };

    /// \brief Return the linear index corresponding to integral coordinates
    ///
    /// Linear indices are grouped by sublattice, then ordered as determined by
    /// PrimGrid. This function is equivalent to:
    /// \code
    /// bijk[0] * volume() + m_prim_grid.find(bijk.unitcell());
    /// \endcode
    Index linear_index(const UnitCellCoord &bijk) const {
      return bijk[0] * volume() + m_prim_grid.find(bijk.unitcell());
    }

    /// \brief Return the linear index corresponding to integral coordinates
    ///
    /// Equivalent to:
    /// \code
    /// uccoord(linear_index).coordinate()
    /// \endcode
    Coordinate coord(Index linear_index) const {
      return uccoord(linear_index).coordinate();
    }

    /// \brief Return the integral coordinates corresponding to a linear index
    ///
    /// Linear indices are grouped by sublattice, then ordered as determined by
    /// PrimGrid. This function is equivalent to:
    /// \code
    /// UnitCellCoord(prim(), sublat(linear_index), m_prim_grid.unitcell(linear_index % volume()))
    /// \endcode
    UnitCellCoord uccoord(Index linear_index) const {
      return UnitCellCoord(prim(), sublat(linear_index), m_prim_grid.unitcell(linear_index % volume()));
    };


    // returns maximum allowed occupation bitstring -- used for initializing enumeration counters
    ReturnArray<int> max_allowed_occupation() const;

    Configuration configuration(const BasicStructure<Site> &structure_to_config, double tol = TOL);

    // return Structure corresponding to this supercell
    //    w/ basis site occupation as per primclex.prim
    Structure superstructure() const;
    //    w/ basis site occupation as per config
    Structure superstructure(const Configuration &config) const;        //This should be private
    ///Returns a structure corresponding to the specified configuration.
    Structure superstructure(Index config_index) const;
    //    w/ basis site occupation as per config
    //    and itself as prim, not primclex->prim


    // **** Accessors ****

<<<<<<< HEAD
    const PrimClex &primclex() const {
=======
    PrimClex &primclex() const {
>>>>>>> cc54ea64
      return *m_primclex;
    }

    /// \brief Get the PrimClex crystallography_tol
    double crystallography_tol() const;

    const PrimGrid &prim_grid() const {
      return m_prim_grid;
    }

    const Structure &prim() const;

    ///Return number of primitive cells that fit inside of *this
    Index volume()const {
      return m_prim_grid.size();
    };

    Index basis_size() const {
      return prim().basis.size();
    }

    Index num_sites()const {
      return volume() * basis_size();
    };

    // the permutation_symrep is the SymGroupRep of prim().factor_group() that describes how
    // operations of m_factor_group permute sites of the Supercell.
    // NOTE: The permutation representation is for (*this).prim().factor_group(), which may contain
    //       more operations than m_factor_group, so the Permutation SymGroupRep may have 'gaps' at the
    //       operations that aren't in m_factor_group. You should access elements of the SymGroupRep using
    //       SymGroupRep::get_representation(m_factor_group[i]) or SymGroupRep::get_permutation(m_factor_group[i]),
    //       so that you don't encounter the gaps (i.e., the representation can be indexed using the
    //       SymOps of m_factor_group
    SymGroupRepID permutation_symrep_ID()const {
      if(m_perm_symrep_ID.empty())
        generate_permutations();
      return m_perm_symrep_ID;
    }

    SymGroupRep const &permutation_symrep() const {
      return prim().factor_group().representation(permutation_symrep_ID());
    }

    const Eigen::Matrix3i &transf_mat() const {
      return m_transf_mat;
    };

    const Lattice &real_super_lattice() const {
      return m_real_super_lattice;
    };

    /// \brief Returns the SuperNeighborList
    const SuperNeighborList &nlist() const;


    ConfigList &config_list() {
      return m_config_list;
    };

    const ConfigList &config_list() const {
      return m_config_list;
    };

    const Configuration &config(Index i) const {
      return m_config_list[i];
    };

    Configuration &config(Index i) {
      return m_config_list[i];
    }

    // begin and end iterators for iterating over configurations
    config_iterator config_begin();
    config_iterator config_end();

    // begin and end const_iterators for iterating over configurations
    config_const_iterator config_cbegin() const;
    config_const_iterator config_cend() const;

    Index id() const {
      return m_id;
    }

<<<<<<< HEAD
    void set_id(Index id) {
      m_id = id;
    }

    std::string name() const {
=======
    /// \brief Return supercell name
    ///
    /// - If lattice is the canonical equivalent, then return 'SCELV_A_B_C_D_E_F'
    /// - Else, return 'SCELV_A_B_C_D_E_F.$FG_INDEX', where $FG_INDEX is the index of the first
    ///   symmetry operation in the primitive structure's factor group such that the lattice
    ///   is equivalent to `apply(fg_op, canonical equivalent)`
    std::string name() const {
      if(m_name.empty()) {
        _generate_name();
      }
>>>>>>> cc54ea64
      return m_name;
    };

    // Populates m_factor_group (if necessary) and returns it.
    const SymGroup &factor_group() const;

    // Returns the permutation representation of the i'th element of m_factor_group
    const Permutation &factor_group_permute(Index i) const;

    // Returns the i'th element of m_trans_permute
    // Populates m_trans_permute if needed
    const Permutation &translation_permute(Index i) const;

    // Const access of m_trans_permute
    // Populates m_trans_permute if needed
    const Array<Permutation> &translation_permute() const;

    /// \brief Begin iterator over pure translational permutations
    permute_const_iterator translate_begin() const;

    /// \brief End iterator over pure translational permutations
    permute_const_iterator translate_end() const;

    // begin and end iterators for iterating over translation and factor group permutations
    permute_const_iterator permute_begin() const;
    permute_const_iterator permute_end() const;
    permute_const_iterator permute_it(Index fg_index, Index trans_index) const;

    ///Return path to supercell directory
    fs::path path() const;

    ///Count how many configs are selected in *this
    Index amount_selected() const;

<<<<<<< HEAD
=======
    bool is_canonical() const {
      return real_super_lattice().is_canonical();
    }

    SymOp to_canonical() const {
      return real_super_lattice().to_canonical();
    }

    SymOp from_canonical() const {
      return real_super_lattice().from_canonical();
    }

    Supercell &canonical_form() const;

    bool is_equivalent(const Supercell &B) const;

    bool operator<(const Supercell &B) const;

    // **** Mutators ****

    void set_id(Index id) {
      m_id = id;
    }
>>>>>>> cc54ea64

    // **** Generating functions ****

    // Populate m_factor_group -- probably should be private
    void generate_factor_group() const;

    // Populate m_trans_permute -- probably should be private
    void generate_permutations() const;

<<<<<<< HEAD
    //\John G 070713
    void generate_name();

=======
>>>>>>> cc54ea64

    // **** Enumerating functions ****

    bool contains_config(const Configuration &config) const;
    bool contains_config(const Configuration &config, Index &index) const;
    bool add_config(const Configuration &config);
    bool add_config(const Configuration &config, Index &index, Supercell::permute_const_iterator &permute_it);
    bool add_canon_config(const Configuration &config, Index &index);

    std::pair<config_const_iterator, bool> insert_config(const Configuration &config);
    std::pair<config_const_iterator, bool> insert_canon_config(const Configuration &config);
    config_const_iterator find(const Configuration &config) const;

    void read_config_list(const jsonParser &json);

    template<typename ConfigIterType>
    void add_unique_canon_configs(ConfigIterType it_begin, ConfigIterType it_end);

    template<typename ConfigIterType>
    void add_configs(ConfigIterType it_begin, ConfigIterType it_end);

    // **** Other ****
    // Reads a relaxed structure and calculates the strains and stretches using the reference structure
    void read_relaxed_structure(Index configNum, const Lattice &home_lattice);
    void read_relaxed_structure(Index configNum);
    void read_clex_relaxations(const Lattice &home_lattice);

    bool is_supercell_of(const Structure &structure) const;
    bool is_supercell_of(const Structure &structure, Eigen::Matrix3d &multimat) const;
    ReturnArray<int> vacant()const;

    // **** Printing ****

    void print_bijk(std::ostream &stream);
    //   void print_clex_correlations(std::ostream &corrFile);
    ///Old CASM style corr.in output for all the configurations in *this supercell
    //   void print_global_correlations_simple(std::ostream &corrstream) const;
    void print_sublat_to_comp(std::ostream &stream);

    ///Call Configuration::write out every configuration in supercell
    jsonParser &write_config_list(jsonParser &json);

<<<<<<< HEAD
  };

=======
    void printUCC(std::ostream &stream, COORD_TYPE mode, UnitCellCoord ucc, char term = 0, int prec = 7, int pad = 5) const;
    //\Michael 241013

  private:

    friend Comparisons<Supercell>;

    bool _eq(const Supercell &B) const;

    void _add_canon_config(const Configuration &config);

    void _generate_name() const;

  };

  Supercell &apply(const SymOp &op, Supercell &scel);

  Supercell copy_apply(const SymOp &op, const Supercell &scel);

>>>>>>> cc54ea64

  //*******************************************************************************
  // Warning: Assumes configurations are in canonical form
  template<typename ConfigIterType>
  void Supercell::add_unique_canon_configs(ConfigIterType it_begin, ConfigIterType it_end) {
    // Remember existing configs, to avoid duplicates
    //   Enumerated configurations are added after existing configurations
    Index N_existing = m_config_list.size();
    Index N_existing_enumerated = 0;
    Index index;
    //std::cout << "ADDING CONFIGS TO SUPERCELL; N_exiting: " << N_existing << " N_enumerated: " << N_existing_enumerated << "\n";
    //std::cout << "beginning iterator: " << it_begin->occupation() << "\n";
    // Loops through all possible configurations
    for(; it_begin != it_end; ++it_begin) {
      //std::cout << "Attempting to add configuration: " << it_begin->occupation() << "\n";
      // Adds the configuration to the list, if not among previously existing configurations

      bool add = true;
      if(N_existing_enumerated != N_existing) {
<<<<<<< HEAD
        for(Index i = 0; i < N_existing; i++) {
          if(m_config_list[i].configdof() == it_begin->configdof()) {
            m_config_list[i].push_back_source(it_begin->source());
            add = false;
            N_existing_enumerated++;
            break;
          }
        }
      }
      if(add) {
        m_config_list.push_back(*it_begin);
        // get source info from enumerator
        //m_config_list.back().set_source(it_begin.source());
        m_config_list.back().set_id(m_config_list.size() - 1);
        m_config_list.back().set_selected(false);
=======
        if(contains_config(*it_begin, index)) {
          m_config_list[index].push_back_source(it_begin->source());
          add = false;
          N_existing_enumerated++;
        }
      }
      if(add) {
        _add_canon_config(*it_begin);
>>>>>>> cc54ea64
      }
    }

  }

  //*******************************************************************************

  template<typename ConfigIterType>
  void Supercell::add_configs(ConfigIterType it_begin, ConfigIterType it_end) {
    for(; it_begin != it_end; ++it_begin) {
      add_config(*it_begin);
    }
  }

  std::string generate_name(const Eigen::Matrix3i &transf_mat);

  /** @} */
}
#endif<|MERGE_RESOLUTION|>--- conflicted
+++ resolved
@@ -75,13 +75,8 @@
     //       (*this).superstruc().factor_group() is the group formed by the cosets of Tsuper in the supercell space group
     mutable SymGroup m_factor_group;
 
-<<<<<<< HEAD
-    /// unique name of the supercell based on hermite normal form (see generate_name() )
-    std::string m_name;
-=======
     /// unique name of the supercell based on hermite normal form (see _generate_name() )
     mutable std::string m_name;
->>>>>>> cc54ea64
 
     /// SuperNeighborList, mutable for lazy construction
     mutable notstd::cloneable_ptr<SuperNeighborList> m_nlist;
@@ -95,12 +90,9 @@
 
     // Could hold either enumerated configurations or any 'saved' configurations
     ConfigList m_config_list;
-<<<<<<< HEAD
-=======
 
     // Improve performance of 'contains_config' by sorting Configuration
     std::map<const Configuration *, Index, ConfigMapCompare> m_config_map;
->>>>>>> cc54ea64
 
     Eigen::Matrix3i m_transf_mat;
 
@@ -197,11 +189,7 @@
 
     // **** Accessors ****
 
-<<<<<<< HEAD
-    const PrimClex &primclex() const {
-=======
     PrimClex &primclex() const {
->>>>>>> cc54ea64
       return *m_primclex;
     }
 
@@ -285,13 +273,6 @@
       return m_id;
     }
 
-<<<<<<< HEAD
-    void set_id(Index id) {
-      m_id = id;
-    }
-
-    std::string name() const {
-=======
     /// \brief Return supercell name
     ///
     /// - If lattice is the canonical equivalent, then return 'SCELV_A_B_C_D_E_F'
@@ -302,7 +283,6 @@
       if(m_name.empty()) {
         _generate_name();
       }
->>>>>>> cc54ea64
       return m_name;
     };
 
@@ -337,8 +317,6 @@
     ///Count how many configs are selected in *this
     Index amount_selected() const;
 
-<<<<<<< HEAD
-=======
     bool is_canonical() const {
       return real_super_lattice().is_canonical();
     }
@@ -362,7 +340,6 @@
     void set_id(Index id) {
       m_id = id;
     }
->>>>>>> cc54ea64
 
     // **** Generating functions ****
 
@@ -372,12 +349,6 @@
     // Populate m_trans_permute -- probably should be private
     void generate_permutations() const;
 
-<<<<<<< HEAD
-    //\John G 070713
-    void generate_name();
-
-=======
->>>>>>> cc54ea64
 
     // **** Enumerating functions ****
 
@@ -420,10 +391,6 @@
     ///Call Configuration::write out every configuration in supercell
     jsonParser &write_config_list(jsonParser &json);
 
-<<<<<<< HEAD
-  };
-
-=======
     void printUCC(std::ostream &stream, COORD_TYPE mode, UnitCellCoord ucc, char term = 0, int prec = 7, int pad = 5) const;
     //\Michael 241013
 
@@ -443,7 +410,6 @@
 
   Supercell copy_apply(const SymOp &op, const Supercell &scel);
 
->>>>>>> cc54ea64
 
   //*******************************************************************************
   // Warning: Assumes configurations are in canonical form
@@ -463,23 +429,6 @@
 
       bool add = true;
       if(N_existing_enumerated != N_existing) {
-<<<<<<< HEAD
-        for(Index i = 0; i < N_existing; i++) {
-          if(m_config_list[i].configdof() == it_begin->configdof()) {
-            m_config_list[i].push_back_source(it_begin->source());
-            add = false;
-            N_existing_enumerated++;
-            break;
-          }
-        }
-      }
-      if(add) {
-        m_config_list.push_back(*it_begin);
-        // get source info from enumerator
-        //m_config_list.back().set_source(it_begin.source());
-        m_config_list.back().set_id(m_config_list.size() - 1);
-        m_config_list.back().set_selected(false);
-=======
         if(contains_config(*it_begin, index)) {
           m_config_list[index].push_back_source(it_begin->source());
           add = false;
@@ -488,7 +437,6 @@
       }
       if(add) {
         _add_canon_config(*it_begin);
->>>>>>> cc54ea64
       }
     }
 
