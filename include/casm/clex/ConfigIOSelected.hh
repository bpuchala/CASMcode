#ifndef CONFIGIOSELECTED_HH
#define CONFIGIOSELECTED_HH

#include "casm/casm_io/DataFormatter.hh"
#include "casm/casm_io/DataFormatterTools.hh"
#include "casm/clex/ConfigSelection.hh"

namespace CASM {
  namespace ConfigIO {

    /// \brief Returns true if configuration is specified in given selection (default: MASTER)
    ///
    /// Ex: 'selected_in', 'selected_in(myselection.txt)'
    ///
    /// \ingroup ConfigIO
    ///
    class Selected : public BooleanAttribute<Configuration> {
    public:
      Selected()
        : BooleanAttribute<Configuration>("selected_in", "Returns true if configuration is specified in given selection (default MASTER). Ex: 'selected_in(myselection.txt)'") {}

      Selected(const Selected &) = default;

      template<bool IsConst>
      Selected(ConfigSelection<IsConst> _selection):
        BooleanAttribute<Configuration>("selected_in", "Returns true if configuration is specified in given selection (default MASTER). Ex: 'selected_in(myselection.txt)'"),
        m_selection(_selection) {}


      // --- Required implementations -----------
<<<<<<< HEAD
      
      std::unique_ptr<Selected> clone() const;
      
=======

      std::unique_ptr<Selected> clone() const;

>>>>>>> 8ebb194b
      bool evaluate(const Configuration &_config) const override;


      // --- Specialized implementation -----------

      void init(const Configuration &_tmplt) const override;

      std::string short_header(const Configuration &_config) const override;
      /*
            void inject(const Configuration &_config, DataStream &_stream, Index) const override;

            void print(const Configuration &_config, std::ostream &_stream, Index) const override;

            jsonParser &to_json(const Configuration &_config, jsonParser &json)const override;
      */
      bool parse_args(const std::string &args) override;

    private:

      /// \brief Clone
<<<<<<< HEAD
      Selected* _clone() const override;
      
=======
      Selected *_clone() const override;

>>>>>>> 8ebb194b
      mutable std::string m_selection_name;
      mutable ConstConfigSelection m_selection;
    };
  }
}
#endif<|MERGE_RESOLUTION|>--- conflicted
+++ resolved
@@ -28,15 +28,9 @@
 
 
       // --- Required implementations -----------
-<<<<<<< HEAD
-      
-      std::unique_ptr<Selected> clone() const;
-      
-=======
 
       std::unique_ptr<Selected> clone() const;
 
->>>>>>> 8ebb194b
       bool evaluate(const Configuration &_config) const override;
 
 
@@ -57,13 +51,8 @@
     private:
 
       /// \brief Clone
-<<<<<<< HEAD
-      Selected* _clone() const override;
-      
-=======
       Selected *_clone() const override;
 
->>>>>>> 8ebb194b
       mutable std::string m_selection_name;
       mutable ConstConfigSelection m_selection;
     };
