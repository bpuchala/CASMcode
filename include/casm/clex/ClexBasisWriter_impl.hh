#ifndef CASM_ClexBasisWriter_impl
#define CASM_ClexBasisWriter_impl

#include "casm/symmetry/Orbit_impl.hh"
#include "casm/clex/ClexBasisWriter.hh"
#include "casm/clex/OrbitFunctionTraits.hh"
#include "casm/clex/NeighborList.hh"
#include "casm/clusterography/IntegralCluster_impl.hh"
#include "casm/basis_set/DoFTraits.hh"
#include "casm/basis_set/FunctionVisitor.hh"
#include "casm/app/AppIO.hh"
#include "casm/crystallography/Structure.hh"

<<<<<<< HEAD
#include "casm/basis_set/io/json/BasisFunctionSpecs_json_io.hh"
=======
#include "casm/clex/io/json/ClexBasisSpecs_json_io.hh"
>>>>>>> 3b2a2187

//These are where ParamPackMixIns are defined -- only usage
#include "casm/clex/ClexParamPack.hh"


namespace CASM {
  //*******************************************************************************************
  /// \brief Print clexulator
  template<typename OrbitType>
  void ClexBasisWriter::print_clexulator(std::string class_name,
                                         ClexBasis const &clex,
                                         std::vector<OrbitType > const &_tree,
                                         PrimNeighborList &_nlist,
                                         std::ostream &stream,
                                         double xtal_tol) {

    enum FuncStringType {func_declaration = 0, func_definition = 1};

    Index N_corr = clex.n_functions();

    std::map<UnitCellCoord, std::set<UnitCellCoord> > nhood = ClexBasisWriter_impl::dependency_neighborhood(_tree.begin(), _tree.end());

    Index N_branch = nhood.size();

    for(auto const &nbor : nhood)
      N_branch = max(_nlist.neighbor_index(nbor.first) + 1, N_branch);

    std::stringstream bfunc_imp_stream, bfunc_def_stream;

    std::string indent(2, ' ');

    std::stringstream param_pack_stream;
    print_param_pack(class_name,
                     clex,
                     _tree,
                     _nlist,
                     param_pack_stream,
                     indent);


    std::string uclass_name;
    for(Index i = 0; i < class_name.size(); i++)
      uclass_name.push_back(std::toupper(class_name[i]));


    std::string private_declarations = ClexBasisWriter_impl::clexulator_member_declarations(class_name,
                                       clex,
                                       *m_param_pack_mix_in,
                                       _orbit_func_traits(),
                                       nhood,
                                       indent + "  ");

    private_declarations += ClexBasisWriter_impl::clexulator_private_method_declarations(class_name, clex, indent + "  ");

    std::string public_declarations = ClexBasisWriter_impl::clexulator_public_method_declarations(class_name, clex, indent + "  ");


    //linear function index
    Index lf = 0;

    std::vector<std::unique_ptr<FunctionVisitor> > const &visitors(_clust_function_visitors());
    //std::cout << "Initialized " << visitors.size() << " visitors \n";

    std::vector<std::string> orbit_method_names(N_corr, "zero_func");

    std::vector<std::vector<std::string> > flower_method_names(N_branch, std::vector<std::string>(N_corr, "zero_func"));

    //this is very configuration-centric
    std::vector<std::vector<std::string> > dflower_method_names(N_branch, std::vector<std::string>(N_corr, "zero_func"));

    // temporary storage for formula
    std::vector<std::string> formulae, tformulae;

    //loop over orbits
    for(Index no = 0; no < _tree.size(); no++) {

      if(_tree[no].prototype().size() == 0)
        bfunc_imp_stream <<
                         indent << "// Basis functions for empty cluster:\n";
      else {
        bfunc_imp_stream <<
                         indent << "/**** Basis functions for orbit " << no << "****\n";
        Log l(bfunc_imp_stream);
        ProtoSitesPrinter().print(_tree[no].prototype(), l);
        bfunc_imp_stream << indent << "****/\n";
      }

      auto orbit_method_namer = [lf, no, &orbit_method_names](Index nb, Index nf)->std::string{
        orbit_method_names[lf + nf] = "eval_bfunc_" + std::to_string(no) + "_" + std::to_string(nf);
        return orbit_method_names[lf + nf];
      };

      std::tuple<std::string, std::string> orbit_functions = ClexBasisWriter_impl::clexulator_orbit_function_strings(class_name,
                                                             clex.bset_orbit(no),
                                                             _tree[no],
                                                             orbit_method_namer,
                                                             _nlist,
                                                             visitors,
                                                             indent);

      bfunc_def_stream << std::get<func_declaration>(orbit_functions);
      bfunc_imp_stream << std::get<func_definition>(orbit_functions);

      auto flower_method_namer = [lf, no, &flower_method_names](Index nb, Index nf)->std::string{
        flower_method_names[nb][lf + nf] = "site_eval_bfunc_"  + std::to_string(no) + "_" + std::to_string(nf) + "_at_" + std::to_string(nb);
        return flower_method_names[nb][lf + nf];
      };

      std::tuple<std::string, std::string> flower_functions = ClexBasisWriter_impl::clexulator_flower_function_strings(class_name,
                                                              clex.bset_orbit(no),
                                                              _tree[no],
                                                              flower_method_namer,
                                                              nhood,
                                                              _nlist,
                                                              visitors,
                                                              indent);

      bfunc_def_stream << std::get<func_declaration>(flower_functions);
      bfunc_imp_stream << std::get<func_definition>(flower_functions);

      auto dflower_method_namer = [lf, no, &dflower_method_names](Index nb, Index nf)->std::string{
        dflower_method_names[nb][lf + nf] = "site_deval_bfunc_"  + std::to_string(no) + "_" + std::to_string(nf) + "_at_" + std::to_string(nb);
        return dflower_method_names[nb][lf + nf];
      };

      // Hard-coded for occupation currently... this should be encoded in DoFTraits instead.
      std::string dof_key("occ");
      OccFuncLabeler site_prefactor_labeler("(m_occ_func_%b_%f[occ_f] - m_occ_func_%b_%f[occ_i])");

      auto site_bases_iter = clex.site_bases().find(dof_key);
      if(site_bases_iter != clex.site_bases().end()) {
        std::tuple<std::string, std::string> dflower_functions = ClexBasisWriter_impl::clexulator_dflower_function_strings(class_name,
                                                                 clex.bset_orbit(no),
                                                                 site_bases_iter->second,
                                                                 _tree[no],
                                                                 dflower_method_namer,
                                                                 nhood,
                                                                 _nlist,
                                                                 visitors,
                                                                 site_prefactor_labeler,
                                                                 indent);


        bfunc_def_stream << std::get<func_declaration>(dflower_functions);
        bfunc_imp_stream << std::get<func_definition>(dflower_functions);
      }
      // else, no dflower functions get printed, and they all revert to zero_func()

      lf += clex.bset_orbit(no)[0].size();
    }//Finished writing method definitions and definitions for basis functions

    std::string constructor_definition = ClexBasisWriter_impl::clexulator_constructor_definition(class_name,
                                         clex,
                                         _tree,
                                         nhood,
                                         _nlist,
                                         *m_param_pack_mix_in,
                                         orbit_method_names,
                                         flower_method_names,
                                         dflower_method_names,
                                         indent);

    std::string interface_declaration = ClexBasisWriter_impl::clexulator_interface_declaration(class_name, clex, *m_param_pack_mix_in, indent);

    std::string prepare_methods_definition = ClexBasisWriter_impl::clexulator_point_prepare_definition(class_name,
                                             clex,
                                             _tree,
                                             _orbit_func_traits(),
                                             nhood,
                                             _nlist,
                                             indent);

    prepare_methods_definition += ClexBasisWriter_impl::clexulator_global_prepare_definition(class_name,
                                  clex,
                                  _tree,
                                  _orbit_func_traits(),
                                  nhood,
                                  _nlist,
                                  indent);

    jsonParser json_prim;
    write_prim(clex.prim(), json_prim, FRAC);

    // TODO: should this be ClexBasisSpecs or BasisFunctionSpecs?
<<<<<<< HEAD
    jsonParser basis_function_specs_json;
    to_json(clex.basis_function_specs(), basis_function_specs_json, clex.prim(), clex.dof_dict());
=======
    jsonParser basis_set_specs_json;
    to_json(clex.basis_set_specs(), basis_set_specs_json, clex.prim(), clex.dof_dict());
>>>>>>> 3b2a2187

    // PUT EVERYTHING TOGETHER
    stream
        << "#include <cstddef>\n"
        << "#include \"casm/clex/Clexulator.hh\"\n"
        << "#include \"casm/clex/BasicClexParamPack.hh\"\n"
        << "#include \"casm/global/eigen.hh\"\n"
        << (m_param_pack_mix_in -> cpp_includes_string()) << "\n"
        << "\n\n\n"

        << "/****** PROJECT SPECIFICATIONS ******\n\n"

        << "         ****** prim.json ******\n\n"
        << json_prim << "\n\n"
        << "        ****** bspecs.json ******\n\n"
<<<<<<< HEAD
        << basis_function_specs_json << "\n\n"
=======
        << basis_set_specs_json << "\n\n"
>>>>>>> 3b2a2187
        << "**/\n\n\n"


        << "/// \\brief Returns a Clexulator_impl::Base* owning a " << class_name << "\n"
        << "extern \"C\" CASM::Clexulator_impl::Base *make_" + class_name << "();\n\n"

        << "namespace CASM {\n\n"


        << "  /****** GENERATED CLEXPARAMPACK DEFINITION ******/\n\n"

        << param_pack_stream.str() << "\n\n"

        << "  /****** GENERATED CLEXULATOR DEFINITION ******/\n\n"

        << indent << "class " << class_name << " : public Clexulator_impl::Base {\n\n"

        << indent << "public:\n\n"
        << public_declarations << "\n"
        << bfunc_def_stream.str() << "\n"

        << indent << "private:\n\n"
        << private_declarations << "\n"

        << indent << "};\n\n" // close class definition

        << indent

        << "//~~~~~~~~~~~~~~~~~~~~~~~~~~~~~~~~~~~~~~~~~~~~~~~~~~~~~~~~~~~~~~~~\n\n"

        << constructor_definition << "\n"
        << interface_declaration << "\n"
        << prepare_methods_definition << "\n"
        << bfunc_imp_stream.str()
        << "}\n\n\n"      // close namespace

        << "extern \"C\" {\n"
        << indent << "/// \\brief Returns a Clexulator_impl::Base* owning a " << class_name << "\n"
        << indent << "CASM::Clexulator_impl::Base *make_" + class_name << "() {\n"
        << indent << "  return new CASM::" + class_name + "();\n"
        << indent << "}\n\n"
        << "}\n"

        << "\n";
    // EOF

    return;
  }

  template<typename OrbitType>
  void ClexBasisWriter::print_param_pack(std::string clexclass_name,
                                         ClexBasis const &clex,
                                         std::vector<OrbitType > const &_tree,
                                         PrimNeighborList &_nlist,
                                         std::ostream &stream,
                                         std::string const &_indent) const {

    stream <<
           (m_param_pack_mix_in -> cpp_definitions_string(_indent)) << '\n' <<
           _indent << "typedef " << (m_param_pack_mix_in->name()) << " ParamPack;\n";


  }
  namespace ClexBasisWriter_impl {

    template<typename OrbitType>
    std::tuple<std::string, std::string> clexulator_orbit_function_strings(std::string const &class_name,
                                                                           ClexBasis::BSetOrbit const &_bset_orbit,
                                                                           OrbitType const &_clust_orbit,
                                                                           std::function<std::string(Index, Index)> method_namer,
                                                                           PrimNeighborList &_nlist,
                                                                           std::vector<std::unique_ptr<FunctionVisitor> > const &visitors,
                                                                           std::string const &indent) {

      std::stringstream bfunc_def_stream;
      std::stringstream bfunc_imp_stream;


      std::vector<std::string>formulae = orbit_function_cpp_strings(_bset_orbit, _clust_orbit, _nlist, visitors);
      std::string method_name;

      bool make_newline = false;
      for(Index nf = 0; nf < formulae.size(); nf++) {
        if(!formulae[nf].size())
          continue;
        make_newline = true;

        method_name = method_namer(0, nf);
        bfunc_def_stream <<
                         indent << "  template<typename Scalar>\n" <<
                         indent << "  Scalar " << method_name << "() const;\n";

        bfunc_imp_stream <<
                         indent << "template<typename Scalar>\n" <<
                         indent << "Scalar " << class_name << "::" << method_name << "() const {\n" <<
                         indent << "  return " << formulae[nf] << ";\n" <<
                         indent << "}\n";
      }
      if(make_newline) {
        bfunc_imp_stream << '\n';
        bfunc_def_stream << '\n';
      }
      return std::tuple<std::string, std::string>(bfunc_def_stream.str(), bfunc_imp_stream.str());
    }

    //*******************************************************************************************

    template<typename OrbitType>
    std::tuple<std::string, std::string> clexulator_flower_function_strings(std::string const &class_name,
                                                                            ClexBasis::BSetOrbit const &_bset_orbit,
                                                                            OrbitType const &_clust_orbit,
                                                                            std::function<std::string(Index, Index)> method_namer,
                                                                            std::map<UnitCellCoord, std::set<UnitCellCoord> > const &_nhood,
                                                                            PrimNeighborList &_nlist,
                                                                            std::vector<std::unique_ptr<FunctionVisitor> > const &visitors,
                                                                            std::string const &indent) {
      std::stringstream bfunc_def_stream, bfunc_imp_stream;
      std::string method_name;
      // loop over flowers (i.e., basis sites of prim)
      bool make_newline = false;

      for(auto const &nbor : _nhood) {
        make_newline = false;

        std::vector<std::string> formulae = flower_function_cpp_strings(_bset_orbit,
                                                                        CASM_TMP::UnaryIdentity<BasisSet>(),
                                                                        _clust_orbit,
                                                                        _nhood,
                                                                        _nlist,
                                                                        visitors,
                                                                        nbor.first);

        Index nbor_ind = _nlist.neighbor_index(nbor.first);

        for(Index nf = 0; nf < formulae.size(); nf++) {
          if(!formulae[nf].size())
            continue;
          make_newline = true;

          method_name = method_namer(nbor_ind, nf);
          bfunc_def_stream <<
                           indent << "  template<typename Scalar>\n" <<
                           indent << "  Scalar " << method_name << "() const;\n";

          bfunc_imp_stream <<
                           indent << "template<typename Scalar>\n" <<
                           indent << "Scalar " << class_name << "::" << method_name << "() const {\n" <<
                           indent << "  return " << formulae[nf] << ";\n" <<
                           indent << "}\n";

        }
      }
      if(make_newline) {
        bfunc_imp_stream << '\n';
        bfunc_def_stream << '\n';
      }

      return std::tuple<std::string, std::string>(bfunc_def_stream.str(), bfunc_imp_stream.str());
    }


    //*******************************************************************************************

    template<typename OrbitType>
    std::tuple<std::string, std::string> clexulator_dflower_function_strings(std::string const &class_name,
                                                                             ClexBasis::BSetOrbit const &_bset_orbit,
                                                                             ClexBasis::BSetOrbit const &_site_bases,
                                                                             OrbitType const &_clust_orbit,
                                                                             std::function<std::string(Index, Index)> method_namer,
                                                                             std::map<UnitCellCoord, std::set<UnitCellCoord> > const &_nhood,
                                                                             PrimNeighborList &_nlist,
                                                                             std::vector<std::unique_ptr<FunctionVisitor> > const &visitors,
                                                                             FunctionVisitor const &_site_func_labeler,
                                                                             std::string const &indent) {
      std::stringstream bfunc_def_stream, bfunc_imp_stream;
      bool make_newline = false;

      // loop over flowers (i.e., basis sites of prim)
      for(auto const &nbor : _nhood) {
        std::vector<std::string> formulae(_bset_orbit[0].size());

        Index nbor_ind = _nlist.neighbor_index(nbor.first);
        Index sublat_ind = nbor.first.sublattice();

        // loop over site basis functions
        BasisSet site_basis(_site_bases[sublat_ind]);
        site_basis.set_dof_IDs(std::vector<Index>(1, nbor_ind));

        site_basis.accept(_site_func_labeler);
        for(Index nsbf = 0; nsbf < site_basis.size(); nsbf++) {
          Function const *func_ptr = site_basis[nsbf];

          auto get_quotient_bset = [func_ptr](BasisSet const & bset)->BasisSet{
            return bset.poly_quotient_set(func_ptr);
          };

          std::vector<std::string> tformulae = flower_function_cpp_strings(_bset_orbit,
                                                                           get_quotient_bset,
                                                                           _clust_orbit,
                                                                           _nhood,
                                                                           _nlist,
                                                                           visitors,
                                                                           nbor.first);


          for(Index nf = 0; nf < tformulae.size(); nf++) {
            if(!tformulae[nf].size())
              continue;

            if(formulae[nf].size())
              formulae[nf] += " + ";

            formulae[nf] += site_basis[nsbf]->formula();

            if(tformulae[nf] == "1" || tformulae[nf] == "(1)")
              continue;

            formulae[nf] += " * ";
            formulae[nf] += tformulae[nf];
            //formulae[nf] += ")";
          }
        }

        std::string method_name;
        make_newline = false;
        for(Index nf = 0; nf < formulae.size(); nf++) {
          if(!formulae[nf].size()) {
            continue;
          }
          make_newline = true;

          method_name = method_namer(nbor_ind, nf);

          bfunc_def_stream <<
                           indent << "  template<typename Scalar>\n" <<
                           indent << "  Scalar " << method_name << "(int occ_i, int occ_f) const;\n";

          bfunc_imp_stream <<
                           indent << "  template<typename Scalar>\n" <<
                           indent << "Scalar " << class_name << "::" << method_name << "(int occ_i, int occ_f) const {\n" <<
                           indent << "  return " << formulae[nf] << ";\n" <<
                           indent << "}\n";
        }
        if(make_newline) {
          bfunc_imp_stream << '\n';
          bfunc_def_stream << '\n';
        }
        make_newline = false;
        // \End Configuration specific part
      }//\End loop over flowers
      return std::tuple<std::string, std::string>(bfunc_def_stream.str(), bfunc_imp_stream.str());
    }

    //*******************************************************************************************

    // Divide by multiplicity. Same result as evaluating correlations via orbitree.
    template<typename OrbitType>
    std::vector<std::string> orbit_function_cpp_strings(ClexBasis::BSetOrbit _bset_orbit, // used as temporary
                                                        OrbitType const &_clust_orbit,
                                                        PrimNeighborList &_nlist,
                                                        std::vector<std::unique_ptr<FunctionVisitor> > const &visitors) {
      std::string prefix, suffix;
      std::vector<std::string> formulae(_bset_orbit[0].size(), std::string());
      if(_clust_orbit.size() > 1) {
        prefix = "(";
        suffix = ") / " + std::to_string(_clust_orbit.size()) + ".";
      }

      for(Index ne = 0; ne < _bset_orbit.size(); ne++) {
        std::vector<PrimNeighborList::Scalar> nbor_IDs =
          _nlist.neighbor_indices(_clust_orbit[ne].elements().begin(),
                                  _clust_orbit[ne].elements().end());
        _bset_orbit[ne].set_dof_IDs(std::vector<Index>(nbor_IDs.begin(), nbor_IDs.end()));
        for(Index nl = 0; nl < visitors.size(); nl++)
          _bset_orbit[ne].accept(*visitors[nl]);
      }

      for(Index nf = 0; nf < _bset_orbit[0].size(); nf++) {
        for(Index ne = 0; ne < _bset_orbit.size(); ne++) {
          if(!_bset_orbit[ne][nf] || (_bset_orbit[ne][nf]->is_zero()))
            continue;

          if(formulae[nf].empty())
            formulae[nf] += prefix;
          else if((_bset_orbit[ne][nf]->formula())[0] != '-' && (_bset_orbit[ne][nf]->formula())[0] != '+')
            formulae[nf] += " + ";

          formulae[nf] += _bset_orbit[ne][nf]->formula();
        }

        if(!formulae[nf].empty())
          formulae[nf] += suffix;
      }
      return formulae;
    }

    //*******************************************************************************************
    /// nlist_index is the index of the basis site in the neighbor list
    template<typename OrbitType>
    std::vector<std::string> flower_function_cpp_strings(ClexBasis::BSetOrbit _bset_orbit, // used as temporary
                                                         std::function<BasisSet(BasisSet const &)> _bset_transform,
                                                         OrbitType const &_clust_orbit,
                                                         std::map<UnitCellCoord, std::set<UnitCellCoord> > const &_nhood,
                                                         PrimNeighborList &_nlist,
                                                         std::vector<std::unique_ptr<FunctionVisitor> > const &visitors,
                                                         UnitCellCoord const &nbor) {


      std::vector<std::string> formulae;

      std::string prefix, suffix;

      std::set<UnitCellCoord> trans_set;

      //Find ucc's that might be translationally equivalent to current neighbor
      for(IntegralCluster const &equiv : _clust_orbit) {
        for(UnitCellCoord const &site : equiv.elements()) {
          if(site.sublattice() == nbor.sublattice()) {
            trans_set.insert(site);
          }
        }
      }

      std::set<UnitCellCoord> equiv_ucc = ClexBasisWriter_impl::equiv_ucc(trans_set.begin(),
                                                                          trans_set.end(),
                                                                          nbor,
                                                                          _clust_orbit.prototype().prim(),
                                                                          _clust_orbit.sym_compare());


      //normalize by multiplicity (by convention)
      if(_clust_orbit.size() > 1) {
        prefix = "(";
        suffix = ") / " + std::to_string(_clust_orbit.size()) + ".";
      }

      // loop over equivalent clusters
      for(Index ne = 0; ne < _clust_orbit.size(); ne++) {
        if(formulae.empty())
          formulae.resize(_bset_orbit[ne].size());

        /// For each equivalent ucc that is in the equivalent cluster, translate the cluster so that the site coincides with nbor
        for(UnitCellCoord const &trans : equiv_ucc) {
          if(!contains(_clust_orbit[ne].elements(), trans))
            continue;

          typename OrbitType::Element trans_clust = _clust_orbit[ne] - (trans.unitcell() - nbor.unitcell());


          std::vector<PrimNeighborList::Scalar> nbor_IDs =
            _nlist.neighbor_indices(trans_clust.elements().begin(),
                                    trans_clust.elements().end());

          _bset_orbit[ne].set_dof_IDs(std::vector<Index>(nbor_IDs.begin(), nbor_IDs.end()));

          BasisSet transformed_bset(_bset_transform(_bset_orbit[ne]));
          for(Index nl = 0; nl < visitors.size(); nl++)
            transformed_bset.accept(*visitors[nl]);

          for(Index nf = 0; nf < transformed_bset.size(); nf++) {
            if(!transformed_bset[nf] || (transformed_bset[nf]->is_zero()))
              continue;

            if(formulae[nf].empty())
              formulae[nf] += prefix;
            else if((transformed_bset[nf]->formula())[0] != '-' && (transformed_bset[nf]->formula())[0] != '+')
              formulae[nf] += " + ";

            formulae[nf] += transformed_bset[nf]->formula();

          }
        }
      }

      for(Index nf = 0; nf < formulae.size(); nf++) {
        if(!formulae[nf].empty())
          formulae[nf] += suffix;
      }

      return formulae;

    }

    //*******************************************************************************************
    template<typename OrbitType>
    void print_proto_clust_funcs(ClexBasis const &clex,
                                 std::ostream &out,
                                 std::vector<OrbitType > const &_tree) {
      //Prints out all prototype clusters (CLUST file)

      out << "COORD_MODE = " << COORD_MODE::NAME() << std::endl << std::endl;

      auto const &site_bases(clex.site_bases());

      out.flags(std::ios::showpoint | std::ios::fixed | std::ios::left);
      out.precision(5);
      auto it = site_bases.begin(), end_it = site_bases.end();
      for(; it != end_it; ++it) {
        out << "Basis site definitions for DoF " << it->first << ".\n";

        for(Index nb = 0; nb < (it->second).size(); ++nb) {
          out << "  Basis site " << nb + 1 << ":\n"
              << "  ";
          clex.prim().basis()[nb].print(out);
          out << "\n";
          out << DoFType::traits(it->first).site_basis_description((it->second)[nb], clex.prim().basis()[nb], nb);
        }
      }

      out << "\n\n";
      Index nf = 0;
      for(Index i = 0; i < _tree.size(); i++) {
        if(i == 0 || _tree[i].prototype().size() != _tree[i - 1].prototype().size())
          out << "** " << _tree[i].prototype().size() << "-site clusters ** \n" << std::flush;

        out << "      ** Orbit " << i + 1 << " of " << _tree.size() << " **"
            << "  Points: " << _tree[i].prototype().size()
            << "  Mult: " << _tree[i].size()
            << "  MinLength: " << _tree[i].prototype().min_length()
            << "  MaxLength: " << _tree[i].prototype().max_length()
            << '\n' << std::flush;

        out << "            " << "Prototype" << " of " << _tree[i].size() << " Equivalent Clusters in Orbit " << i << '\n' << std::flush;
        print_clust_basis(out,
                          clex.bset_orbit(i)[0],
                          _tree[i].prototype(),
                          nf, 8, '\n');

        nf += clex.bset_orbit(i)[0].size();
        out << "\n\n" << std::flush;

        if(_tree[i].prototype().size() != 0) out << '\n' << std::flush;
      }
    }

    //*******************************************************************************************

    // keys of result are guaranteed to be in canonical translation unit
    template<typename OrbitIterType>
    std::map<UnitCellCoord, std::set<UnitCellCoord> > dependency_neighborhood(OrbitIterType begin,
                                                                              OrbitIterType end) {

      std::map<UnitCellCoord, std::set<UnitCellCoord> > result;

      if(begin == end)
        return result;

      typedef IntegralCluster cluster_type;
      typedef typename OrbitIterType::value_type orbit_type;

      UnitCellCoord const *ucc_ptr(nullptr);
      OrbitIterType begin2 = begin;
      for(; begin2 != end; ++begin2) {

        auto const &orbit = *begin2;
        for(auto const &equiv : orbit) {
          for(UnitCellCoord const &ucc : equiv) {
            ucc_ptr = &ucc;
            break;
          }
          if(ucc_ptr)
            break;
        }
        if(ucc_ptr)
          break;
      }
      if(!ucc_ptr)
        return result;

      Structure const &prim(begin->prototype().prim());
      SymGroup identity_group(prim.factor_group().begin(), (prim.factor_group().begin()) + 1);
      orbit_type empty_orbit(cluster_type(prim), identity_group, begin->sym_compare());


      // Loop over each site in each cluster of each orbit
      for(; begin != end; ++begin) {

        auto const &orbit = *begin;
        for(auto const &equiv : orbit) {
          for(UnitCellCoord const &ucc : equiv) {
            // create a test cluster from prototype
            cluster_type test(empty_orbit.prototype());

            // add the new site
            test.elements().push_back(ucc);
            test = orbit.sym_compare().prepare(test);

            UnitCell trans = test.element(0).unitcell() - ucc.unitcell();
            for(UnitCellCoord const &ucc2 : equiv) {
              result[test.element(0)].insert(ucc2 + trans);
            }
          }
        }
      }
      return result;

    }

    //*******************************************************************************************


    template<typename UCCIterType, typename IntegralClusterSymCompareType>
    std::set<UnitCellCoord> equiv_ucc(UCCIterType begin,
                                      UCCIterType end,
                                      UnitCellCoord const &pivot,
                                      Structure const &prim,
                                      IntegralClusterSymCompareType const &sym_compare) {
      std::set<UnitCellCoord>  result;

      typedef IntegralCluster cluster_type;
      typedef Orbit<IntegralClusterSymCompareType> orbit_type;


      if(begin == end)
        return result;


      SymGroup identity_group(prim.factor_group().begin(), (prim.factor_group().begin()) + 1);
      orbit_type empty_orbit(cluster_type(prim), identity_group, sym_compare);

      cluster_type pclust(empty_orbit.prototype());
      pclust.elements().push_back(pivot);
      pclust = sym_compare.prepare(pclust);
      //std::cout << "pclust elements: \n" << pclust.elements() << "\n\n";
      // by looping over each site in the grid,
      for(; begin != end; ++begin) {

        // create a test cluster from prototype
        cluster_type test(empty_orbit.prototype());

        // add the new site
        test.elements().push_back(*begin);
        //std::cout << "Before prepare: " << test.element(0) << std::endl;
        test = sym_compare.prepare(test);
        //std::cout << "After prepare: " << test.element(0) << std::endl << std::endl;
        //std::cout << "test elements: \n" << test.elements() << "\n";


        if(sym_compare.equal(test, pclust)) {
          result.insert(*begin);

        }

      }

      return result;

    }

    //*******************************************************************************************

    template<typename OrbitType>
    std::string clexulator_constructor_definition(std::string const &class_name,
                                                  ClexBasis const &clex,
                                                  std::vector<OrbitType > const &_tree,
                                                  std::map<UnitCellCoord, std::set<UnitCellCoord> > const &_nhood,
                                                  PrimNeighborList &_nlist,
                                                  ParamPackMixIn const &_param_pack_mix_in,
                                                  std::vector<std::string> const &orbit_method_names,
                                                  std::vector< std::vector<std::string> > const &flower_method_names,
                                                  std::vector< std::vector<std::string> > const &dflower_method_names,
                                                  std::string const &indent) {

      Index N_corr = clex.n_functions();

      //Lower bound of branch entries
      Index N_branch = _nhood.size();

      //Lower bound of maximum neighbor index
      Index N_hood = 0;

      //Find exact value of N_branch and N_hood by increasing lower bounds
      for(auto const &nbor : _nhood) {
        N_branch = max(_nlist.neighbor_index(nbor.first) + 1, N_branch);
        for(UnitCellCoord const &ucc : nbor.second) {
          N_hood = max(_nlist.neighbor_index(ucc) + 1, N_hood);
        }
      }

      std::stringstream ss;
      // Write constructor
      ss <<
         indent << class_name << "::" << class_name << "() :\n" <<
         indent << "  Clexulator_impl::Base(" << N_hood << ", " << N_corr << ") {\n";


      for(auto const &dof : clex.site_bases()) {
        ss << DoFType::traits(dof.first).clexulator_constructor_string(clex.prim(), dof.second, indent + "  ");


        std::vector<DoFType::ParamAllocation> allo = DoFType::traits(dof.first).param_pack_allocation(clex.prim(), dof.second);
        if(allo.empty())
          continue;

        for(const auto &el : allo) {
          Index num_param = el.num_param;
          if(!valid_index(num_param))
            num_param = N_hood;
          ss << indent << "  m_" << el.param_name << "_param_key = m_params.allocate(\""
             << el.param_name << "\", " << el.param_dim << ", " << num_param << ", " << (el.independent ? "true" : "false") << ");\n";
        }

        if(dof.first != "occ")
          ss << indent << "  _register_local_dof(\"" << dof.first << "\", m_" << dof.first << "_var_param_key.index());\n\n";


        ss << "\n";
      }


      for(auto const &dof : clex.global_bases()) {
        ss << DoFType::traits(dof.first).clexulator_constructor_string(clex.prim(), dof.second, indent + "  ");

        std::vector<DoFType::ParamAllocation> allo = DoFType::traits(dof.first).param_pack_allocation(clex.prim(), dof.second);
        if(allo.empty())
          continue;

        for(const auto &el : allo) {
          Index num_param = el.num_param;
          if(!valid_index(num_param))
            throw std::runtime_error("Global DoF " + dof.first + " requested invalid ClexParamPack allocation\n");
          ss << indent << "  m_" << el.param_name << "_param_key = m_params.allocate(\""
             << el.param_name << "\", " << el.param_dim << ", " << num_param << ", " << (el.independent ? "true" : "false") << ");\n";
        }


        ss << indent << "  _register_global_dof(\"" << dof.first << "\", m_" << dof.first << "_var_param_key.index());\n\n";

        ss << "\n";
      }

      ss << indent << "  m_corr_param_key = m_params.allocate(\"corr\", corr_size(), 1, false);\n\n";

      Index ispec = 0;
      for(auto const &specialization : _param_pack_mix_in.scalar_specializations()) {
        for(Index nf = 0; nf < orbit_method_names.size(); nf++) {
          ss <<
             indent << "  m_orbit_func_table_" << ispec << "[" << nf << "] = &" << class_name << "::" << orbit_method_names[nf] << "<" << specialization.second << ">;\n";
        }
        ss << "\n\n";

        for(Index nb = 0; nb < flower_method_names.size(); nb++) {
          for(Index nf = 0; nf < flower_method_names[nb].size(); nf++) {
            ss <<
               indent << "  m_flower_func_table_" << ispec << "[" << nb << "][" << nf << "] = &" << class_name << "::" << flower_method_names[nb][nf] << "<" << specialization.second << ">;\n";
          }
          ss << "\n\n";
        }

        for(Index nb = 0; nb < dflower_method_names.size(); nb++) {
          for(Index nf = 0; nf < dflower_method_names[nb].size(); nf++) {
            ss <<
               indent << "  m_delta_func_table_" << ispec << "[" << nb << "][" << nf << "] = &" << class_name << "::" << dflower_method_names[nb][nf] << "<" << specialization.second << ">;\n";
          }
          ss << "\n\n";
        }
        ++ispec;
      }


      // Write weight matrix used for the neighbor list
      PrimNeighborList::Matrix3Type W = _nlist.weight_matrix();
      ss << indent << "  m_weight_matrix.row(0) << " << W(0, 0) << ", " << W(0, 1) << ", " << W(0, 2) << ";\n";
      ss << indent << "  m_weight_matrix.row(1) << " << W(1, 0) << ", " << W(1, 1) << ", " << W(1, 2) << ";\n";
      ss << indent << "  m_weight_matrix.row(2) << " << W(2, 0) << ", " << W(2, 1) << ", " << W(2, 2) << ";\n\n";

      {
        // Write neighborhood of UnitCellCoord
        // expand the _nlist to contain 'global_orbitree' (all that is needed for now)
        std::set<UnitCellCoord> nbors; //restricted scope
        flower_neighborhood(_tree.begin(), _tree.end(), std::inserter(nbors, nbors.begin()));

        std::set<UnitCell> ucnbors;
        for(UnitCellCoord const &ucc : nbors)
          ucnbors.insert(ucc.unitcell());

        if(!ucnbors.empty()) {

          ss << indent << "  m_neighborhood = std::set<UnitCell> {\n";
          auto it = ucnbors.begin();
          while(it != ucnbors.end()) {
            //ss <<  "  " <<  _nlist.neighbor_index(*it);
            ss << indent << "    UnitCell("
               << (*it)[0] << ", "
               << (*it)[1] << ", "
               << (*it)[2] << ")";
            ++it;
            if(it != ucnbors.end()) {
              ss << ",";
            }
            ss << "\n";
          }
          ss << indent << "  };\n";
          ss << "\n\n";
        }
      }
      ss << indent <<  "  m_orbit_neighborhood.resize(corr_size());\n";
      Index lno = 0;
      for(Index no = 0; no < clex.n_orbits(); ++no) {
        std::set<UnitCellCoord> nbors;
        flower_neighborhood(_tree[no], std::inserter(nbors, nbors.begin()));

        std::set<UnitCell> ucnbors;
        for(UnitCellCoord const &ucc : nbors)
          ucnbors.insert(ucc.unitcell());

        Index proto_index = lno;

        // If a flower has no associated basis functions, it will be left out.
        // Doing otherwise would result in a mismatch between indexing of m_orbit_neighborhood
        // and every other basis function indexing convention
        if(clex.bset_orbit(no).size() == 0 || clex.bset_orbit(no)[0].size() == 0) {
          continue;
        }



        if(ucnbors.empty()) {
          for(Index nf = 0; nf < clex.bset_orbit(no)[0].size(); ++nf)
            ++lno;
          continue;
        }

        ss << indent << "  m_orbit_neighborhood[" << lno << "] = std::set<UnitCell> {\n";

        auto it = ucnbors.begin();
        while(it != ucnbors.end()) {
          ss << indent << "    UnitCell("
             << (*it)[0] << ", "
             << (*it)[1] << ", "
             << (*it)[2] << ")";
          ++it;
          if(it != ucnbors.end()) {
            ss << ",";
          }
          ss << "\n";
        }
        ss << indent << "  };\n";
        ++lno;
        for(Index nf = 1; nf < clex.bset_orbit(no)[0].size(); ++nf, ++lno) {
          ss << indent << "  m_orbit_neighborhood[" << lno << "] = m_orbit_neighborhood[" << proto_index << "];\n";
        }
        ss << "\n";

      }


      ss <<
         indent << "}\n\n";

      return ss.str();
    }



    template<typename OrbitType>
    std::string clexulator_point_prepare_definition(std::string const &class_name,
                                                    ClexBasis const &clex,
                                                    std::vector<OrbitType> const &_tree,
                                                    std::vector<std::unique_ptr<OrbitFunctionTraits> > const &_orbit_func_traits,
                                                    std::map<UnitCellCoord, std::set<UnitCellCoord> > const &_nhood,
                                                    PrimNeighborList &_nlist,
                                                    std::string const &indent) {

      std::string result(indent + "template<typename Scalar>\n" +
                         indent + "void " + class_name + "::_point_prepare(int nlist_ind) const {\n");

      // Use known clexbasis dependencies to construct point_prepare routine
      for(auto const &doftype : clex.site_bases()) {
        result += DoFType::traits(doftype.first).clexulator_point_prepare_string(clex.prim(),
                                                                                 _nhood,
                                                                                 _nlist,
                                                                                 doftype.second,
                                                                                 indent + "  ");
      }
      for(auto const &doftype : clex.global_bases()) {
        result += DoFType::traits(doftype.first).clexulator_point_prepare_string(clex.prim(),
                                                                                 _nhood,
                                                                                 _nlist,
                                                                                 doftype.second,
                                                                                 indent + "  ");
      }

      for(auto const &func_trait : _orbit_func_traits) {
        result += func_trait->clexulator_point_prepare_string(clex.prim(),
                                                              _nhood,
                                                              _nlist,
                                                              indent + "  ");
      }
      result += (indent + "}\n");
      return result;
    }

    template<typename OrbitType>
    std::string clexulator_global_prepare_definition(std::string const &class_name,
                                                     ClexBasis const &clex,
                                                     std::vector<OrbitType> const &_tree,
                                                     std::vector<std::unique_ptr<OrbitFunctionTraits> > const &_orbit_func_traits,
                                                     std::map<UnitCellCoord, std::set<UnitCellCoord> > const &_nhood,
                                                     PrimNeighborList &_nlist,
                                                     std::string const &indent) {
      std::string result(indent + "template<typename Scalar>\n" +
                         indent + "void " + class_name + "::_global_prepare() const {\n");



      // Use known clexbasis dependencies to construct point_prepare routine
      for(auto const &doftype : clex.site_bases()) {
        result += DoFType::traits(doftype.first).clexulator_global_prepare_string(clex.prim(),
                                                                                  _nhood,
                                                                                  _nlist,
                                                                                  doftype.second,
                                                                                  indent + "");
      }

      // Use known clexbasis dependencies to construct point_prepare routine
      for(auto const &doftype : clex.global_bases()) {
        result += DoFType::traits(doftype.first).clexulator_global_prepare_string(clex.prim(),
                                                                                  _nhood,
                                                                                  _nlist,
                                                                                  doftype.second,
                                                                                  indent + "");
      }

      for(auto const &func_trait : _orbit_func_traits) {
        result += func_trait->clexulator_global_prepare_string(clex.prim(),
                                                               _nhood,
                                                               _nlist,
                                                               indent + "");
      }

      result += (indent + "}\n");
      return result;
    }


  }
}

#endif<|MERGE_RESOLUTION|>--- conflicted
+++ resolved
@@ -11,11 +11,7 @@
 #include "casm/app/AppIO.hh"
 #include "casm/crystallography/Structure.hh"
 
-<<<<<<< HEAD
-#include "casm/basis_set/io/json/BasisFunctionSpecs_json_io.hh"
-=======
 #include "casm/clex/io/json/ClexBasisSpecs_json_io.hh"
->>>>>>> 3b2a2187
 
 //These are where ParamPackMixIns are defined -- only usage
 #include "casm/clex/ClexParamPack.hh"
@@ -200,13 +196,8 @@
     write_prim(clex.prim(), json_prim, FRAC);
 
     // TODO: should this be ClexBasisSpecs or BasisFunctionSpecs?
-<<<<<<< HEAD
-    jsonParser basis_function_specs_json;
-    to_json(clex.basis_function_specs(), basis_function_specs_json, clex.prim(), clex.dof_dict());
-=======
     jsonParser basis_set_specs_json;
     to_json(clex.basis_set_specs(), basis_set_specs_json, clex.prim(), clex.dof_dict());
->>>>>>> 3b2a2187
 
     // PUT EVERYTHING TOGETHER
     stream
@@ -222,11 +213,7 @@
         << "         ****** prim.json ******\n\n"
         << json_prim << "\n\n"
         << "        ****** bspecs.json ******\n\n"
-<<<<<<< HEAD
-        << basis_function_specs_json << "\n\n"
-=======
         << basis_set_specs_json << "\n\n"
->>>>>>> 3b2a2187
         << "**/\n\n\n"
 
 
