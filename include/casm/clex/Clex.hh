#ifndef CASM_Clex
#define CASM_Clex

#include "casm/clex/Clexulator.hh"
#include "casm/clex/ECIContainer.hh"

namespace CASM {

  /** \defgroup ClexClex Clex
   *  \ingroup Clex
   *  \brief Relates to cluster expansion basis sets and ECI
   *  @{
   */

  /// Pair of Clexulator and ECIContainer
  struct Clex {
<<<<<<< HEAD
    mutable Clexulator clexulator;
=======
    Clexulator clexulator;
>>>>>>> 3b2a2187
    ECIContainer eci;

    Clex(Clexulator const &_clexulator, ECIContainer const &_eci) :
      clexulator(_clexulator), eci(_eci) {}
  };

  /** @} */
}

#endif<|MERGE_RESOLUTION|>--- conflicted
+++ resolved
@@ -14,11 +14,7 @@
 
   /// Pair of Clexulator and ECIContainer
   struct Clex {
-<<<<<<< HEAD
-    mutable Clexulator clexulator;
-=======
     Clexulator clexulator;
->>>>>>> 3b2a2187
     ECIContainer eci;
 
     Clex(Clexulator const &_clexulator, ECIContainer const &_eci) :
