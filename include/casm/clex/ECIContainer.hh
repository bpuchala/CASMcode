--- conflicted
+++ resolved
@@ -8,45 +8,6 @@
 
   /// \brief A sparse container of ECI values and their corresponding orbit indices.
   class ECIContainer {
-<<<<<<< HEAD
-  
-  public:
-    
-    typedef Clexulator::size_type size_type;
-    
-    /// \brief Default constructor
-    ECIContainer() {};
-    
-    /// \brief Construct from range of ECI values and corresponding orbit indices
-    ///
-    /// \param eci_begin,eci_end Iterators of range of ECI values
-    /// \param index_begin Iterator to beginning of range (of size equal to 
-    ///        [eci_begin, eci_end)) containing the orbit indices of the corresponding
-    ///        ECI values.
-    ///        
-    template<typename SparseECIIterator, typename OrbitIndexIterator>
-    ECIContainer(SparseECIIterator eci_begin, SparseECIIterator eci_end, OrbitIndexIterator index_begin) {
-      auto eci_it = eci_begin;
-      auto index_it = index_begin;
-      for(; eci_it!=eci_end; ++eci_it, ++index_it) {
-        m_value.push_back(*eci_it);
-        m_index.push_back(*index_it);
-      }
-    }
-    
-    /// \brief Number of eci specified (no guarentee they are all non-zero)
-    size_type size() const {
-      return m_value.size();
-    }
-
-    /// \brief const Access ECI values
-    const std::vector<double>& value() const {
-      return m_value;
-    }
-    
-    /// \brief const Access orbit indices of ECI values
-    const std::vector<size_type>& index() const {
-=======
 
   public:
 
@@ -84,45 +45,23 @@
 
     /// \brief const Access orbit indices of ECI values
     const std::vector<size_type> &index() const {
->>>>>>> 8ebb194b
       return m_index;
     }
 
   private:
-<<<<<<< HEAD
-    
-    /// Efective cluster interaction values
-    std::vector<double> m_value;
-    
-=======
 
     /// Efective cluster interaction values
     std::vector<double> m_value;
 
->>>>>>> 8ebb194b
     /// Orbit index for each coefficient in m_value
     std::vector<size_type> m_index;
 
   };
-<<<<<<< HEAD
-  
-=======
 
->>>>>>> 8ebb194b
   /// \brief Evaluate property given an ECIContainer and Correlation
   double operator*(const ECIContainer &_eci, const Correlation &_corr);
 
   /// \brief Evaluate property given an ECIContainer and pointer to beginning of range of correlation
-<<<<<<< HEAD
-  double operator*(const ECIContainer &_eci, double const* _corr_begin);
-  
-  /// \brief Read eci.out file from specified path (deprecated)
-  ECIContainer read_eci_out(const fs::path &filepath);
-  
-  /// \brief Read eci.json file from specified path
-  ECIContainer read_eci(const fs::path& filepath);
-  
-=======
   double operator*(const ECIContainer &_eci, double const *_corr_begin);
 
   /// \brief Read eci.out file from specified path (deprecated)
@@ -131,6 +70,5 @@
   /// \brief Read eci.json file from specified path
   ECIContainer read_eci(const fs::path &filepath);
 
->>>>>>> 8ebb194b
 }
 #endif