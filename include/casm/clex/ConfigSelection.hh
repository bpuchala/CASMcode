#ifndef ConfigSelection_HH
#define ConfigSelection_HH

#include <limits>
#include "casm/clex/Configuration.hh"

namespace CASM {

  template <bool IsConst, bool IsConstIterator>
  class ConfigSelectionIterator;

  template <bool IsConst>
  class ConfigSelection;

  typedef ConfigSelection<true> ConstConfigSelection;


  template <bool IsConst, bool IsConstIterator>
  class ConfigSelectionIterator : public std::iterator <std::bidirectional_iterator_tag,
    typename std::conditional<IsConstIterator, const Configuration, CASM_TMP::ConstSwitch<IsConst, Configuration> >::type > {

    typedef std::iterator<std::bidirectional_iterator_tag,
            typename std::conditional<IsConstIterator, const Configuration,
            CASM_TMP::ConstSwitch<IsConst, Configuration> >::type > std_iterator_type;

  public:

    typedef typename std::conditional<IsConstIterator,
            std::map<std::string, bool>::const_iterator,
            std::map<std::string, bool>::iterator>::type MapIterator;
    typedef CASM_TMP::ConstSwitch<IsConst, PrimClex> PrimClexType;
    typedef typename std_iterator_type::reference reference;
    typedef typename std_iterator_type::pointer pointer;


    ConfigSelectionIterator();

    ConfigSelectionIterator(const MapIterator &it,
                            const MapIterator &begin,
                            const MapIterator &end,
                            PrimClexType *prim,
                            bool _selected_only = false);

    template<bool ArgIsConst, bool ArgIsConstIterator>
    ConfigSelectionIterator(const ConfigSelectionIterator<ArgIsConst, ArgIsConstIterator> &iter);

    bool selected() const;

    void set_selected(bool is_selected);

    const std::string &name() const;

    bool operator==(const ConfigSelectionIterator &_it) const;

    bool operator!=(const ConfigSelectionIterator &_it) const;

    reference operator*() const;

    pointer operator->() const;

    ConfigSelectionIterator &operator++();

    ConfigSelectionIterator operator++(int);

    ConfigSelectionIterator &operator--();

    ConfigSelectionIterator operator--(int);

  private:
    friend class ConfigSelectionIterator < IsConst, !IsConstIterator >;
    friend class ConfigSelection<IsConst>;

    PrimClexType *m_primclex;
    MapIterator m_it;
    MapIterator m_begin;
    MapIterator m_end;
    bool m_selected_only;
  };

  template <bool IsConst = false>
  class ConfigSelection {
  public:
    typedef CASM_TMP::ConstSwitch<IsConst, PrimClex> PrimClexType;
    typedef CASM_TMP::ConstSwitch<IsConst, Configuration> value_type;
    typedef ConfigSelectionIterator<IsConst, false> iterator;
    typedef ConfigSelectionIterator<IsConst, true> const_iterator;


    /// \brief Default constructor
    ConfigSelection() {};

    /// \brief Construct a configuration selection from all configurations
    //explicit ConfigSelection(PrimClexType &_primclex);

    /// \brief Reads a configuration selection from file at 'selection_path'
    /// - If selection_path=="MASTER", load master config_list as selection
<<<<<<< HEAD
    /// - Checks extension to determine file type:
    ///   - Ending in '.json' or '.JSON' for JSON formatted file
    ///   - Otherwise, CSV formatted file
    /// - If column headers are detected, they are also stored, and can be accessed using 'ConfigSelection::col_headers()'
    ///   - Currently, the first two columns are always 'name' and 'selected' so these headers are assumed and not stored
=======
    /// - If selection_path=="ALL", load all from config_list as selection
    /// - If selection_path=="CALCULATED", load configurations for which 'is_calculated' returns true
    /// - Else, assume path to file:
    ///   - Checks extension to determine file type:
    ///     - Ending in '.json' or '.JSON' for JSON formatted file
    ///     - Otherwise, CSV formatted file
    ///   - If column headers are detected, they are also stored, and can be accessed using 'ConfigSelection::col_headers()'
    ///     - Currently, the first two columns are always 'name' and 'selected' so these headers are assumed and not stored
>>>>>>> 16ee7161
    ///
    ConfigSelection(PrimClexType &_primclex, const fs::path &selection_path = "MASTER");

    //ConfigSelection(const ConfigSelection &) =default;

    ConfigSelection(const ConfigSelection<false> &RHS) :
<<<<<<< HEAD
      m_primclex(RHS.m_primclex), m_name("MASTER"), m_config(RHS.m_config), m_col_headers(RHS.m_col_headers) {
=======
      m_primclex(RHS.m_primclex), m_name(RHS.m_name), m_config(RHS.m_config), m_col_headers(RHS.m_col_headers) {
>>>>>>> 16ee7161
      //swap(m_col_headers,RHS.m_col_headers);
      //swap(m_config,RHS.m_config);
    }

    ConfigSelection &operator=(const ConfigSelection &) = default;

    Index size() const {
      return m_config.size();
    }

    iterator find(const std::string &configname) {
      return iterator(m_config.find(configname), m_config.begin(), m_config.end(), m_primclex);
    }

    const_iterator find(const std::string &configname) const {
      return const_iterator(m_config.find(configname), m_config.begin(), m_config.end(), m_primclex);
    }

    void read(std::istream &_input);

    const jsonParser &from_json(const jsonParser &_json);

    jsonParser &to_json(jsonParser &_json, bool only_selected = false) const;

    /// \brief check if configuration is selected (returns false if 'configname' cannot be found
    bool selected(const std::string &configname) const {
      auto find_it = m_config.find(configname);
      return find_it != m_config.end() && find_it->second;
    }

    bool selected(const Configuration &config) const {
      return selected(config.name());
    }

    void set_selected(const std::string &configname, bool is_selected) {
      m_config[configname] = is_selected;
    }

    void set_selected(const Configuration &config, bool is_selected) {
      set_selected(config.name(), is_selected);
    }

    iterator config_begin() {
      return iterator(m_config.begin(), m_config.begin(), m_config.end(), m_primclex);
    }

    iterator config_end() {
      return iterator(m_config.end(), m_config.begin(), m_config.end(), m_primclex);
    }

    const_iterator config_cbegin() const {
      return const_iterator(m_config.cbegin(), m_config.cbegin(), m_config.cend(), m_primclex);
    }

    const_iterator config_cend() const {
      return const_iterator(m_config.cend(), m_config.cbegin(), m_config.cend(), m_primclex);
    }

    iterator selected_config_begin() {
      return iterator(m_config.begin(), m_config.begin(), m_config.end(), m_primclex, true);
    }

    iterator selected_config_end() {
      return iterator(m_config.end(), m_config.begin(), m_config.end(), m_primclex, true);
    }

    const_iterator selected_config_cbegin() const {
      return const_iterator(m_config.cbegin(), m_config.cbegin(), m_config.cend(), m_primclex, true);
    }

    const_iterator selected_config_cend() const {
      return const_iterator(m_config.cend(), m_config.cbegin(), m_config.cend(), m_primclex, true);
    }

    std::pair<iterator, bool> insert(const std::pair<std::string, bool> &value) {
      auto res = m_config.insert(value);
      return std::make_pair(iterator(res.first,  m_config.begin(), m_config.end(), m_primclex), res.second);
    }

    const_iterator erase(const const_iterator &it) {
      bool selected_only = it.m_selected_only;
      return const_iterator(m_config.erase(it.m_it), m_config.cbegin(), m_config.cend(), m_primclex, selected_only);
    }

    int erase(const std::string &configname) {
      return m_config.erase(configname);
    }

    const std::vector<std::string> &col_headers() const {
      return m_col_headers;
    }

    const std::string &name() const {
      return m_name;
    }

    void print(std::ostream &_out, bool only_selected = false) const;

    /// \brief Construct a ConfigSelection with no Configurations selected
    static ConfigSelection None(PrimClex &primclex) {
      ConfigSelection selection(primclex);
      for(auto it = selection.config_begin(); it != selection.config_end(); ++it) {
        it.set_selected(false);
      }
      return selection;
    }

    /// \brief Construct a ConfigSelection with all Configurations selected
    static ConfigSelection All(PrimClex &primclex) {
      ConfigSelection selection(primclex);
      for(auto it = selection.config_begin(); it != selection.config_end(); ++it) {
        it.set_selected(true);
      }
      return selection;
    }

  private:
    friend class ConfigSelection < !IsConst >;

    PrimClexType *m_primclex;
    std::string m_name;
    std::map<std::string, bool> m_config;
    std::vector<std::string> m_col_headers;

  };

  template<bool IsConst, bool IsConstIterator>
  ConfigSelectionIterator<IsConst, IsConstIterator>::ConfigSelectionIterator() { }

  template<bool IsConst, bool IsConstIterator>
  ConfigSelectionIterator<IsConst, IsConstIterator>::ConfigSelectionIterator(
    const typename ConfigSelectionIterator<IsConst, IsConstIterator>::MapIterator &it,
    const typename ConfigSelectionIterator<IsConst, IsConstIterator>::MapIterator &begin,
    const typename ConfigSelectionIterator<IsConst, IsConstIterator>::MapIterator &end,
    typename ConfigSelectionIterator<IsConst, IsConstIterator>::PrimClexType *prim,
    bool _selected_only) :
    m_it(it), m_begin(begin), m_end(end), m_primclex(prim), m_selected_only(_selected_only) {

    while(m_selected_only && m_begin != m_end && !m_begin->second)
      ++m_begin;

    while(m_selected_only && m_it != m_end && !m_it->second)
      ++m_it;
  }

  /*
  template<>
  ConfigSelectionIterator<true, true>::ConfigSelectionIterator(const ConfigSelectionIterator<true, true> &iter) :
    m_it(iter.m_it),
    m_begin(iter.m_begin),
    m_end(iter.m_end),
    m_primclex(iter.m_primclex),
    m_selected_only(iter.m_selected_only) {}

  template<>
  ConfigSelectionIterator<true, true>::ConfigSelectionIterator(const ConfigSelectionIterator<true, false> &iter) :
    m_it(iter.m_it),
    m_begin(iter.m_begin),
    m_end(iter.m_end),
    m_primclex(iter.m_primclex),
    m_selected_only(iter.m_selected_only) {}

  template<>
  ConfigSelectionIterator<false, false>::ConfigSelectionIterator(const ConfigSelectionIterator<false, false> &iter) :
    m_it(iter.m_it),
    m_begin(iter.m_begin),
    m_end(iter.m_end),
    m_primclex(iter.m_primclex),
    m_selected_only(iter.m_selected_only) {}

  template<>
  ConfigSelectionIterator<false, true>::ConfigSelectionIterator(const ConfigSelectionIterator<false, false> &iter) :
    m_it(iter.m_it),
    m_begin(iter.m_begin),
    m_end(iter.m_end),
    m_primclex(iter.m_primclex),
    m_selected_only(iter.m_selected_only) {}
  */

  template<bool IsConst, bool IsConstIterator>
  template<bool ArgIsConst, bool ArgIsConstIterator>
  ConfigSelectionIterator<IsConst, IsConstIterator>::ConfigSelectionIterator(const ConfigSelectionIterator<ArgIsConst, ArgIsConstIterator> &iter) :
    m_it(iter.m_it),
    m_begin(iter.m_begin),
    m_end(iter.m_end),
    m_primclex(iter.m_primclex),
    m_selected_only(iter.m_selected_only) {}


  template<bool IsConst, bool IsConstIterator>
  bool ConfigSelectionIterator<IsConst, IsConstIterator>::selected() const {
    return m_it->second;
  }

  template<bool IsConst, bool IsConstIterator>
  void ConfigSelectionIterator<IsConst, IsConstIterator>::set_selected(bool is_selected) {
    m_it->second = is_selected;
  }

  template<bool IsConst, bool IsConstIterator>
  const std::string &ConfigSelectionIterator<IsConst, IsConstIterator>::name() const {
    return m_it->first;
  }

  template<bool IsConst, bool IsConstIterator>
  bool ConfigSelectionIterator<IsConst, IsConstIterator>::operator==(const ConfigSelectionIterator &_it) const {
    return (m_it == _it.m_it);
  }

  template<bool IsConst, bool IsConstIterator>
  bool ConfigSelectionIterator<IsConst, IsConstIterator>::operator!=(const ConfigSelectionIterator &_it) const {
    return !((*this) == _it);
  }

  template<bool IsConst, bool IsConstIterator>
  typename ConfigSelectionIterator<IsConst, IsConstIterator>::reference ConfigSelectionIterator<IsConst, IsConstIterator>::operator*() const {
    return m_primclex->configuration(m_it->first);
  }

  template<bool IsConst, bool IsConstIterator>
  typename ConfigSelectionIterator<IsConst, IsConstIterator>::pointer ConfigSelectionIterator<IsConst, IsConstIterator>::operator->() const {
    return &(m_primclex->configuration(m_it->first));
  }

  template<bool IsConst, bool IsConstIterator>
  ConfigSelectionIterator<IsConst, IsConstIterator> &ConfigSelectionIterator<IsConst, IsConstIterator>::operator++() {
    ++m_it;
    while(m_selected_only && m_it != m_end && !selected())
      ++m_it;
    return (*this);
  }

  template<bool IsConst, bool IsConstIterator>
  ConfigSelectionIterator<IsConst, IsConstIterator> ConfigSelectionIterator<IsConst, IsConstIterator>::operator++(int) {
    ConfigSelectionIterator t_it(*this);
    ++(*this);
    return t_it;
  }

  template<bool IsConst, bool IsConstIterator>
  ConfigSelectionIterator<IsConst, IsConstIterator> &ConfigSelectionIterator<IsConst, IsConstIterator>::operator--() {
    --m_it;
    while(m_selected_only && m_it != m_begin && !selected())
      --m_it;
    return (*this);
  }

  template<bool IsConst, bool IsConstIterator>
  ConfigSelectionIterator<IsConst, IsConstIterator> ConfigSelectionIterator<IsConst, IsConstIterator>::operator--(int) {
    ConfigSelectionIterator t_it(*this);
    --(*this);
    return t_it;
  }


  template<bool IsConst>
  std::ostream &operator<<(std::ostream &_stream, const ConfigSelection<IsConst> &selection) {
    selection.print(_stream);
    return _stream;
  }

  bool get_selection(const Array<std::string> &criteria, const Configuration &config, bool is_selected);

  namespace ConfigSelection_impl {

    bool is_operator(const std::string &q);

    std::string operate(const std::string &q, const std::string &A);

    std::string operate(const std::string &q, const std::string &A, const std::string &B);

    bool is_unary(const std::string &q);

    std::string convert_variable(const std::string &q, const Configuration &config);
  }

}
#include "casm/clex/ConfigSelection_impl.hh"
#endif<|MERGE_RESOLUTION|>--- conflicted
+++ resolved
@@ -94,13 +94,6 @@
 
     /// \brief Reads a configuration selection from file at 'selection_path'
     /// - If selection_path=="MASTER", load master config_list as selection
-<<<<<<< HEAD
-    /// - Checks extension to determine file type:
-    ///   - Ending in '.json' or '.JSON' for JSON formatted file
-    ///   - Otherwise, CSV formatted file
-    /// - If column headers are detected, they are also stored, and can be accessed using 'ConfigSelection::col_headers()'
-    ///   - Currently, the first two columns are always 'name' and 'selected' so these headers are assumed and not stored
-=======
     /// - If selection_path=="ALL", load all from config_list as selection
     /// - If selection_path=="CALCULATED", load configurations for which 'is_calculated' returns true
     /// - Else, assume path to file:
@@ -109,18 +102,13 @@
     ///     - Otherwise, CSV formatted file
     ///   - If column headers are detected, they are also stored, and can be accessed using 'ConfigSelection::col_headers()'
     ///     - Currently, the first two columns are always 'name' and 'selected' so these headers are assumed and not stored
->>>>>>> 16ee7161
     ///
     ConfigSelection(PrimClexType &_primclex, const fs::path &selection_path = "MASTER");
 
     //ConfigSelection(const ConfigSelection &) =default;
 
     ConfigSelection(const ConfigSelection<false> &RHS) :
-<<<<<<< HEAD
-      m_primclex(RHS.m_primclex), m_name("MASTER"), m_config(RHS.m_config), m_col_headers(RHS.m_col_headers) {
-=======
       m_primclex(RHS.m_primclex), m_name(RHS.m_name), m_config(RHS.m_config), m_col_headers(RHS.m_col_headers) {
->>>>>>> 16ee7161
       //swap(m_col_headers,RHS.m_col_headers);
       //swap(m_config,RHS.m_config);
     }
