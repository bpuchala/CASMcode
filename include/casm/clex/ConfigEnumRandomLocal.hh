#ifndef CASM_ConfigEnumRandomLocal
#define CASM_ConfigEnumRandomLocal

#include <functional>

#include "casm/clex/Configuration.hh"
#include "casm/container/Counter.hh"
#include "casm/enumerator/InputEnumerator.hh"
#include "casm/external/MersenneTwister/MersenneTwister.h"
#include "casm/misc/cloneable_ptr.hh"

class MTRand;

namespace CASM {

class ConfigEnumInput;

/** \defgroup ConfigEnumGroup Configuration Enumerators
 *  \ingroup Configuration
 *  \ingroup Enumerator
 *  \brief Enumerates Configuration
 *  @{
 */

/// Parameters controlling ConfigEnumRandomLocal
struct ConfigEnumRandomLocalParams {
  ConfigEnumRandomLocalParams(MTRand &_mtrand, DoFKey _dof_key, Index _n_config,
                              double _mag, bool _normal_distribution);

  /// Random number generator
  MTRand &mtrand;

  /// Name of site degree of freedom for which normal coordinates are to be
  /// generated.
  ///
  /// DoFKey is a typedef for std::string
  DoFKey dof_key;

  /// Number of random configurations to generate
  Index n_config;

  /// Magnitude used to scale random vector at each site
  double mag;

  /// True if using "normal" distribution, else using "uniform" distribution
  bool normal_distribution;
};

/// Enumerate random values for continuous degrees of freedom
class ConfigEnumRandomLocal : public InputEnumeratorBase<Configuration> {
  // -- Required members -------------------

 public:
  ConfigEnumRandomLocal(ConfigEnumInput const &_in_config,
                        ConfigEnumRandomLocalParams const &params);

  ConfigEnumRandomLocal(ConfigEnumInput const &_in_config,
                        DoFKey const &_dof_key, Index _n_config, double _mag,
                        bool _normal, MTRand &_mtrand);

  std::string name() const override;

  static const std::string enumerator_name;

 private:
  /// Implements increment
  void increment() override;

  // -- Unique -------------------

  void randomize();

  // Key of DoF being perturbed
  DoFKey m_dof_key;

  // Number of configurations to be enumerated
  Index m_n_config;

<<<<<<< HEAD
  ConfigDoF::LocalDoFContainerType *m_dof_vals;
=======
  LocalContinuousConfigDoFValues *m_dof_vals;
>>>>>>> 6efcf4d5

  // Pseudo-random number generator
  MTRand &m_mtrand;

  // std deviation of normal distribution
  // max magnitude if uniform distribution
  double m_mag;

  // true if normally distributed
  // false if uniformly distributed
  bool m_normal;

  // true if dof is unit vector
  // false otherwise
  bool m_unit_length;

  // Sites on which enumeration is being performed
  std::vector<Index> m_site_selection;

  // Dimension of DoF at each selected site
  std::vector<Index> m_dof_dims;

  notstd::cloneable_ptr<Configuration> m_current;
};

/** @}*/
}  // namespace CASM

#endif<|MERGE_RESOLUTION|>--- conflicted
+++ resolved
@@ -76,11 +76,7 @@
   // Number of configurations to be enumerated
   Index m_n_config;
 
-<<<<<<< HEAD
-  ConfigDoF::LocalDoFContainerType *m_dof_vals;
-=======
   LocalContinuousConfigDoFValues *m_dof_vals;
->>>>>>> 6efcf4d5
 
   // Pseudo-random number generator
   MTRand &m_mtrand;
