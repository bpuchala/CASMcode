--- conflicted
+++ resolved
@@ -15,20 +15,12 @@
       }
     }
     else if(selection_path == "ALL") {
-<<<<<<< HEAD
-      for(auto it=_primclex.config_cbegin(); it!=_primclex.config_cend(); ++it) {
-=======
       for(auto it = _primclex.config_cbegin(); it != _primclex.config_cend(); ++it) {
->>>>>>> 8ebb194b
         set_selected(it->name(), true);
       }
     }
     else if(selection_path == "CALCULATED") {
-<<<<<<< HEAD
-      for(auto it=_primclex.config_cbegin(); it!=_primclex.config_cend(); ++it) {
-=======
       for(auto it = _primclex.config_cbegin(); it != _primclex.config_cend(); ++it) {
->>>>>>> 8ebb194b
         set_selected(it->name(), is_calculated(*it));
       }
     }
