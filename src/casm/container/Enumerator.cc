#include "casm/container/Enumerator_impl.hh"
#include "casm/crystallography/SupercellEnumerator.hh"
#include "casm/crystallography/Structure.hh"
#include "casm/clex/ConfigEnumAllOccupations.hh"
#include "casm/clex/SuperConfigEnum.hh"
#include "casm/clex/ScelEnum.hh"
#include "casm/kinetics/DiffusionTransformationEnum.hh"
<<<<<<< HEAD
#include "casm/kinetics/DiffTransConfigEnumOccPerturbations.hh"
=======
#include "casm/kinetics/DiffTransConfigEnumPerturbations.hh"
#include "casm/kinetics/DiffTransConfigInterpolation.hh"
>>>>>>> 086c2917
#include "casm/app/enum.hh"

namespace CASM {

  /// \brief Use to construct an InterfaceMap
  std::unique_ptr<InterfaceMap<Completer::EnumOption> > make_enumerator_map() {
    return make_interface_map<Completer::EnumOption>();
  }

  /// \brief Use to construct an EnumeratorMap with standard Enumerators (not plugins)
  std::unique_ptr<EnumeratorMap> make_standard_enumerator_map() {
    std::unique_ptr<EnumeratorMap> emap = make_enumerator_map();

    emap->insert(
      EnumInterface<ScelEnum>(),
      EnumInterface<ConfigEnumAllOccupations>(),
      EnumInterface<SuperConfigEnum>(),
      EnumInterface<Kinetics::DiffusionTransformationEnum>(),
<<<<<<< HEAD
      EnumInterface<Kinetics::DiffTransConfigEnumOccPerturbations>()
=======
      EnumInterface<Kinetics::DiffTransConfigEnumPerturbations>(),
      EnumInterface<Kinetics::DiffTransConfigInterpolation>()
>>>>>>> 086c2917
    );

    return emap;
  }

  /// \brief Standardizes parsing casm enum input options to make ScelEnum JSON input
  jsonParser make_enumerator_scel_enum_input(
    const jsonParser &_kwargs,
    const Completer::EnumOption &enum_opt) {

    jsonParser kwargs {_kwargs};
    if(kwargs.is_null()) {
      kwargs = jsonParser::object();
    }

    jsonParser scel_input;
    scel_input["existing_only"] = true;
    kwargs.get_if(scel_input, "supercells");

    // check supercell shortcuts
    if(enum_opt.vm().count("min")) {
      scel_input["min"] = enum_opt.min_volume();
    }

    if(enum_opt.vm().count("max")) {
      scel_input["max"] = enum_opt.max_volume();
    }

    if(enum_opt.all_existing()) {
      scel_input.erase("min");
      scel_input.erase("max");
      scel_input["existing_only"] = true;
    }

    if(enum_opt.vm().count("scelnames")) {
      scel_input["name"] = enum_opt.supercell_strs();
    }

    return scel_input;
  }

  /// \brief Standardizes parsing casm enum input options to make an ScelEnumProps
  ScelEnumProps make_enumerator_scel_enum_props(
    const PrimClex &primclex,
    const jsonParser &_kwargs,
    const Completer::EnumOption &enum_opt) {

    return make_scel_enum_props(
             primclex,
             make_enumerator_scel_enum_input(_kwargs, enum_opt));
  }

  /// \brief Standardizes parsing casm enum input options to make an SupercellEnumerator<Lattice>
  ///
  /// See SuperConfigEnum for example documentation
  std::unique_ptr<SupercellEnumerator<Lattice> > make_enumerator_superlat_enum(
    const PrimClex &primclex,
    const jsonParser &_kwargs,
    const Completer::EnumOption &enum_opt) {

    ScelEnumProps enum_props = make_enumerator_scel_enum_props(
                                 primclex,
                                 _kwargs,
                                 enum_opt);

    Supercell unit_cell(&primclex, enum_props.generating_matrix());

    return notstd::make_unique<SupercellEnumerator<Lattice> >(
             primclex.prim().lattice(),
             unit_cell.factor_group(),
             enum_props);
  }

  /// \brief Standardizes parsing casm enum input options to make an ScelEnum
  ///
  /// See ConfigEnumAllOccupations for example documentation
  std::unique_ptr<ScelEnum> make_enumerator_scel_enum(
    const PrimClex &primclex,
    const jsonParser &_kwargs,
    const Completer::EnumOption &enum_opt) {

    return notstd::make_unique<ScelEnum>(
             primclex,
             make_enumerator_scel_enum_input(_kwargs, enum_opt));
  }

  /// \brief Standardizes parsing casm enum filter expressions
  ///
  /// See ConfigEnumAllOccupations for example documentation
  std::vector<std::string> make_enumerator_filter_expr(
    const jsonParser &_kwargs,
    const Completer::EnumOption &enum_opt) {

    std::vector<std::string> filter_expr;
    // check shortcuts
    if(enum_opt.vm().count("filter")) {
      filter_expr = enum_opt.filter_strs();
    }
    else if(_kwargs.contains("filter")) {
      filter_expr.push_back(_kwargs["filter"].get<std::string>());
    };

    return filter_expr;
  }
}<|MERGE_RESOLUTION|>--- conflicted
+++ resolved
@@ -5,12 +5,8 @@
 #include "casm/clex/SuperConfigEnum.hh"
 #include "casm/clex/ScelEnum.hh"
 #include "casm/kinetics/DiffusionTransformationEnum.hh"
-<<<<<<< HEAD
 #include "casm/kinetics/DiffTransConfigEnumOccPerturbations.hh"
-=======
-#include "casm/kinetics/DiffTransConfigEnumPerturbations.hh"
 #include "casm/kinetics/DiffTransConfigInterpolation.hh"
->>>>>>> 086c2917
 #include "casm/app/enum.hh"
 
 namespace CASM {
@@ -29,12 +25,8 @@
       EnumInterface<ConfigEnumAllOccupations>(),
       EnumInterface<SuperConfigEnum>(),
       EnumInterface<Kinetics::DiffusionTransformationEnum>(),
-<<<<<<< HEAD
-      EnumInterface<Kinetics::DiffTransConfigEnumOccPerturbations>()
-=======
-      EnumInterface<Kinetics::DiffTransConfigEnumPerturbations>(),
+      EnumInterface<Kinetics::DiffTransConfigEnumOccPerturbations>(),
       EnumInterface<Kinetics::DiffTransConfigInterpolation>()
->>>>>>> 086c2917
     );
 
     return emap;
