#include "casm/monte_carlo/MonteDefinitions.hh"

namespace CASM {

  namespace CASM_TMP {

    const std::string traits<Monte::ENSEMBLE>::name = "ensemble";

    const std::multimap<Monte::ENSEMBLE, std::vector<std::string> > traits<Monte::ENSEMBLE>::strval = {
      {Monte::ENSEMBLE::GrandCanonical, {"GrandCanonical", "grand_canonical"} }
    };


    const std::string traits<Monte::METHOD>::name = "method";

    const std::multimap<Monte::METHOD, std::vector<std::string> > traits<Monte::METHOD>::strval = {
      {Monte::METHOD::Metropolis, {"Metropolis", "metropolis"} },
      {Monte::METHOD::LTE1, {"LTE1", "lte1"} }
    };


    const std::string traits<Monte::SAMPLE_MODE>::name = "sample_by";

    const std::multimap<Monte::SAMPLE_MODE, std::vector<std::string> > traits<Monte::SAMPLE_MODE>::strval = {
      {Monte::SAMPLE_MODE::STEP, {"Step", "step"} },
      {Monte::SAMPLE_MODE::PASS, {"Pass", "pass"} }
    };


<<<<<<< HEAD
    const std::string traits<Monte::DRIVE_MODE>::name = "mode";

    const std::multimap<Monte::DRIVE_MODE, std::vector<std::string> > traits<Monte::DRIVE_MODE>::strval = {
      {Monte::DRIVE_MODE::INCREMENTAL, {"Incremental", "incremental"} },
      {Monte::DRIVE_MODE::CUSTOM, {"Custom", "custom"} }
    };

  }
=======
  const std::multimap<Monte::DRIVE_MODE, std::vector<std::string> > traits<Monte::DRIVE_MODE>::strval = {
    {Monte::DRIVE_MODE::INCREMENTAL, {"Incremental", "incremental"} },
    {Monte::DRIVE_MODE::CUSTOM, {"Custom", "custom"} }
  };

  const std::string traits<Monte::ENUM_SAMPLE_MODE>::name = "sample_mode";

  const std::multimap<Monte::ENUM_SAMPLE_MODE, std::vector<std::string> > traits<Monte::ENUM_SAMPLE_MODE>::strval = {
    {Monte::ENUM_SAMPLE_MODE::ON_ACCEPT, {"on_accept"} },
    {Monte::ENUM_SAMPLE_MODE::ON_SAMPLE, {"on_sample"} }
  };

>>>>>>> 2162c50a
}
<|MERGE_RESOLUTION|>--- conflicted
+++ resolved
@@ -27,27 +27,16 @@
     };
 
 
-<<<<<<< HEAD
-    const std::string traits<Monte::DRIVE_MODE>::name = "mode";
-
     const std::multimap<Monte::DRIVE_MODE, std::vector<std::string> > traits<Monte::DRIVE_MODE>::strval = {
       {Monte::DRIVE_MODE::INCREMENTAL, {"Incremental", "incremental"} },
       {Monte::DRIVE_MODE::CUSTOM, {"Custom", "custom"} }
     };
 
+    const std::string traits<Monte::ENUM_SAMPLE_MODE>::name = "sample_mode";
+
+    const std::multimap<Monte::ENUM_SAMPLE_MODE, std::vector<std::string> > traits<Monte::ENUM_SAMPLE_MODE>::strval = {
+      {Monte::ENUM_SAMPLE_MODE::ON_ACCEPT, {"on_accept"} },
+      {Monte::ENUM_SAMPLE_MODE::ON_SAMPLE, {"on_sample"} }
+    };
   }
-=======
-  const std::multimap<Monte::DRIVE_MODE, std::vector<std::string> > traits<Monte::DRIVE_MODE>::strval = {
-    {Monte::DRIVE_MODE::INCREMENTAL, {"Incremental", "incremental"} },
-    {Monte::DRIVE_MODE::CUSTOM, {"Custom", "custom"} }
-  };
-
-  const std::string traits<Monte::ENUM_SAMPLE_MODE>::name = "sample_mode";
-
-  const std::multimap<Monte::ENUM_SAMPLE_MODE, std::vector<std::string> > traits<Monte::ENUM_SAMPLE_MODE>::strval = {
-    {Monte::ENUM_SAMPLE_MODE::ON_ACCEPT, {"on_accept"} },
-    {Monte::ENUM_SAMPLE_MODE::ON_SAMPLE, {"on_sample"} }
-  };
-
->>>>>>> 2162c50a
 }
