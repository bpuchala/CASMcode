--- conflicted
+++ resolved
@@ -202,35 +202,4 @@
 
   }
 
-<<<<<<< HEAD
-  /// \brief Fill supercell with motif, applying a factor group operation if necessary
-  Configuration fill_supercell(Supercell &mc_scel, const Configuration &motif) {
-
-    const Lattice &motif_lat = motif.supercell().real_super_lattice();
-    const Lattice &scel_lat = mc_scel.real_super_lattice();
-    auto begin = mc_scel.primclex().prim().factor_group().begin();
-    auto end = mc_scel.primclex().prim().factor_group().end();
-
-    auto res = is_supercell(scel_lat, motif_lat, begin, end, TOL);
-    if(res.first == end) {
-
-      std::cerr << "Requested supercell transformation matrix: \n"
-                << mc_scel.transf_mat() << "\n";
-      std::cerr << "Requested motif Configuration: " <<
-                motif.name() << "\n";
-      std::cerr << "Configuration transformation matrix: \n"
-                << motif.supercell().transf_mat() << "\n";
-
-      throw std::runtime_error(
-        "Error in 'fill_supercell(const Supercell &mc_scel, const Configuration& motif)'\n"
-        "  The motif cannot be tiled onto the specified supercell."
-      );
-    }
-
-    ConfigTransform f(mc_scel, *res.first);
-    return copy_apply(f, motif);
-  }
-
-=======
->>>>>>> 7b5589ba
 }