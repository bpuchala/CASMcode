
#include "casm/monte_carlo/grand_canonical/GrandCanonical.hh"
#include "casm/monte_carlo/MonteCarloEnum_impl.hh"
#include "casm/clex/PrimClex.hh"
#include "casm/clex/ConfigIterator.hh"
#include "casm/clex/Norm.hh"
#include "casm/monte_carlo/grand_canonical/GrandCanonicalIO.hh"

namespace CASM {


  /// \brief Constructs a GrandCanonical object and prepares it for running based on MonteSettings
  ///
  /// - Does not set 'state': conditions or ConfigDoF
  GrandCanonical::GrandCanonical(PrimClex &primclex, const GrandCanonicalSettings &settings, Log &log):
    MonteCarlo(primclex, settings, log),
    m_site_swaps(supercell()),
    m_formation_energy_clex(primclex, settings.formation_energy(primclex)),
    m_all_correlations(settings.all_correlations()),
    m_event(primclex.composition_axes().components().size(), _clexulator().corr_size()) {

<<<<<<< HEAD
    m_log.construct("Grand Canonical Monte Carlo");
    m_log << "project: " << this->primclex().dir().root_dir() << "\n";
    m_log << "clex: " << settings.clex() << "\n";
    m_log << "calctype: " << settings.calctype() << "\n";
    m_log << "ref: " << settings.ref() << "\n";
    m_log << "bset: " << settings.bset() << "\n";
    m_log << "eci: " << settings.eci() << "\n";
    m_log << "supercell: \n" << supercell().transf_mat() << "\n" << std::endl;
=======
    const auto &desc = m_formation_energy_clex.desc();
>>>>>>> 2162c50a

    // set the SuperNeighborList...
    set_nlist();

    // If the simulation is big enough, use delta cluster functions;
    // else, calculate all cluster functions
    m_use_deltas = !nlist().overlaps();

    _log().construct("Grand Canonical Monte Carlo");
    _log() << "project: " << this->primclex().get_path() << "\n";
    _log() << "formation_energy cluster expansion: " << desc.name << "\n";
    _log() << std::setw(16) << "property: " << desc.property << "\n";
    _log() << std::setw(16) << "calctype: " << desc.calctype << "\n";
    _log() << std::setw(16) << "ref: " << desc.ref << "\n";
    _log() << std::setw(16) << "bset: " << desc.bset << "\n";
    _log() << std::setw(16) << "eci: " << desc.eci << "\n";
    _log() << "supercell: \n" << supercell().get_transf_mat() << "\n";
    _log() << "use_deltas: " << std::boolalpha << m_use_deltas << "\n";
    _log() << "\nSampling: \n";
    _log() << std::setw(24) << "quantity" << std::setw(24) << "requested_precision" << "\n";
    for(auto it = samplers().begin(); it != samplers().end(); ++it) {
      _log() << std::setw(24) << it->first;
      if(it->second->must_converge()) {
        _log() << std::setw(24) << it->second->requested_precision() << std::endl;
      }
      else {
        _log() << std::setw(24) << "none" << std::endl;
      }
    }
    _log() << "\nautomatic convergence mode?: " << std::boolalpha << must_converge() << std::endl;
    _log() << std::endl;

  }

  /// \brief Return number of steps per pass. Equals number of sites with variable occupation.
  Index GrandCanonical::steps_per_pass() const {
    return m_site_swaps.variable_sites().size();
  }


  /// \brief Return current conditions
  const GrandCanonical::CondType &GrandCanonical::conditions() const {
    return m_condition;
  }


  /// \brief Set conditions and clear previously collected data
  void GrandCanonical::set_conditions(const GrandCanonicalConditions &new_conditions) {
    _log().set("Conditions");
    _log() << new_conditions << std::endl << std::endl;

    m_condition = new_conditions;

    clear_samples();
    _update_properties();

    return;
  }

  /// \brief Set configdof and clear previously collected data
  void GrandCanonical::set_configdof(const ConfigDoF &configdof, const std::string &msg) {
    _log().set("DoF");
    if(!msg.empty()) {
      _log() << msg << "\n";
    }
    _log() << std::endl;

    reset(configdof);
    _update_properties();
  }

  /// \brief Set configdof and conditions and clear previously collected data
  ///
  /// \returns Specified ConfigDoF and configname (or configdof path)
  ///
  std::pair<ConfigDoF, std::string> GrandCanonical::set_state(
    const GrandCanonicalConditions &new_conditions,
    const GrandCanonicalSettings &settings) {

    _log().set("Conditions");
    _log() << new_conditions << std::endl;

    m_condition = new_conditions;

    ConfigDoF configdof;
    std::string configname;

    if(settings.is_motif_configname()) {

      configname = settings.motif_configname();

      if(configname == "default") {
        configdof = _default_motif();
      }
      else if(configname == "auto") {
        std::tie(configdof, configname) = _auto_motif(new_conditions);
      }
      else if(configname == "restricted_auto") {
        std::tie(configdof, configname) = _restricted_auto_motif(new_conditions);
      }
      else {
        configdof = _configname_motif(configname);
      }

    }
    else if(settings.is_motif_configdof()) {
      _log().set("DoF");
      _log() << "motif configdof: " << settings.motif_configdof_path() << "\n";
      _log() << "using configdof: " << settings.motif_configdof_path() << "\n" << std::endl;
      configdof = settings.motif_configdof();
      configname = settings.motif_configdof_path().string();
    }
    else {
      throw std::runtime_error("Error: Must specify motif \"configname\" or \"configdof\"");
    }

    reset(configdof);
    _update_properties();

    return std::make_pair(configdof, configname);
  }

  /// \brief Set configdof and conditions and clear previously collected data
  void GrandCanonical::set_state(const GrandCanonicalConditions &new_conditions,
                                 const ConfigDoF &configdof,
                                 const std::string &msg) {
    _log().set("Conditions");
    _log() << new_conditions << std::endl << std::endl;

    m_condition = new_conditions;

    _log().set("DoF");
    if(!msg.empty()) {
      _log() << msg << "\n";
    }
    _log() << std::endl;

    reset(configdof);
    _update_properties();

    return;
  }


  /// \brief Propose a new event, calculate delta properties, and return reference to it
  ///
  /// Randomly picks a site that's allowed more than one occupant, and randomly picks what occupant it
  /// changes to. Then calculates delta properties associated with that change.
  ///
  const GrandCanonical::EventType &GrandCanonical::propose() {

    // Randomly pick a site that's allowed more than one occupant
    Index random_variable_site = _mtrand().randInt(m_site_swaps.variable_sites().size() - 1);

    // Determine what that site's linear index is and what the sublattice index is
    Index mutating_site = m_site_swaps.variable_sites()[random_variable_site];
    Index sublat = m_site_swaps.sublat()[random_variable_site];

    // Determine the current occupant of the mutating site
    int current_occupant = configdof().occ(mutating_site);

    // Randomly pick a new occupant for the mutating site
    const std::vector<int> &possible_mutation = m_site_swaps.possible_swap()[sublat][current_occupant];
    int new_occupant = possible_mutation[_mtrand().randInt(possible_mutation.size() - 1)];

    if(debug()) {
<<<<<<< HEAD
      const auto &site_occ = primclex().prim().basis[sublat].site_occupant();
      m_log.custom("Propose event");

      m_log  << "  Mutating site (linear index): " << mutating_site << "\n"
             << "  Mutating site (b, i, j, k): " << supercell().uccoord(mutating_site) << "\n"
             << "  Current occupant: " << current_occupant << " (" << site_occ[current_occupant].name << ")\n"
             << "  Proposed occupant: " << new_occupant << " (" << site_occ[new_occupant].name << ")\n\n"

             << "  beta: " << m_condition.beta() << "\n"
             << "  T: " << m_condition.temperature() << std::endl;
=======
      const auto &site_occ = primclex().get_prim().basis[sublat].site_occupant();
      _log().custom("Propose event");
>>>>>>> 2162c50a

      _log()  << "  Mutating site (linear index): " << mutating_site << "\n"
              << "  Mutating site (b, i, j, k): " << supercell().uccoord(mutating_site) << "\n"
              << "  Current occupant: " << current_occupant << " (" << site_occ[current_occupant].name << ")\n"
              << "  Proposed occupant: " << new_occupant << " (" << site_occ[new_occupant].name << ")\n\n"

              << "  beta: " << m_condition.beta() << "\n"
              << "  T: " << m_condition.temperature() << std::endl;
    }

    // Update delta properties in m_event
    _update_deltas(m_event, mutating_site, sublat, current_occupant, new_occupant);

    if(debug()) {

      auto origin = primclex().composition_axes().origin();
      auto exchange_chem_pot = m_condition.exchange_chem_pot();
      auto param_chem_pot = m_condition.param_chem_pot();
      auto Mpinv = primclex().composition_axes().dparam_dmol();
      auto V = supercell().volume();
      Index curr_species = m_site_swaps.sublat_to_mol()[sublat][current_occupant];
      Index new_species = m_site_swaps.sublat_to_mol()[sublat][new_occupant];

      _log() << "  components: " << jsonParser(primclex().composition_axes().components()) << "\n"
             << "  d(N): " << m_event.dN().transpose() << "\n"
             << "    dx_dn: \n" << Mpinv << "\n"
             << "    param_chem_pot.transpose() * dx_dn: \n" << param_chem_pot.transpose()*Mpinv << "\n"
             << "    param_chem_pot.transpose() * dx_dn * dN: " << param_chem_pot.transpose()*Mpinv *m_event.dN().cast<double>() << "\n"
             << "  d(Nunit * param_chem_pot * x): " << exchange_chem_pot(new_species, curr_species) << "\n"
             << "  d(Ef): " << m_event.dEf() << "\n"
             << "  d(Epot): " << m_event.dEf() - exchange_chem_pot(new_species, curr_species) << "\n"
             << std::endl;


    }

    return m_event;
  }

  /// \brief Based on a random number, decide if the change in energy from the proposed event is low enough to be accepted.
  bool GrandCanonical::check(const GrandCanonicalEvent &event) {

    if(event.dEpot() < 0.0) {

      if(debug()) {
        _log().custom("Check event");
        _log() << "Probability to accept: 1.0\n" << std::endl;
      }
      return true;
    }

    double rand = _mtrand().rand53();
    double prob = exp(-event.dEpot() * m_condition.beta());

    if(debug()) {
      _log().custom("Check event");
      _log() << "Probability to accept: " << prob << "\n"
             << "Random number: " << rand << "\n" << std::endl;
    }

    return rand < prob;
  }

  /// \brief Accept proposed event. Change configuration accordingly and update energies etc.
  ///
  /// Once you've found an event that passes the random number test, you want to accept it. This routine will
  /// apply all the changes in the event to *this (change occupation of one atom) and update the formation energy,
  /// generalized enthalpy, number of species and correlations values.
  ///
  void GrandCanonical::accept(const EventType &event) {

    if(debug()) {
      _log().custom("Accept Event");
      _log() << std::endl;
    }

    // First apply changes to configuration (just a single occupant change)
    _configdof().occ(event.occupational_change().site_index()) = event.occupational_change().to_value();

    // Next update all properties that changed from the event
    _formation_energy() += event.dEf() / supercell().volume();
    _potential_energy() += event.dEpot() / supercell().volume();
    _corr() += event.dCorr() / supercell().volume();
    _comp_n() += event.dN().cast<double>() / supercell().volume();

    return;
  }

  /// \brief Nothing needs to be done to reject a GrandCanonicalEvent
  void GrandCanonical::reject(const EventType &event) {
    if(debug()) {
      _log().custom("Reject Event");
      _log() << std::endl;
    }
    return;
  }

  /// \brief Calculate the single spin flip low temperature expansion of the grand canonical potential
  ///
  /// Returns low temperature expansion estimate of the grand canonical free energy.
  /// Works with the current ConfigDoF as groundstate.
  ///
  /// Quick derivation:
  /// Z: partition function
  /// boltz(x): exp(-x/kBT)
  /// \Omega: (E-SUM(chem_pot*comp_n))*N
  /// N: number of unit cells in supercell
  ///
  /// The partition function is
  /// Z=SUM(boltz(\Omega_s))    summing over all microstates s
  ///
  /// \Omega_s can be split into groundstate \Omega_0 and a delta energy D\Omega
  /// \Omega_s=\Omega_0+D\Omega_s
  /// Z=boltz(\Omega_0)*SUM(boltz(D\Omega_s))  summing over all microstates
  ///
  /// For low temperatures we can approximate Z by truncating the sum after microstates that
  /// only involve point defects and no defects
  /// Z=boltz(\Omega_0)*SUM(boltz(D\Omega_s))  summing over all states with only point defects or no defects
  ///
  /// The free energy is
  /// Phi=-kB*T*ln(Z)
  /// Phi=-kB*T*(-\Omega_0/kBT+ln(SUM(boltz(D\Omega_s))    Sum is over point defects and no defects (in which case D\Omega_s == 0)
  /// Phi=(\Omega_0-kB*T(ln(SUM(boltz(D\Omega_s)))))/N
  ///
  double GrandCanonical::lte_grand_canonical_free_energy() const {

    const SiteExchanger &site_exch = m_site_swaps;
    const ConfigDoF &config_dof = configdof();
    GrandCanonicalEvent event = m_event;

    double tol = 1e-12;

    auto less = [&](const double & A, const double & B) {
      return A < B - tol;
    };

    std::map<double, unsigned long, decltype(less)> hist(less);

    // no defect case
    hist[0.0] = 1;

    double sum_exp = 0.0;

    //Loop over sites that can change occupants
    for(Index exch_ind = 0; exch_ind < site_exch.variable_sites().size(); exch_ind++) {

      //Transform exchanger index to ConfigDoF index
      Index mutating_site = site_exch.variable_sites()[exch_ind];
      int sublat = site_exch.sublat()[exch_ind];
      int current_occupant = config_dof.occ(mutating_site);

      //Loop over possible occupants for site that can change
      const auto &possible = site_exch.possible_swap()[sublat][current_occupant];
      for(auto new_occ_it = possible.begin(); new_occ_it != possible.end(); ++new_occ_it) {

        _update_deltas(event, mutating_site, sublat, current_occupant, *new_occ_it);

        //save the result
        double dpot_nrg = event.dEpot();
        if(dpot_nrg < 0.0) {
          Log &err_log = default_err_log();
          err_log.error<Log::standard>("Calculating low temperature expansion");
          err_log << "  Defect lowered the potential energy. Your motif configuration "
                  << "is not the 0K ground state.\n" << std::endl;
          throw std::runtime_error("Error calculating low temperature expansion. Not in the ground state.");
        }


        auto it = hist.find(dpot_nrg);
        if(it == hist.end()) {
          hist[dpot_nrg] = 1;
        }
        else {
          it->second++;
        }
      }
    }

    _log().results("Ground state and point defect potential energy details");
    _log() << "T: " << m_condition.temperature() << std::endl;
    _log() << "kT: " << 1.0 / m_condition.beta() << std::endl;
    _log() << "Beta: " << m_condition.beta() << std::endl << std::endl;

    _log() << std::setw(16) << "N/unitcell" << " "
           << std::setw(16) << "dPE" << " "
           << std::setw(24) << "N*exp(-dPE/kT)" << " "
           << std::setw(16) << "dphi" << " "
           << std::setw(16) << "phi" << std::endl;

    double tsum = 0.0;
    double phi = 0.0;
    double phi_prev;
    for(auto it = hist.rbegin(); it != hist.rend(); ++it) {
      phi_prev = phi;
      tsum += it->second * exp(-(it->first) * m_condition.beta());
      phi = std::log(tsum) / m_condition.beta() / supercell().volume();

      if(almost_equal(it->first, 0.0, tol)) {
        _log() << std::setw(16) << "(gs)" << " ";
      }
      else {
        _log() << std::setw(16) << std::setprecision(8) << (1.0 * it->second) / supercell().volume() << " ";
      }
      _log() << std::setw(16) << std::setprecision(8) << it->first << " "
             << std::setw(24) << std::setprecision(8) << it->second *exp(-it->first * m_condition.beta()) << " "
             << std::setw(16) << std::setprecision(8) << phi - phi_prev << " "
             << std::setw(16) << std::setprecision(8) << potential_energy() - phi << std::endl;

    }

    _log() << "phi_LTE(1): " << std::setprecision(12) << potential_energy() - phi << std::endl << std::endl;

    return potential_energy() - phi;

  }

  /// \brief Write results to files
  void GrandCanonical::write_results(Index cond_index) const {
    CASM::write_results(settings(), *this, _log());
    write_conditions_json(settings(), *this, cond_index, _log());
    write_observations(settings(), *this, cond_index, _log());
    write_trajectory(settings(), *this, cond_index, _log());
    //write_pos_trajectory(settings(), *this, cond_index);
  }

  /// \brief Get potential energy
  ///
  /// - if(&config == &this->config()) { return potential_energy(); }, else
  ///   calculate potential_energy = formation_energy - comp_x.dot(param_chem_pot)
  double GrandCanonical::potential_energy(const Configuration &config) const {
    //if(&config == &this->config()) { return potential_energy(); }

    auto corr = correlations(config, _clexulator());
    double formation_energy = _eci() * corr.data();
    auto comp_x = primclex().composition_axes().param_composition(CASM::comp_n(config));
    double Ep = formation_energy - comp_x.dot(m_condition.param_chem_pot());
    return Ep / supercell().volume();
  }

  /// \brief Calculate delta correlations for an event
  void GrandCanonical::_set_dCorr(GrandCanonicalEvent &event,
                                  Index mutating_site,
                                  int sublat,
                                  int current_occupant,
                                  int new_occupant,
                                  bool use_deltas,
                                  bool all_correlations) const {

    // uses _clexulator(), nlist(), _configdof()

    // Point the Clexulator to the right neighborhood and right ConfigDoF
    _clexulator().set_config_occ(_configdof().occupation().begin());
    _clexulator().set_nlist(nlist().sites(nlist().unitcell_index(mutating_site)).data());

    if(use_deltas) {

      // Calculate the change in correlations due to this event
      if(all_correlations) {
        _clexulator().calc_delta_point_corr(sublat,
                                            current_occupant,
                                            new_occupant,
                                            event.dCorr().data());
      }
      else {
        auto begin = _eci().index().data();
        auto end = begin + _eci().index().size();
        _clexulator().calc_restricted_delta_point_corr(sublat,
                                                       current_occupant,
                                                       new_occupant,
                                                       event.dCorr().data(),
                                                       begin,
                                                       end);
      }
    }
    else {

      Eigen::VectorXd before { Eigen::VectorXd::Zero(event.dCorr().size()) };
      Eigen::VectorXd after { Eigen::VectorXd::Zero(event.dCorr().size()) };

      // Calculate the change in points correlations due to this event
      if(all_correlations) {

        // Calculate before
        _clexulator().calc_point_corr(sublat, before.data());

        // Apply change
        _configdof().occ(mutating_site) = new_occupant;

        // Calculate after
        _clexulator().calc_point_corr(sublat, after.data());
      }
      else {
        auto begin = _eci().index().data();
        auto end = begin + _eci().index().size();

        // Calculate before
        _clexulator().calc_restricted_point_corr(sublat, before.data(), begin, end);

        // Apply change
        _configdof().occ(mutating_site) = new_occupant;

        // Calculate after
        _clexulator().calc_restricted_point_corr(sublat, after.data(), begin, end);

      }

      // Calculate the change in correlations due to this event
      event.dCorr() = after - before;

      // Unapply changes
      _configdof().occ(mutating_site) = current_occupant;
    }

    if(debug()) {
      _print_correlations(event.dCorr(), "delta correlations", "dCorr", all_correlations);
    }
  }

  /// \brief Print correlations to _log()
  void GrandCanonical::_print_correlations(const Eigen::VectorXd &corr,
                                           std::string title,
                                           std::string colheader,
                                           bool all_correlations) const {

    _log().calculate(title);
    _log() << std::setw(12) << "i"
           << std::setw(16) << "ECI"
           << std::setw(16) << colheader
           << std::endl;

    for(int i = 0; i < corr.size(); ++i) {

      double eci = 0.0;
      bool calculated = true;
      Index index = find_index(_eci().index(), i);
      if(index != _eci().index().size()) {
        eci = _eci().value()[index];
      }
      if(!all_correlations && index == _eci().index().size()) {
        calculated = false;
      }

      _log() << std::setw(12) << i
             << std::setw(16) << std::setprecision(8) << eci;
      if(calculated) {
        _log() << std::setw(16) << std::setprecision(8) << corr[i];
      }
      else {
        _log() << std::setw(16) << "unknown";
      }
      _log() << std::endl;

    }
    _log() << std::endl;
  }

  /// \brief Update delta properties in 'event'
  void GrandCanonical::_update_deltas(GrandCanonicalEvent &event,
                                      Index mutating_site,
                                      int sublat,
                                      int current_occupant,
                                      int new_occupant) const {

    // ---- set OccMod --------------

    event.occupational_change().set(mutating_site, sublat, new_occupant);

    // ---- set dspecies --------------

    for(int i = 0; i < event.dN().size(); ++i) {
      event.set_dN(i, 0);
    }
    Index curr_species = m_site_swaps.sublat_to_mol()[sublat][current_occupant];
    Index new_species = m_site_swaps.sublat_to_mol()[sublat][new_occupant];
    event.set_dN(curr_species, -1);
    event.set_dN(new_species, 1);


    // ---- set dcorr --------------

    _set_dCorr(event, mutating_site, sublat, current_occupant, new_occupant, m_use_deltas, m_all_correlations);

    // ---- set dformation_energy --------------

    event.set_dEf(_eci() * event.dCorr().data());


    // ---- set dpotential_energy --------------

    event.set_dEpot(event.dEf() - m_condition.exchange_chem_pot(new_species, curr_species));

  }

  /// \brief Calculate properties given current conditions
  void GrandCanonical::_update_properties() {

    // initialize properties and store pointers to the data strucures
<<<<<<< HEAD
    m_vector_property["corr"] = correlations(m_configdof, supercell(), m_clexulator);
    m_corr = &m_vector_property["corr"];
=======
    _vector_properties()["corr"] = correlations_vec(_configdof(), supercell(), _clexulator());
    m_corr = &_vector_property("corr");
>>>>>>> 2162c50a

    _vector_properties()["comp_n"] = CASM::comp_n(_configdof(), supercell());
    m_comp_n = &_vector_property("comp_n");

    _scalar_properties()["formation_energy"] = _eci() * corr().data();
    m_formation_energy = &_scalar_property("formation_energy");

    _scalar_properties()["potential_energy"] = formation_energy() - primclex().composition_axes().param_composition(comp_n()).dot(m_condition.param_chem_pot());
    m_potential_energy = &_scalar_property("potential_energy");

    if(debug()) {

      _print_correlations(corr(), "correlations", "corr", m_all_correlations);

      auto origin = primclex().composition_axes().origin();
      auto exchange_chem_pot = m_condition.exchange_chem_pot();
      auto param_chem_pot = m_condition.param_chem_pot();
      auto comp_x = primclex().composition_axes().param_composition(comp_n());
      auto M = primclex().composition_axes().dmol_dparam();

      _log().custom("Calculate properties");
      _log() << "Semi-grand canonical ensemble: \n"
             << "  Thermodynamic potential (per unitcell), phi = -kT*ln(Z)/N \n"
             << "  Partition function, Z = sum_i exp(-N*potential_energy_i/kT) \n"
             << "  composition, comp_n = origin + M * comp_x \n"
             << "  parametric chemical potential, param_chem_pot = M.transpose() * chem_pot \n"
             << "  potential_energy (per unitcell) = formation_energy - param_chem_pot*comp_x \n\n"

             << "components: " << jsonParser(primclex().composition_axes().components()) << "\n"
             << "M:\n" << M << "\n"
             << "origin: " << origin.transpose() << "\n"
             << "comp_n: " << comp_n().transpose() << "\n"
             << "comp_x: " << comp_x.transpose() << "\n"
             << "param_chem_pot: " << param_chem_pot.transpose() << "\n"
             << "  param_chem_pot*comp_x: " << param_chem_pot.dot(comp_x)  << "\n"
             << "formation_energy: " << formation_energy() << "\n"
             << "  formation_energy - param_chem_pot*comp_x: " << formation_energy() - param_chem_pot.dot(comp_x) << "\n"
             << "potential_energy: " << potential_energy() << "\n" << std::endl;
    }

  }

  /// \brief Generate supercell filling ConfigDoF from default configuration
  ConfigDoF GrandCanonical::_default_motif() const {
    _log().set("DoF");
    _log() << "motif configname: default\n";
    _log() << "using configuration with default occupation...\n" << std::endl;
    return Configuration(_supercell(), jsonParser(), Array<int>(_supercell().num_sites(), 0)).configdof();
  }

  /// \brief Generate minimum potential energy ConfigDoF
  ///
  /// Raises exception if it doesn't tile the supercell
  std::pair<ConfigDoF, std::string> GrandCanonical::_auto_motif(const GrandCanonicalConditions &cond) const {

    _log().set("DoF");
    _log() << "motif configname: auto\n";
    _log() << "searching for minimum potential energy motif..." << std::endl;

    double tol = 1e-6;
    auto compare = [&](double A, double B) {
      return A < B - tol;
    };

    _log() << "using conditions: \n";
    _log() << cond << std::endl;

    std::multimap<double, const Configuration *, decltype(compare)> configmap(compare);
    for(auto it = primclex().config_begin(); it != primclex().config_end(); ++it) {
      configmap.insert(std::make_pair(_eci() * correlations(*it, _clexulator()) - cond.param_chem_pot().dot(CASM::comp(*it)), &(*it)));
    }

    const Configuration &min_config = *(configmap.begin()->second);
    double min_potential_energy = configmap.begin()->first;
    auto eq_range = configmap.equal_range(min_potential_energy);

    if(std::distance(eq_range.first, eq_range.second) > 1) {
      _log() << "Warning: Found degenerate ground states with potential energy: "
             << std::setprecision(8) << min_potential_energy << std::endl;
      for(auto it = eq_range.first; it != eq_range.second; ++it) {
        _log() << "  " << it->second->name() << std::endl;
      }
      _log() << "using: " << min_config.name() << "\n" << std::endl;
    }
    else {
      _log() << "using: " << min_config.name() << " with potential energy: "
             << std::setprecision(8) << min_potential_energy << "\n" << std::endl;
    }

    return std::make_pair(fill_supercell(_supercell(), min_config).configdof(), min_config.name());
  }

  /// \brief Generate minimum potential energy ConfigDoF for this supercell
  std::pair<ConfigDoF, std::string> GrandCanonical::_restricted_auto_motif(const GrandCanonicalConditions &cond) const {

    _log().set("DoF");
    _log() << "motif configname: restricted_auto\n";
    _log() << "searching for minimum potential energy motif..." << std::endl;

    double tol = 1e-6;
    auto compare = [&](double A, double B) {
      return A < B - tol;
    };

    _log() << "using conditions: \n";
    _log() << cond << std::endl;

    std::multimap<double, const Configuration *, decltype(compare)> configmap(compare);
    for(auto it = primclex().config_begin(); it != primclex().config_end(); ++it) {
      configmap.insert(std::make_pair(_eci() * correlations(*it, _clexulator()) - cond.param_chem_pot().dot(CASM::comp(*it)), &(*it)));
    }

    // used to check if configurations can fill the monte carlo supercell
    const Lattice &scel_lat = supercell().get_real_super_lattice();
    auto begin = primclex().get_prim().factor_group().begin();
    auto end = primclex().get_prim().factor_group().end();

    // save iterators pointing to configs that will fill the supercell
    std::vector<decltype(configmap)::const_iterator> allowed;

    // iterate through groups of degenerate configs
    auto next_it = configmap.begin();
    while(next_it != configmap.end()) {
      auto eq_range = configmap.equal_range(next_it->first);

      // save allowed configs
      for(auto it = eq_range.first; it != eq_range.second; ++it) {
        const Lattice &motif_lat = it->second->get_supercell().get_real_super_lattice();
        if(is_supercell(scel_lat, motif_lat, begin, end, TOL).first != end) {
          allowed.push_back(it);
        }
      }

      // if some found, break
      if(allowed.size()) {
        break;
      }

      // else, continue to next group
      next_it = eq_range.second;
    }

    if(!allowed.size()) {
      _log() << "Found no enumerated configurations that will fill the supercell\n";
      _log() << "using configuration with default occupation..." << std::endl;
      return std::make_pair(
               Configuration(_supercell(), jsonParser(), Array<int>(_supercell().num_sites(), 0)).configdof(),
               "default");
    }

    if(allowed.size() > 1) {
      _log() << "Warning: Found degenerate allowed configurations with potential energy: "
             << std::setprecision(8) << allowed[0]->first << std::endl;
      for(auto it = allowed.begin(); it != allowed.end(); ++it) {
        _log() << "  " << (*it)->second->name() << std::endl;
      }
      _log() << "using: " << allowed[0]->second->name() << "\n" << std::endl;
    }
    else {
      _log() << "using: " << allowed[0]->second->name() << " with potential energy: "
             << std::setprecision(8) << allowed[0]->first << "\n" << std::endl;
    }

    return std::make_pair(fill_supercell(_supercell(), *(allowed[0]->second)).configdof(), allowed[0]->second->name());
  }

  /// \brief Generate supercell filling ConfigDoF from configuration
  ConfigDoF GrandCanonical::_configname_motif(const std::string &configname) const {

    _log().set("DoF");
    _log() << "motif configname: " << configname << "\n";
    _log() << "using configation: " << configname << "\n" << std::endl;
    return fill_supercell(_supercell(), primclex().configuration(configname)).configdof();
  }

}
<|MERGE_RESOLUTION|>--- conflicted
+++ resolved
@@ -19,18 +19,7 @@
     m_all_correlations(settings.all_correlations()),
     m_event(primclex.composition_axes().components().size(), _clexulator().corr_size()) {
 
-<<<<<<< HEAD
-    m_log.construct("Grand Canonical Monte Carlo");
-    m_log << "project: " << this->primclex().dir().root_dir() << "\n";
-    m_log << "clex: " << settings.clex() << "\n";
-    m_log << "calctype: " << settings.calctype() << "\n";
-    m_log << "ref: " << settings.ref() << "\n";
-    m_log << "bset: " << settings.bset() << "\n";
-    m_log << "eci: " << settings.eci() << "\n";
-    m_log << "supercell: \n" << supercell().transf_mat() << "\n" << std::endl;
-=======
     const auto &desc = m_formation_energy_clex.desc();
->>>>>>> 2162c50a
 
     // set the SuperNeighborList...
     set_nlist();
@@ -197,21 +186,8 @@
     int new_occupant = possible_mutation[_mtrand().randInt(possible_mutation.size() - 1)];
 
     if(debug()) {
-<<<<<<< HEAD
       const auto &site_occ = primclex().prim().basis[sublat].site_occupant();
-      m_log.custom("Propose event");
-
-      m_log  << "  Mutating site (linear index): " << mutating_site << "\n"
-             << "  Mutating site (b, i, j, k): " << supercell().uccoord(mutating_site) << "\n"
-             << "  Current occupant: " << current_occupant << " (" << site_occ[current_occupant].name << ")\n"
-             << "  Proposed occupant: " << new_occupant << " (" << site_occ[new_occupant].name << ")\n\n"
-
-             << "  beta: " << m_condition.beta() << "\n"
-             << "  T: " << m_condition.temperature() << std::endl;
-=======
-      const auto &site_occ = primclex().get_prim().basis[sublat].site_occupant();
       _log().custom("Propose event");
->>>>>>> 2162c50a
 
       _log()  << "  Mutating site (linear index): " << mutating_site << "\n"
               << "  Mutating site (b, i, j, k): " << supercell().uccoord(mutating_site) << "\n"
@@ -609,13 +585,8 @@
   void GrandCanonical::_update_properties() {
 
     // initialize properties and store pointers to the data strucures
-<<<<<<< HEAD
-    m_vector_property["corr"] = correlations(m_configdof, supercell(), m_clexulator);
-    m_corr = &m_vector_property["corr"];
-=======
     _vector_properties()["corr"] = correlations_vec(_configdof(), supercell(), _clexulator());
     m_corr = &_vector_property("corr");
->>>>>>> 2162c50a
 
     _vector_properties()["comp_n"] = CASM::comp_n(_configdof(), supercell());
     m_comp_n = &_vector_property("comp_n");
