--- conflicted
+++ resolved
@@ -1,11 +1,7 @@
 #include "casm/monte_carlo/MCData.hh"
 
 #include "casm/external/boost.hh"
-<<<<<<< HEAD
-  
-=======
 
->>>>>>> 8ebb194b
 namespace CASM {
 
   /// \brief Check if a range of observations have equilibrated
