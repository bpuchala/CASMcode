--- conflicted
+++ resolved
@@ -6,16 +6,7 @@
   /// \brief Insert in hall of fame if 'check' passes
   MonteCarloEnum::HallOfFameType::InsertResult MonteCarloEnum::_insert(const Configuration &config) {
     if(insert_canonical()) {
-<<<<<<< HEAD
-      const Supercell &scel = config.supercell();
-      auto begin = scel.permute_begin();
-      auto end = scel.permute_end();
-      decltype(begin) canon_it;
-      double tol = TOL;
-      return m_halloffame->insert(_canon_scel_config(config).canonical_form(begin, end, canon_it, tol));
-=======
       return m_halloffame->insert(config.in_canonical_supercell().canonical_form());
->>>>>>> 7b5589ba
     }
     else {
       return m_halloffame->insert(config);
@@ -120,40 +111,6 @@
     }
   }
 
-<<<<<<< HEAD
-  /// \brief Generate equivalent config in the canonical equivalent supercell
-  Configuration MonteCarloEnum::_canon_scel_config(const Configuration &config) const {
-
-    // try to get canonical equivalent supercell from list of already encountered supercell
-    std::string scel_name = config.supercell().name();
-    auto it = m_canon_scel.find(scel_name);
-
-    // if not yet encountered
-    if(it == m_canon_scel.end()) {
-
-      // get supercell index from primclex
-      Index Nscel = primclex().supercell_list().size();
-      Index scel_index = _primclex().add_supercell(config.supercell().real_super_lattice());
-
-      // save pointer
-      it = m_canon_scel.insert(std::make_pair(scel_name, &_primclex().supercell(scel_index))).first;
-
-      // if this is a new supercell for the project, write SCEL file
-      if(Nscel != primclex().supercell_list().size()) {
-        _log().generate("New supercell");
-        _log() << "supercell: " << it->second->name() << "\n";
-        _log() << "write: SCEL\n";
-        _log() << std::endl;
-        primclex().print_supercells();
-      }
-    }
-
-    // return configuration in the canonical equivalent supercell
-    return fill_supercell(*(it->second), config);
-  }
-
-=======
->>>>>>> 7b5589ba
   /// \brief Save configurations in the hall of fame to the config list
   void MonteCarloEnum::save_configs() {
 
@@ -178,13 +135,8 @@
 
       // get equivalent configuration (not necessarily canonical) in the
       // canonical equivalent supercell stored in the primclex
-<<<<<<< HEAD
-      Configuration config = _canon_scel_config(val.second);
+      Configuration config = val.second.in_canonical_supercell();
       Supercell &canon_scel = config.supercell();
-=======
-      Configuration config = val.second.in_canonical_supercell();
-      Supercell &canon_scel = config.get_supercell();
->>>>>>> 7b5589ba
 
       // add config to supercell (the saved config will be canonical)
       is_new = canon_scel.add_config(config, config_index, permute_it);
