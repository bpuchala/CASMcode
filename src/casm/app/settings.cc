#include "casm/app/casm_functions.hh"
#include "casm/app/ProjectSettings.hh"
#include "casm/app/DirectoryStructure.hh"

#include "casm/completer/Handlers.hh"

namespace CASM {

  class ClexDescription;
  bool clex_exists(const DirectoryStructure &dir, const ClexDescription &desc);

  namespace {
    std::string _wdefaultval(std::string name, std::pair<std::string, std::string> val) {
      return name + ": '" + val.first + "' (" + val.second + ")\n";
    }

    std::string _wdefaultval(std::string name, std::pair<fs::path, std::string> val) {
      return _wdefaultval(name, std::make_pair(val.first.string(), val.second));
    }
  }

  namespace Completer {
    SettingsOption::SettingsOption(): OptionHandlerBase("settings") {}

    const std::string &SettingsOption::input_str() const {
      return m_input_str;
    }

    const std::vector<std::string> &SettingsOption::input_vec() const {
      return m_input_vec;
    }

    void SettingsOption::initialize() {
      add_help_suboption();

      m_desc.add_options()
      ("list,l", "List project settings")
      ("new-bset", po::value<std::string>(&m_input_str), "Create a new basis set")
      ("new-calctype", po::value<std::vector<std::string> >(&m_input_vec)->multitoken(), "Create a new calculation type")
      ("new-ref", po::value<std::string>(&m_input_str), "Create a new calculation reference")
      ("new-eci", po::value<std::string>(&m_input_str), "Create a new set of effective clust interactions (ECI)")
      ("set-bset", po::value<std::string>(&m_input_str), "Set the current basis set")
      ("set-calctype", po::value<std::vector<std::string> >(&m_input_vec)->multitoken(), "Set the current calculation type")
      ("set-ref", po::value<std::vector<std::string> >(&m_input_vec)->multitoken(), "Set the current calculation reference")
      ("set-eci", po::value<std::string>(&m_input_str), "Set the current effective clust interactions (ECI)")
      ("set-view-command", po::value<std::string>(&m_input_str), "Set the command used by 'casm view'.")
      ("set-compile-options", po::value<std::string>(&m_input_str), "Set the compiler options.")
      ("unset-compile-options", "Use the default compiler options.")
      ("set-so-options", po::value<std::string>(&m_input_str), "Set the options for generating shared libraries.")
      ("unset-so-options", "Use the default options for generating shared libraries.");
      return;
    }

  }

  // ///////////////////////////////////////
  // 'settings' function for casm
  //    (add an 'if-else' statement in casm.cpp to call this)

  int settings_command(const CommandArgs &args) {

    std::string single_input;
    std::vector<std::string> multi_input;
    COORD_TYPE coordtype;
    po::variables_map vm;

<<<<<<< HEAD
=======
    try {

      /// Set command line options using boost program_options
      po::options_description desc("'casm settings' usage");
      desc.add_options()
      ("help,h", "Write help documentation")
      ("list,l", "List project settings")
      ("new-property", po::value<std::string>(&single_input), "Create cluster expansions for a new property")
      ("new-bset", po::value<std::string>(&single_input), "Create a new basis set")
      ("new-calctype", po::value<std::vector<std::string> >(&multi_input)->multitoken(), "Create a new calculation type")
      ("new-ref", po::value<std::string>(&single_input), "Create a new calculation reference")
      ("new-eci", po::value<std::string>(&single_input), "Create a new set of effective cluster interactions (ECI)")
      ("set-formation-energy", po::value<std::string>(&single_input), "Specify the cluster expansion to use for formation energy")
      ("new-clex", po::value<std::string>(&single_input), "Create a new cluster expansion")
      ("set-default-clex", po::value<std::string>(&single_input), "Set the cluster expansion that CASM uses or acts on by default")
      ("erase-clex", po::value<std::string>(&single_input), "Erase the specified cluster expansion. Does not erase underlying bset, eci, etc.")
      ("clex", po::value<std::string>(), "The cluster expansion for which to set property, bset, calctype, ref, or eci")
      ("set-property", po::value<std::string>(&single_input), "Set the current basis set")
      ("set-bset", po::value<std::string>(&single_input), "Set the basis set")
      ("set-calctype", po::value<std::vector<std::string> >(&multi_input)->multitoken(), "Set the calculation type")
      ("set-ref", po::value<std::vector<std::string> >(&multi_input)->multitoken(), "Set the calculation reference")
      ("set-eci", po::value<std::string>(&single_input), "Set the effective cluster interactions (ECI)")
      ("set-view-command", po::value<std::string>(&single_input), "Set the command used by 'casm view'.")
      ("set-cxx", po::value<std::string>(&single_input), "Set the c++ compiler. Use '' to revert to default.")
      ("set-cxxflags", po::value<std::string>(&single_input), "Set the c++ compiler options. Use '' to revert to default.")
      ("set-soflags", po::value<std::string>(&single_input), "Set the shared library compilation options. Use '' to revert to default.")
      ("set-casm-prefix", po::value<std::string>(&single_input), "Set the casm prefix. Use '' to revert to default.")
      ("set-boost-prefix", po::value<std::string>(&single_input), "Set the boost prefix. Use '' to revert to default.");
>>>>>>> f375c87c

    /// Set command line options using boost program_options
    Completer::SettingsOption settings_opt;

<<<<<<< HEAD
    try {
      po::store(po::parse_command_line(args.argc, args.argv, settings_opt.desc()), vm); // can throw

      bool call_help = false;

      std::vector<std::string> all_opt = {"list", "new-bset", "new-calctype", "new-ref", "new-eci",
                                          "set-bset", "set-calctype", "set-ref", "set-eci",
                                          "set-compile-options", "set-so-options", "set-view-command",
                                          "unset-compile-options", "unset-so-options",
                                         };
      int option_count = 0;
      for(int i = 0; i < all_opt.size(); i++) {
        option_count += vm.count(all_opt[i]);
      }

      // must call one and only one option at a time:
      if(option_count == 0) {
        std::cout << "Error in 'casm settings'. No option selected." << std::endl;
        call_help = true;
      }
      else if(option_count > 1) {
        std::cout << "Error in 'casm settings'. Use one option at a time." << std::endl;
        call_help = true;
      }

      // --help option
      if(vm.count("help") || call_help) {
        std::cout << "\n";
        std::cout << settings_opt.desc() << std::endl;
=======
        bool call_help = false;

        std::vector<std::string> all_opt = {"list",
                                            "new-property", "new-bset", "new-calctype", "new-ref", "new-eci",
                                            "new-clex", "set-formation-energy", "erase-clex",
                                            "set-default-clex", "set-property", "set-bset", "set-calctype", "set-ref", "set-eci",
                                            "set-cxx", "set-cxxflags", "set-soflags", "set-casm-prefix", "set-boost-prefix",
                                            "set-view-command"
                                           };
        int option_count = 0;
        for(int i = 0; i < all_opt.size(); i++) {
          option_count += vm.count(all_opt[i]);
        }

        // must call one and only one option at a time:
        if(option_count == 0) {
          std::cout << "Error in 'casm settings'. No option selected." << std::endl;
          call_help = true;
        }
        else if(option_count > 1) {
          std::cout << "Error in 'casm settings'. Use one option (other than --clex) at a time." << std::endl;
          call_help = true;
        }

        // --help option
        if(vm.count("help") || call_help) {
          std::cout << "\n";
          std::cout << desc << std::endl;

          std::cout << "DESCRIPTION" << std::endl;
          std::cout << "\n";
          std::cout << "    Often it is useful to try multiple different basis sets, \n" <<
                    "    calculation settings, references, or ECI fits in a single\n" <<
                    "    project. The 'casm settings' option helps to organize    \n" <<
                    "    these within a project and quickly switch between        \n" <<
                    "    different settings.                                      \n";
          std::cout << "\n";
          std::cout << "    Examples:\n";
          std::cout << "                                                             \n" <<
                    "      casm settings --list                                   \n" <<
                    "      - List all settings, with '*' for current settings     \n\n" <<

                    "      casm settings --new-clex 'my_newclex'                  \n" <<
                    "      casm settings --set-default-clex 'other_clex'          \n" <<
                    "      - Creates a new group of settings for a cluster        \n" <<
                    "        expansion                                            \n" <<
                    "      - Includes property, calctype, ref, bset, and eci      \n" <<
                    "      - Can be used in Monte Carlo input files, and as       \n" <<
                    "        arguments to 'casm select' and 'casm query'          \n" <<
                    "        properties such as 'clex' and 'corr' to specify which\n" <<
                    "        basis functions and eci to use.                      \n\n" <<

                    "      casm settings --set-formation-energy 'other_clex'      \n" <<
                    "      - The cluster expansion 'other_clex' is copied to one  \n" <<
                    "        named 'formation_energy' which is used as the default\n" <<
                    "        for grand canoncial Monte Carlo calculations and     \n" <<
                    "        cluster expansion convex hull calculations.          \n\n" <<

                    "      casm settings --new-property 'my_new_property'         \n" <<
                    "      casm settings --new-bset 'my_new_bset'                 \n" <<
                    "      casm settings --new-calctype 'my_new_calctype' ['my_new_ref']\n" <<
                    "      casm settings --new-ref 'my_new_ref'                   \n" <<
                    "      casm settings --new-eci 'my_new_eci'                   \n" <<
                    "      - Creates new settings directories with appropriate    \n" <<
                    "        names                                                \n" <<
                    "      - For --new-property, a new 'default' eci is created.  \n" <<
                    "      - For --new-calctype, a new reference may optionally be\n" <<
                    "        speficied. If it is not, a new 'default' reference is\n" <<
                    "        created.                                             \n" <<
                    "      - For --new-ref, a new reference is created for the    \n" <<
                    "        current calctype                                     \n" <<
                    "      - For --new-eci, a new eci directory is created for the\n" <<
                    "         current clex, calctype and ref.                     \n\n" <<


                    "      casm settings --set-property 'other_property'          \n" <<
                    "      casm settings --set-bset 'other_bset'                  \n" <<
                    "      casm settings --set-calctype 'other_calctype' ['other_ref'] \n" <<
                    "      casm settings --set-ref ['other_calctype'] 'other_ref' \n" <<
                    "      casm settings --set-eci 'other_eci'                    \n" <<
                    "      - Switch the current settings                          \n" <<
                    "      - For --set-property, standard options are:            \n" <<
                    "        - 'formation_energy' (the only standard option for now)\n" <<
                    "        - 'formation_energy' (the only standard option for now)\n" <<
                    "        given, 'ref_default' is used, or if that doesn't     \n" <<
                    "        exist the first one found is used.                   \n" <<
                    "      - For --set-calctype 'other_ref' is optional, if not   \n" <<
                    "        given, 'ref_default' is used, or if that doesn't     \n" <<
                    "        exist the first one found is used.                   \n" <<
                    "      - For --set-ref, 'other_calctype' is optional if among \n" <<
                    "        all calctype there is no other reference called      \n" <<
                    "        'other_ref'. Otherwise it is required.               \n" <<
                    "      - For --set-ref, 'other_calctype' is optional if among \n" <<
                    "        all calctype there is no other reference called      \n" <<
                    "        'other_ref'. Otherwise it is required.               \n\n" <<

                    "      casm settings --set-view-command 'casm.view \"open -a /Applications/VESTA/VESTA.app\"'\n" <<
                    "      - Sets the command used by 'casm view' to open         \n" <<
                    "        visualization software.                              \n" <<
                    "      - Will be executed with '/path/to/POSCAR' as an        \n" <<
                    "        argument, the location of a POSCAR for a configuration\n" <<
                    "        selected for visualization.                          \n" <<
                    "\n";

          if(call_help)
            return 1;
>>>>>>> f375c87c

        std::cout << "DESCRIPTION" << std::endl;
        std::cout << "\n";
        std::cout << "    Often it is useful to try multiple different basis sets, \n" <<
                  "    calculation settings, references, or ECI fits in a single\n" <<
                  "    project. The 'casm settings' option helps to organize    \n" <<
                  "    these within a project and quickly switch between        \n" <<
                  "    different settings.                                      \n";
        std::cout << "\n";
        std::cout << "    Examples:\n";
        std::cout << "                                                             \n" <<
                  "      casm settings --list                                   \n" <<
                  "      - List all settings, with '*' for current settings     \n\n" <<

                  "      casm settings --new-bset 'my_new_bset'                 \n" <<
                  "      casm settings --new-calctype 'my_new_calctype' ['my_new_ref']\n" <<
                  "      casm settings --new-ref 'my_new_ref'                   \n" <<
                  "      casm settings --new-eci 'my_new_eci'                   \n" <<
                  "      - Creates new settings directories with appropriate    \n" <<
                  "        names                                                \n" <<
                  "      - For --new-calctype, a new reference may optionally be\n" <<
                  "        speficied. If it is not, a new 'default' reference is\n" <<
                  "        created.                                     \n" <<
                  "      - For --new-ref, a new reference is created for the    \n" <<
                  "        current calctype                                     \n" <<
                  "      - For --new-eci, a new eci directory is created for the\n" <<
                  "         current clex, calctype and ref.                     \n\n" <<

                  "      casm settings --set-bset 'other_bset'                  \n" <<
                  "      casm settings --set-calctype 'other_calctype' ['other_ref'] \n" <<
                  "      casm settings --set-ref ['other_calctype'] 'other_ref' \n" <<
                  "      casm settings --set-eci 'other_eci'                    \n" <<
                  "      - Switch the current settings                          \n" <<
                  "      - For --set-calctype 'other_ref' is optional, if not   \n" <<
                  "        given, 'ref_default' is used, or if that doesn't     \n" <<
                  "        exist the first one found is used.                   \n" <<
                  "      - For --set-ref, 'other_calctype' is optional if among \n" <<
                  "        all calctype there is no other reference called      \n" <<
                  "        'other_ref'. Otherwise it is required.               \n" <<
                  "      - For --set-ref, 'other_calctype' is optional if among \n" <<
                  "        all calctype there is no other reference called      \n" <<
                  "        'other_ref'. Otherwise it is required.               \n\n" <<

                  "      casm settings --set-view-command 'casm.view \"open -a /Applications/VESTA/VESTA.app\"'\n" <<
                  "      - Sets the command used by 'casm view' to open         \n" <<
                  "        visualization software.                              \n" <<
                  "      - Will be executed with '/path/to/POSCAR' as an        \n" <<
                  "        argument, the location of a POSCAR for a configuration\n" <<
                  "        selected for visualization.                          \n" <<
                  "\n";

        if(call_help) {
          return 1;
        }

        return 0;
      }

      po::notify(vm); // throws on error, so do after help in case
      // there are any problems

      single_input = settings_opt.input_str();
      multi_input = settings_opt.input_vec();
    }
    catch(po::error &e) {
      std::cerr << "ERROR: " << e.what() << std::endl << std::endl;
      std::cerr << settings_opt.desc() << std::endl;
      return 1;
    }
    catch(std::exception &e) {
      std::cerr << "Unhandled Exception reached the top of main: "
                << e.what() << ", application will now exit" << std::endl;
      return 1;

    }

    const fs::path &root = args.root;
    if(root.empty()) {
      args.err_log.error("No casm project found");
      args.err_log << std::endl;
      return ERR_NO_PROJ;
    }

    DirectoryStructure dir(root);
    ProjectSettings set(root);
    ClexDescription clex_desc = set.default_clex();

    if(vm.count("clex")) {
      auto it = set.cluster_expansions().find(vm["clex"].as<std::string>());
      if(it == set.cluster_expansions().end()) {
        args.err_log.error("Invalid --clex value");
        args.err_log << vm["clex"].as<std::string>() << " not found. expected basis set specifications file at: " << dir.bspecs(clex_desc.bset) << "\n" << std::endl;
        return ERR_INVALID_ARG;
      }
      clex_desc = it->second;
    }

    // disply all settings
    if(vm.count("list")) {
      set.print_summary(args.log);
      return 0;
    }

    // create new cluster_expansions/clex.property directory and sub-directories
    else if(vm.count("new-property")) {
      if(set.new_clex_dir(single_input)) {
        std::cout << "Created new property '" << single_input << "'.\n\n";
        clex_desc.property = single_input;

        // and create matching eci
        if(set.new_eci_dir(clex_desc.property, clex_desc.calctype, clex_desc.ref, clex_desc.bset, "default")) {
          clex_desc.eci = "default";
          std::cout << "Created new eci 'default'.\n\n";
        }
        else {
          std::cout << "Could not create new eci 'default'.\n\n";
          return 1;
        }
      }
      else {
        std::cout << "Could not create new property '" << single_input << "'.\n\n";
        return 1;
      }

      clex_desc.name = single_input;
      if(set.new_clex(clex_desc)) {
        std::cout << "Created new cluster expansion named '" << single_input << "'\n\n";
      }
      else {
        std::cout << "Could not create new cluster expansion named '" << single_input << "'.\n\n";
        return 1;
      }

      if(clex_exists(dir, clex_desc) && set.set_default_clex(clex_desc)) {
        set.commit();
        std::cout << "Set '" << clex_desc.name << "' as default cluster expansion.\n\n";
        return 0;
      }
      else {
        std::cout << "Could not set '" << clex_desc.name << "' as default cluster expansion.\n\n";
        return 1;
      }
    }

    // create new bset, and default eci for current calctype and ref
    else if(vm.count("new-bset")) {
      if(set.new_bset_dir(single_input)) {
        clex_desc.bset = single_input;
        std::cout << "Created new bset '" << single_input << "'.\n\n";

        // and create matching eci
        if(set.new_eci_dir(clex_desc.property, clex_desc.calctype, clex_desc.ref, clex_desc.bset, "default")) {
          clex_desc.eci = "default";
          std::cout << "Created new eci 'default'.\n\n";
        }
        else {
          std::cout << "Could not create new eci 'default'.\n\n";
          return 1;
        }
      }
      else {
        std::cout << "Could not create new bset '" << single_input << "'.\n\n";
        return 1;
      }

      if(clex_exists(dir, clex_desc) && set.set_default_clex(clex_desc)) {
        set.commit();
        std::cout << "Switched to new bset '" << clex_desc.bset << "' and 'default' eci.\n\n";
        return 0;
      }
      else {
        std::cout << "Could not switch new bset '" << clex_desc.bset << "' and 'default' eci.\n\n";
        return 1;
      }
    }

    // create new calctype, and ref (either as specified, or default)
    else if(vm.count("new-calctype")) {

      // create new calctype
      if(set.new_calc_settings_dir(multi_input[0])) {
        clex_desc.calctype = multi_input[0];
        std::cout << "Created new calctype '" << multi_input[0] << "'.\n\n";

        // if ref given, create specified ref
        if(multi_input.size() > 1) {
          if(set.new_ref_dir(multi_input[0], multi_input[1])) {
            clex_desc.ref = multi_input[1];
            std::cout << "Created new ref '" << multi_input[1] << "'.\n\n";

            // and create matching eci
            if(set.new_eci_dir(clex_desc.property, clex_desc.calctype, clex_desc.ref, clex_desc.bset, "default")) {
              std::cout << "Created new eci 'default'.\n\n";
            }
            else {
              std::cout << "Could not create new eci 'default'.\n\n";
              return 1;
            }
          }
          else {
            std::cout << "Could not create new ref '" << multi_input[0] << "'.\n\n";
            return 1;
          }
        }
        // else create default ref
        else {
          if(set.new_ref_dir(multi_input[0], "default")) {
            clex_desc.ref = "default";
            std::cout << "Created new ref 'default'.\n\n";

            // and create matching eci
            if(set.new_eci_dir(clex_desc.property, clex_desc.calctype, clex_desc.ref, clex_desc.bset, "default")) {
              clex_desc.eci = "default";
              std::cout << "Created new eci 'default'.\n\n";
            }
            else {
              std::cout << "Could not create new eci 'default'.\n\n";
              return 1;
            }
          }
          else {
            std::cout << "Could not create new ref 'default'.\n\n";
            return 1;
          }
        }

        return 0;
      }
      else {
        std::cout << "Could not create new calctype '" << multi_input[0] << "'.\n\n";
        return 1;
      }

      if(clex_exists(dir, clex_desc) && set.set_default_clex(clex_desc)) {
        set.commit();
        std::cout << "Switched to new calctype '" << clex_desc.calctype << "', ref '" << clex_desc.ref << "', and '" << clex_desc.eci << "' eci.\n\n";
        return 0;
      }
      else {
        std::cout << "Could not switch to new calctype '" << clex_desc.calctype << "', ref '" << clex_desc.ref << "', and '" << clex_desc.eci << "' eci.\n\n";
        return 1;
      }
    }

    // create new ref for current calctype
    else if(vm.count("new-ref")) {
      if(set.new_ref_dir(clex_desc.calctype, single_input)) {
        clex_desc.ref = single_input;
        std::cout << "Created new ref '" << single_input << "'.\n\n";

        // and create matching eci
        if(set.new_eci_dir(clex_desc.property, clex_desc.calctype, clex_desc.ref, clex_desc.bset, "default")) {
          clex_desc.eci = "default";
          std::cout << "Created new eci 'default'.\n\n";
        }
        else {
          std::cout << "Could not create new eci 'default'.\n\n";
          return 1;
        }
      }
      else {
        std::cout << "Could not create new ref '" << single_input << "'.\n\n";
        return 1;
      }

      if(clex_exists(dir, clex_desc) && set.set_default_clex(clex_desc)) {
        set.commit();
        std::cout << "Switched to new ref '" << clex_desc.ref << "', and '" << clex_desc.eci << "' eci.\n\n";
        return 0;
      }
      else {
        std::cout << "Could not switch to new ref '" << clex_desc.ref << "', and '" << clex_desc.eci << "' eci.\n\n";
        return 1;
      }
    }

    // create new eci directory
    else if(vm.count("new-eci")) {
      if(set.new_eci_dir(clex_desc.property, clex_desc.calctype, clex_desc.ref, clex_desc.bset, single_input)) {
        clex_desc.eci = single_input;
        std::cout << "Created new eci '" << single_input << "'.\n\n";
      }
      else {
        std::cout << "Could not create new eci '" << single_input << "'.\n\n";
        return 1;
      }

      if(clex_exists(dir, clex_desc) && set.set_default_clex(clex_desc)) {
        set.commit();
        std::cout << "Switched to new eci '" << clex_desc.eci << "'.\n\n";
        return 0;
      }
      else {
        std::cout << "Could not switch to new eci '" << clex_desc.eci << "'.\n\n";
        return 1;
      }
    }

    // create new cluster expansion settings group
    else if(vm.count("new-clex")) {
      clex_desc.name = single_input;
      if(set.new_clex(clex_desc)) {
        std::cout << "Created new cluster expansion named '" << single_input << "'\n\n";
      }
      else {
        std::cout << "Could not create new cluster expansion named '" << single_input << "'.\n\n";
        return 1;
      }

      if(clex_exists(dir, clex_desc) && set.set_default_clex(clex_desc)) {
        set.commit();
        std::cout << "Set '" << clex_desc.name << "' as default cluster expansion.\n\n";
        return 0;
      }
      else {
        std::cout << "Could not set '" << clex_desc.name << "' as default cluster expansion.\n\n";
        return 1;
      }
    }

    // erase cluster expansion settings group
    else if(vm.count("erase-clex")) {
      if(set.default_clex().name == single_input) {
        std::cout << "Coult not erase the cluster expansion named '" << single_input << "' "
                  << "because it is the default cluster expansion.\n\n";
        return 1;
      }

      if(set.cluster_expansions().size() == 1) {
        std::cout << "Could not erase the cluster expansion named '" << single_input << "' "
                  << "because it is the only cluster expansion.\n\n";
        return 1;
      }

      if(set.erase_clex(set.clex(single_input))) {
        set.commit();
        std::cout << "Erased cluster expansion named '" << single_input << "'\n\n";
        return 0;
      }
      else {
        std::cout << "Could not erase cluster expansion named '" << single_input << "'.\n\n";
        return 1;
      }
    }

    // set clex to use by default for formation energy
    else if(vm.count("set-formation-energy")) {

      if(clex_desc.property != "formation_energy") {
        std::cerr << "Attempting to use cluster expansion '" << clex_desc.name
                  << "' for formation_energy, but it has 'property' value '"
                  << clex_desc.property << "'.\n\n";
        return ERR_INVALID_ARG;
      }

      auto it = set.cluster_expansions().find("formation_energy");
      if(it != set.cluster_expansions().end()) {
        set.erase_clex(it->second);
      }
      clex_desc.name = "formation_energy";
      if(set.new_clex(clex_desc)) {
        set.commit();
        std::cout << "Now using cluster expansion '" << single_input
                  << "' as the default for formation_energy.\n\n";
        return 0;
      }
      else {
        std::cout << "Could not use cluster expansion '" << single_input
                  << "' as the default for formation_energy.\n\n";
        return 1;
      }
    }

    // set default clex
    else if(vm.count("set-default-clex")) {
      if(set.set_default_clex(single_input)) {
        set.commit();
        std::cout << "Switched to cluster expansion '" << single_input << "'.\n\n";
        return 0;
      }
      else {
        std::cout << "Could not switch to cluster expansion '" << single_input << "'.\n\n";
        return 1;
      }
    }

    // set bset
    else if(vm.count("set-property")) {
      clex_desc.property = single_input;
      if(clex_exists(dir, clex_desc) && set.set_default_clex(clex_desc)) {
        set.commit();
        std::cout << "Switched to property '" << single_input << "'.\n\n";
        return 0;
      }
      else {
        std::cout << "Could not switch to property '" << single_input << "'.\n\n";
        return 1;
      }
    }

    // set bset
    else if(vm.count("set-bset")) {
      clex_desc.bset = single_input;
      if(clex_exists(dir, clex_desc) && set.set_default_clex(clex_desc)) {
        set.commit();
        std::cout << "Switched to bset '" << single_input << "'.\n\n";
        return 0;
      }
      else {
        std::cout << "Could not switch to bset '" << single_input << "'.\n\n";
        return 1;
      }
    }

    // set calctype. if ref given, set also; else select default, else select first found
    else if(vm.count("set-calctype")) {

      // if ref given
      if(multi_input.size() > 1) {
        clex_desc.calctype = multi_input[0];
        clex_desc.ref = multi_input[1];
      }
      // else figure out ref
      else {
        std::vector<std::string> all = dir.all_ref(clex_desc.calctype);

        // if no ref, create default
        if(!all.size()) {
          std::cout << "No ref found. Creating 'default'.\n\n";
          set.new_ref_dir(clex_desc.calctype, "default");
          clex_desc.ref = "default";
        }
        // if default exists, set to default
        else if(std::find(all.begin(), all.end(), "default") != all.end()) {
          clex_desc.ref = "default";
        }
        // else set first found
        else {
          clex_desc.ref = all[0];
        }
      }

      if(clex_exists(dir, clex_desc) && set.set_default_clex(clex_desc)) {
        set.commit();
        std::cout << "Switched to calctype '" << clex_desc.calctype << "' and ref '" << clex_desc.ref << "'.\n\n";
        return 0;
      }
      else {
        std::cout << "Could not switch to calctype '" << clex_desc.calctype << "' and ref '" << clex_desc.ref << "'.\n\n";
        return 1;
      }
    }

    // if given calctype and ref, set both; if only given one argument set ref in current calctype
    else if(vm.count("set-ref")) {
      if(multi_input.size() > 1) {
        clex_desc.calctype = multi_input[0];
        clex_desc.ref = multi_input[1];
      }
      else {
        clex_desc.ref = multi_input[0];
      }

      if(clex_exists(dir, clex_desc) && set.set_default_clex(clex_desc)) {
        set.commit();
        std::cout << "Switched to calctype '" << clex_desc.calctype << "' and ref '" << clex_desc.ref << "'.\n\n";
        return 0;
      }
      else {
        std::cout << "Could not switch to calctype '" << clex_desc.calctype << "' and ref '" << clex_desc.ref << "'.\n\n";
        return 1;
      }
    }

    // set eci
    else if(vm.count("set-eci")) {
      clex_desc.eci = single_input;
      if(clex_exists(dir, clex_desc) && set.set_default_clex(clex_desc)) {
        set.commit();
        std::cout << "Switched to eci '" << single_input << "'.\n\n";
        return 0;
      }
      else {
        std::cout << "Could not switch to eci '" << single_input << "'.\n\n";
        return 1;
      }
    }

    // set cxx
    else if(vm.count("set-cxx")) {
      set.set_cxx(single_input);
      set.commit();

      std::cout << "Set " << _wdefaultval("cxx", set.cxx());
      std::cout << "Compile command is now: '" << set.compile_options() << "'\n\n";
      std::cout << "Shard object compile command is now: '" << set.so_options() << "'\n\n";

      return 0;
    }

    // set cxxflags
    else if(vm.count("set-cxxflags")) {
      set.set_cxxflags(single_input);
      set.commit();

      std::cout << "Set " << _wdefaultval("cxxflags", set.cxxflags());
      std::cout << "Compile command is now: '" << set.compile_options() << "'\n\n";

      return 0;
    }

    // set soflags
    else if(vm.count("set-soflags")) {
      set.set_soflags(single_input);
      set.commit();

      std::cout << "Set " << _wdefaultval("soflags", set.soflags());
      std::cout << "Shard object compile command is now: '" << set.so_options() << "'\n\n";

      return 0;
    }

    // set casm prefix
    else if(vm.count("set-casm-prefix")) {
      set.set_casm_prefix(single_input);
      set.commit();

      std::cout << "Set " << _wdefaultval("casm_prefix", set.casm_prefix());
      std::cout << "Compile command is now: '" << set.compile_options() << "'\n\n";
      std::cout << "Shard object compile command is now: '" << set.so_options() << "'\n\n";

      return 0;
    }

    // set boost prefix
    else if(vm.count("set-boost-prefix")) {
      set.set_casm_prefix(single_input);
      set.commit();

      std::cout << "Set " << _wdefaultval("boost_prefix", set.boost_prefix());
      std::cout << "Compile command is now: '" << set.compile_options() << "'\n\n";
      std::cout << "Shard object compile command is now: '" << set.so_options() << "'\n\n";

      return 0;
    }

    // set 'casm view' command
    else if(vm.count("set-view-command")) {
      set.set_view_command(single_input);
      set.commit();

      std::cout << "Set view command to: '" << set.view_command() << "'\n\n";

      return 0;
    }

    std::cout << std::endl;

    return 0;
  };


}<|MERGE_RESOLUTION|>--- conflicted
+++ resolved
@@ -35,19 +35,27 @@
 
       m_desc.add_options()
       ("list,l", "List project settings")
+      ("new-property", po::value<std::string>(&m_input_str), "Create cluster expansions for a new property")
       ("new-bset", po::value<std::string>(&m_input_str), "Create a new basis set")
       ("new-calctype", po::value<std::vector<std::string> >(&m_input_vec)->multitoken(), "Create a new calculation type")
       ("new-ref", po::value<std::string>(&m_input_str), "Create a new calculation reference")
-      ("new-eci", po::value<std::string>(&m_input_str), "Create a new set of effective clust interactions (ECI)")
-      ("set-bset", po::value<std::string>(&m_input_str), "Set the current basis set")
-      ("set-calctype", po::value<std::vector<std::string> >(&m_input_vec)->multitoken(), "Set the current calculation type")
-      ("set-ref", po::value<std::vector<std::string> >(&m_input_vec)->multitoken(), "Set the current calculation reference")
-      ("set-eci", po::value<std::string>(&m_input_str), "Set the current effective clust interactions (ECI)")
+      ("new-eci", po::value<std::string>(&m_input_str), "Create a new set of effective cluster interactions (ECI)")
+      ("set-formation-energy", po::value<std::string>(&m_input_str), "Specify the cluster expansion to use for formation energy")
+      ("new-clex", po::value<std::string>(&m_input_str), "Create a new cluster expansion")
+      ("set-default-clex", po::value<std::string>(&m_input_str), "Set the cluster expansion that CASM uses or acts on by default")
+      ("erase-clex", po::value<std::string>(&m_input_str), "Erase the specified cluster expansion. Does not erase underlying bset, eci, etc.")
+      ("clex", po::value<std::string>(), "The cluster expansion for which to set property, bset, calctype, ref, or eci")
+      ("set-property", po::value<std::string>(&m_input_str), "Set the current basis set")
+      ("set-bset", po::value<std::string>(&m_input_str), "Set the basis set")
+      ("set-calctype", po::value<std::vector<std::string> >(&m_input_vec)->multitoken(), "Set the calculation type")
+      ("set-ref", po::value<std::vector<std::string> >(&m_input_vec)->multitoken(), "Set the calculation reference")
+      ("set-eci", po::value<std::string>(&m_input_str), "Set the effective cluster interactions (ECI)")
       ("set-view-command", po::value<std::string>(&m_input_str), "Set the command used by 'casm view'.")
-      ("set-compile-options", po::value<std::string>(&m_input_str), "Set the compiler options.")
-      ("unset-compile-options", "Use the default compiler options.")
-      ("set-so-options", po::value<std::string>(&m_input_str), "Set the options for generating shared libraries.")
-      ("unset-so-options", "Use the default options for generating shared libraries.");
+      ("set-cxx", po::value<std::string>(&m_input_str), "Set the c++ compiler. Use '' to revert to default.")
+      ("set-cxxflags", po::value<std::string>(&m_input_str), "Set the c++ compiler options. Use '' to revert to default.")
+      ("set-soflags", po::value<std::string>(&m_input_str), "Set the shared library compilation options. Use '' to revert to default.")
+      ("set-casm-prefix", po::value<std::string>(&m_input_str), "Set the casm prefix. Use '' to revert to default.")
+      ("set-boost-prefix", po::value<std::string>(&m_input_str), "Set the boost prefix. Use '' to revert to default.");
       return;
     }
 
@@ -64,51 +72,21 @@
     COORD_TYPE coordtype;
     po::variables_map vm;
 
-<<<<<<< HEAD
-=======
-    try {
-
-      /// Set command line options using boost program_options
-      po::options_description desc("'casm settings' usage");
-      desc.add_options()
-      ("help,h", "Write help documentation")
-      ("list,l", "List project settings")
-      ("new-property", po::value<std::string>(&single_input), "Create cluster expansions for a new property")
-      ("new-bset", po::value<std::string>(&single_input), "Create a new basis set")
-      ("new-calctype", po::value<std::vector<std::string> >(&multi_input)->multitoken(), "Create a new calculation type")
-      ("new-ref", po::value<std::string>(&single_input), "Create a new calculation reference")
-      ("new-eci", po::value<std::string>(&single_input), "Create a new set of effective cluster interactions (ECI)")
-      ("set-formation-energy", po::value<std::string>(&single_input), "Specify the cluster expansion to use for formation energy")
-      ("new-clex", po::value<std::string>(&single_input), "Create a new cluster expansion")
-      ("set-default-clex", po::value<std::string>(&single_input), "Set the cluster expansion that CASM uses or acts on by default")
-      ("erase-clex", po::value<std::string>(&single_input), "Erase the specified cluster expansion. Does not erase underlying bset, eci, etc.")
-      ("clex", po::value<std::string>(), "The cluster expansion for which to set property, bset, calctype, ref, or eci")
-      ("set-property", po::value<std::string>(&single_input), "Set the current basis set")
-      ("set-bset", po::value<std::string>(&single_input), "Set the basis set")
-      ("set-calctype", po::value<std::vector<std::string> >(&multi_input)->multitoken(), "Set the calculation type")
-      ("set-ref", po::value<std::vector<std::string> >(&multi_input)->multitoken(), "Set the calculation reference")
-      ("set-eci", po::value<std::string>(&single_input), "Set the effective cluster interactions (ECI)")
-      ("set-view-command", po::value<std::string>(&single_input), "Set the command used by 'casm view'.")
-      ("set-cxx", po::value<std::string>(&single_input), "Set the c++ compiler. Use '' to revert to default.")
-      ("set-cxxflags", po::value<std::string>(&single_input), "Set the c++ compiler options. Use '' to revert to default.")
-      ("set-soflags", po::value<std::string>(&single_input), "Set the shared library compilation options. Use '' to revert to default.")
-      ("set-casm-prefix", po::value<std::string>(&single_input), "Set the casm prefix. Use '' to revert to default.")
-      ("set-boost-prefix", po::value<std::string>(&single_input), "Set the boost prefix. Use '' to revert to default.");
->>>>>>> f375c87c
 
     /// Set command line options using boost program_options
     Completer::SettingsOption settings_opt;
 
-<<<<<<< HEAD
     try {
       po::store(po::parse_command_line(args.argc, args.argv, settings_opt.desc()), vm); // can throw
 
       bool call_help = false;
 
-      std::vector<std::string> all_opt = {"list", "new-bset", "new-calctype", "new-ref", "new-eci",
-                                          "set-bset", "set-calctype", "set-ref", "set-eci",
-                                          "set-compile-options", "set-so-options", "set-view-command",
-                                          "unset-compile-options", "unset-so-options",
+      std::vector<std::string> all_opt = {"list",
+                                          "new-property", "new-bset", "new-calctype", "new-ref", "new-eci",
+                                          "new-clex", "set-formation-energy", "erase-clex",
+                                          "set-default-clex", "set-property", "set-bset", "set-calctype", "set-ref", "set-eci",
+                                          "set-cxx", "set-cxxflags", "set-soflags", "set-casm-prefix", "set-boost-prefix",
+                                          "set-view-command"
                                          };
       int option_count = 0;
       for(int i = 0; i < all_opt.size(); i++) {
@@ -121,7 +99,7 @@
         call_help = true;
       }
       else if(option_count > 1) {
-        std::cout << "Error in 'casm settings'. Use one option at a time." << std::endl;
+        std::cout << "Error in 'casm settings'. Use one option (other than --clex) at a time." << std::endl;
         call_help = true;
       }
 
@@ -129,114 +107,84 @@
       if(vm.count("help") || call_help) {
         std::cout << "\n";
         std::cout << settings_opt.desc() << std::endl;
-=======
-        bool call_help = false;
-
-        std::vector<std::string> all_opt = {"list",
-                                            "new-property", "new-bset", "new-calctype", "new-ref", "new-eci",
-                                            "new-clex", "set-formation-energy", "erase-clex",
-                                            "set-default-clex", "set-property", "set-bset", "set-calctype", "set-ref", "set-eci",
-                                            "set-cxx", "set-cxxflags", "set-soflags", "set-casm-prefix", "set-boost-prefix",
-                                            "set-view-command"
-                                           };
-        int option_count = 0;
-        for(int i = 0; i < all_opt.size(); i++) {
-          option_count += vm.count(all_opt[i]);
-        }
-
-        // must call one and only one option at a time:
-        if(option_count == 0) {
-          std::cout << "Error in 'casm settings'. No option selected." << std::endl;
-          call_help = true;
-        }
-        else if(option_count > 1) {
-          std::cout << "Error in 'casm settings'. Use one option (other than --clex) at a time." << std::endl;
-          call_help = true;
-        }
-
-        // --help option
-        if(vm.count("help") || call_help) {
-          std::cout << "\n";
-          std::cout << desc << std::endl;
-
-          std::cout << "DESCRIPTION" << std::endl;
-          std::cout << "\n";
-          std::cout << "    Often it is useful to try multiple different basis sets, \n" <<
-                    "    calculation settings, references, or ECI fits in a single\n" <<
-                    "    project. The 'casm settings' option helps to organize    \n" <<
-                    "    these within a project and quickly switch between        \n" <<
-                    "    different settings.                                      \n";
-          std::cout << "\n";
-          std::cout << "    Examples:\n";
-          std::cout << "                                                             \n" <<
-                    "      casm settings --list                                   \n" <<
-                    "      - List all settings, with '*' for current settings     \n\n" <<
-
-                    "      casm settings --new-clex 'my_newclex'                  \n" <<
-                    "      casm settings --set-default-clex 'other_clex'          \n" <<
-                    "      - Creates a new group of settings for a cluster        \n" <<
-                    "        expansion                                            \n" <<
-                    "      - Includes property, calctype, ref, bset, and eci      \n" <<
-                    "      - Can be used in Monte Carlo input files, and as       \n" <<
-                    "        arguments to 'casm select' and 'casm query'          \n" <<
-                    "        properties such as 'clex' and 'corr' to specify which\n" <<
-                    "        basis functions and eci to use.                      \n\n" <<
-
-                    "      casm settings --set-formation-energy 'other_clex'      \n" <<
-                    "      - The cluster expansion 'other_clex' is copied to one  \n" <<
-                    "        named 'formation_energy' which is used as the default\n" <<
-                    "        for grand canoncial Monte Carlo calculations and     \n" <<
-                    "        cluster expansion convex hull calculations.          \n\n" <<
-
-                    "      casm settings --new-property 'my_new_property'         \n" <<
-                    "      casm settings --new-bset 'my_new_bset'                 \n" <<
-                    "      casm settings --new-calctype 'my_new_calctype' ['my_new_ref']\n" <<
-                    "      casm settings --new-ref 'my_new_ref'                   \n" <<
-                    "      casm settings --new-eci 'my_new_eci'                   \n" <<
-                    "      - Creates new settings directories with appropriate    \n" <<
-                    "        names                                                \n" <<
-                    "      - For --new-property, a new 'default' eci is created.  \n" <<
-                    "      - For --new-calctype, a new reference may optionally be\n" <<
-                    "        speficied. If it is not, a new 'default' reference is\n" <<
-                    "        created.                                             \n" <<
-                    "      - For --new-ref, a new reference is created for the    \n" <<
-                    "        current calctype                                     \n" <<
-                    "      - For --new-eci, a new eci directory is created for the\n" <<
-                    "         current clex, calctype and ref.                     \n\n" <<
-
-
-                    "      casm settings --set-property 'other_property'          \n" <<
-                    "      casm settings --set-bset 'other_bset'                  \n" <<
-                    "      casm settings --set-calctype 'other_calctype' ['other_ref'] \n" <<
-                    "      casm settings --set-ref ['other_calctype'] 'other_ref' \n" <<
-                    "      casm settings --set-eci 'other_eci'                    \n" <<
-                    "      - Switch the current settings                          \n" <<
-                    "      - For --set-property, standard options are:            \n" <<
-                    "        - 'formation_energy' (the only standard option for now)\n" <<
-                    "        - 'formation_energy' (the only standard option for now)\n" <<
-                    "        given, 'ref_default' is used, or if that doesn't     \n" <<
-                    "        exist the first one found is used.                   \n" <<
-                    "      - For --set-calctype 'other_ref' is optional, if not   \n" <<
-                    "        given, 'ref_default' is used, or if that doesn't     \n" <<
-                    "        exist the first one found is used.                   \n" <<
-                    "      - For --set-ref, 'other_calctype' is optional if among \n" <<
-                    "        all calctype there is no other reference called      \n" <<
-                    "        'other_ref'. Otherwise it is required.               \n" <<
-                    "      - For --set-ref, 'other_calctype' is optional if among \n" <<
-                    "        all calctype there is no other reference called      \n" <<
-                    "        'other_ref'. Otherwise it is required.               \n\n" <<
-
-                    "      casm settings --set-view-command 'casm.view \"open -a /Applications/VESTA/VESTA.app\"'\n" <<
-                    "      - Sets the command used by 'casm view' to open         \n" <<
-                    "        visualization software.                              \n" <<
-                    "      - Will be executed with '/path/to/POSCAR' as an        \n" <<
-                    "        argument, the location of a POSCAR for a configuration\n" <<
-                    "        selected for visualization.                          \n" <<
-                    "\n";
-
-          if(call_help)
-            return 1;
->>>>>>> f375c87c
+
+        std::cout << "DESCRIPTION" << std::endl;
+        std::cout << "\n";
+        std::cout << "    Often it is useful to try multiple different basis sets, \n" <<
+                  "    calculation settings, references, or ECI fits in a single\n" <<
+                  "    project. The 'casm settings' option helps to organize    \n" <<
+                  "    these within a project and quickly switch between        \n" <<
+                  "    different settings.                                      \n";
+        std::cout << "\n";
+        std::cout << "    Examples:\n";
+        std::cout << "                                                             \n" <<
+                  "      casm settings --list                                   \n" <<
+                  "      - List all settings, with '*' for current settings     \n\n" <<
+
+                  "      casm settings --new-clex 'my_newclex'                  \n" <<
+                  "      casm settings --set-default-clex 'other_clex'          \n" <<
+                  "      - Creates a new group of settings for a cluster        \n" <<
+                  "        expansion                                            \n" <<
+                  "      - Includes property, calctype, ref, bset, and eci      \n" <<
+                  "      - Can be used in Monte Carlo input files, and as       \n" <<
+                  "        arguments to 'casm select' and 'casm query'          \n" <<
+                  "        properties such as 'clex' and 'corr' to specify which\n" <<
+                  "        basis functions and eci to use.                      \n\n" <<
+
+                  "      casm settings --set-formation-energy 'other_clex'      \n" <<
+                  "      - The cluster expansion 'other_clex' is copied to one  \n" <<
+                  "        named 'formation_energy' which is used as the default\n" <<
+                  "        for grand canoncial Monte Carlo calculations and     \n" <<
+                  "        cluster expansion convex hull calculations.          \n\n" <<
+
+                  "      casm settings --new-property 'my_new_property'         \n" <<
+                  "      casm settings --new-bset 'my_new_bset'                 \n" <<
+                  "      casm settings --new-calctype 'my_new_calctype' ['my_new_ref']\n" <<
+                  "      casm settings --new-ref 'my_new_ref'                   \n" <<
+                  "      casm settings --new-eci 'my_new_eci'                   \n" <<
+                  "      - Creates new settings directories with appropriate    \n" <<
+                  "        names                                                \n" <<
+                  "      - For --new-property, a new 'default' eci is created.  \n" <<
+                  "      - For --new-calctype, a new reference may optionally be\n" <<
+                  "        speficied. If it is not, a new 'default' reference is\n" <<
+                  "        created.                                             \n" <<
+                  "      - For --new-ref, a new reference is created for the    \n" <<
+                  "        current calctype                                     \n" <<
+                  "      - For --new-eci, a new eci directory is created for the\n" <<
+                  "         current clex, calctype and ref.                     \n\n" <<
+
+
+                  "      casm settings --set-property 'other_property'          \n" <<
+                  "      casm settings --set-bset 'other_bset'                  \n" <<
+                  "      casm settings --set-calctype 'other_calctype' ['other_ref'] \n" <<
+                  "      casm settings --set-ref ['other_calctype'] 'other_ref' \n" <<
+                  "      casm settings --set-eci 'other_eci'                    \n" <<
+                  "      - Switch the current settings                          \n" <<
+                  "      - For --set-property, standard options are:            \n" <<
+                  "        - 'formation_energy' (the only standard option for now)\n" <<
+                  "        - 'formation_energy' (the only standard option for now)\n" <<
+                  "        given, 'ref_default' is used, or if that doesn't     \n" <<
+                  "        exist the first one found is used.                   \n" <<
+                  "      - For --set-calctype 'other_ref' is optional, if not   \n" <<
+                  "        given, 'ref_default' is used, or if that doesn't     \n" <<
+                  "        exist the first one found is used.                   \n" <<
+                  "      - For --set-ref, 'other_calctype' is optional if among \n" <<
+                  "        all calctype there is no other reference called      \n" <<
+                  "        'other_ref'. Otherwise it is required.               \n" <<
+                  "      - For --set-ref, 'other_calctype' is optional if among \n" <<
+                  "        all calctype there is no other reference called      \n" <<
+                  "        'other_ref'. Otherwise it is required.               \n\n" <<
+
+                  "      casm settings --set-view-command 'casm.view \"open -a /Applications/VESTA/VESTA.app\"'\n" <<
+                  "      - Sets the command used by 'casm view' to open         \n" <<
+                  "        visualization software.                              \n" <<
+                  "      - Will be executed with '/path/to/POSCAR' as an        \n" <<
+                  "        argument, the location of a POSCAR for a configuration\n" <<
+                  "        selected for visualization.                          \n" <<
+                  "\n";
+
+        if(call_help)
+          return 1;
 
         std::cout << "DESCRIPTION" << std::endl;
         std::cout << "\n";
