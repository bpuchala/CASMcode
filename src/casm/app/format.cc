#include <cstring>

#include "casm/CASM_global_definitions.hh"
#include "casm/app/casm_functions.hh"
#include "casm/completer/Handlers.hh"

namespace CASM {


  namespace Completer {
    FormatOption::FormatOption(): OptionHandlerBase("format") {}

    void FormatOption::initialize() {
      add_help_suboption();

      m_desc.add_options()
      ("dir,d", "CASM project directory structure summary")
      ("project_settings", "Description and location of 'project_settings' file")
      ("prim", "Description and location of 'prim.json' and 'PRIM' files")
      ("sym", "Description and location of 'lattice_point_group.json', 'factor_group.json' and 'crystal_point_group.json' files")
      ("vasp", "Description and location of VASP settings files")
      ("properties", "Description and location of properties.calc.json files")
      ("qe", "Description and location of Quantum Espresso settings files")
      ("comp", "Description and location of 'composition_axes.json' file")
      ("bspecs", "Description and location of 'bspecs.json' file")
      ("local_bspecs", "Description and location of 'local_bspecs.json' file")
      ("clust", "Description and location of 'clust.json' file")
      ("basis", "Description and location of 'basis.json' file")
      ("clex", "Description and location of '$TITLE_Clexulator.*' files")
      ("ref", "Description and location of 'chemical_reference.json' files")
      ("scel", "Description and location of 'SCEL' file")
      ("lat", "Description and location of 'LAT' files")
      ("pos", "Description and location of 'POS' files")
      ("eci", "Description and location of 'eci.json' file")
      ("monte", "Description and location of the Monte Carlo input file");
      return;
    }
  }

  // ///////////////////////////////////////
  // 'format' function for casm
  //    (add an 'if-else' statement in casm.cpp to call this)

  int format_command(const CommandArgs &args) {

    po::variables_map vm;

    Completer::FormatOption format_opt;

    try {
      po::store(po::parse_command_line(args.argc(), args.argv(), format_opt.desc()), vm);

      /** --help option
       */
      if(vm.count("help") || vm.size() == 0) {
        args.log() << std::endl;
        args.log() << format_opt.desc() << std::endl;

        return 0;
      }

      if(vm.count("desc")) {
        args.log() << "\n";
        args.log() << format_opt.desc() << std::endl;

        args.log() << "DESCRIPTION" << std::endl;
        args.log() << "    This option describes the files contained within a CASM project \n";
        args.log() << "    and where to find them. For a summary of the directory structure\n";
        args.log() << "    of a CASM project using VASP for calculating configuration use  \n";
        args.log() << "    the --dir option. Not all files are always present.             \n";

        return 0;
      }

      po::notify(vm);

    }
    catch(po::error &e) {
      args.err_log() << "ERROR: " << e.what() << std::endl << std::endl;
      args.err_log() << format_opt.desc() << std::endl;
      return 1;
    }
    catch(std::exception &e) {
      args.err_log() << "Unhandled Exception reached the top of main: "
                     << e.what() << ", application will now exit" << std::endl;
      return 1;

    }

    if(vm.count("dir")) {
<<<<<<< HEAD
      args.log() << "\n### dir ##################\n\n";

      args.log() << "  The expected CASM project directory structure with VASP settings  \n";
      args.log() << "  files:                                                            \n";
      args.log() << "                                                                    \n";
      args.log() << "    $ROOT/                                                          \n";
      args.log() << "      prim.json                                                     \n";
      args.log() << "      (PRIM)                                                        \n";
      args.log() << "      LOG                                                           \n";
      args.log() << "    $ROOT/.casm                                                     \n";
      args.log() << "      project_settings.json                                         \n";
      args.log() << "      jsonDB/                                                       \n";
      args.log() << "        config_list.json                                            \n";
      args.log() << "        scel_list.json                                              \n";
      args.log() << "        diff_trans_list.json                                        \n";
      args.log() << "        diff_trans_config_list.json                                 \n";
      args.log() << "      query/                                                        \n";
      args.log() << "        Configuration/                                              \n";
      args.log() << "        DiffTransConfiguration/                                     \n";
      args.log() << "        PrimPeriodicDiffTransOrbit/                                 \n";
      args.log() << "        Supercell/                                                  \n";
      args.log() << "      composition_axes.json                                         \n";
      args.log() << "    $ROOT/symmetry/                                                 \n";
      args.log() << "      lattice_point_group.json                                      \n";
      args.log() << "      factor_group.json                                             \n";
      args.log() << "      crystal_point_group.json                                      \n";
      args.log() << "    $ROOT/basis_sets/$CURR_BSET/                                    \n";
      args.log() << "      bspecs.json                                                   \n";
      args.log() << "      basis.json                                                    \n";
      args.log() << "      clust.json                                                    \n";
      args.log() << "      $TITLE_Clexulator.*                                           \n";
      args.log() << "    $ROOT/training_data/                                            \n";
      args.log() << "      SCEL                                                          \n";
      args.log() << "    $ROOT/training_data/settings/$CURR_CALCTYPE/                    \n";
      args.log() << "      relax.json                                                    \n";
      args.log() << "      INCAR                                                         \n";
      args.log() << "      SPECIES                                                       \n";
      args.log() << "      KPOINTS                                                       \n";
      args.log() << "      POSCAR                                                        \n";
      args.log() << "    $ROOT/training_data/settings/$CURR_CALCTYPE/$CURR_REF/          \n";
      args.log() << "      chemical_reference.json                                       \n";
      args.log() << "    $ROOT/training_data/$SCELNAME/                                  \n";
      args.log() << "      LAT                                                           \n";
      args.log() << "    $ROOT/training_data/$SCELNAME/$CONFIGID                         \n";
      args.log() << "      POS                                                           \n";
      args.log() << "    $ROOT/training_data/$SCELNAME/$CONFIGID/$CURR_CALCTYPE          \n";
      args.log() << "      (VASP results)                                                \n";
      args.log() << "      properties.calc.json                                          \n";
      args.log() << "    $ROOT/cluster_expansions/clex.formation_energy/$CURR_BSET/$CURR_CALCTYPE/$CURR_REF/$CURR_ECI\n";
      args.log() << "      eci.json                                                      \n";
      args.log() << " \n";
      args.log() << " \n";
      args.log() << "    Variable descriptions:                                          \n";
      args.log() << " \n";
      args.log() << "    $ROOT: root directory of the CASM project                       \n";
      args.log() << " \n";
      args.log() << "    $CURR_BSET: Current basis set, by default this is 'bset.default'.\n";
      args.log() << "    The current value can be inspected via 'casm settings -l'.      \n";
      args.log() << " \n";
      args.log() << "    $CURR_CALCTYPE: Current calctype, by default this is 'calctype.default'.\n";
      args.log() << "    The current value can be inspected via 'casm settings -l'.      \n";
      args.log() << " \n";
      args.log() << "    $CURR_REF: Current composition axes and reference states, by    \n";
      args.log() << "    default this is 'ref.default'. The current value can be inspected\n";
      args.log() << "    via 'casm settings -l'.                                         \n";
      args.log() << " \n";
      args.log() << "    $SCELNAME: Supercell name, in the form SCELV_A_B_C_D_E_F. 'V' is\n";
      args.log() << "    volume of the supercell in terms of the primitive cell, and     \n";
      args.log() << "    'A'-'F' are the values of the hermite normal form of the        \n";
      args.log() << "    transformation matrix.                                          \n";
      args.log() << " \n";
      args.log() << "    $CONFIGID: Configuration id, a unique integer.                  \n";
      args.log() << " \n";
      args.log() << "    $TITLE: Title of the CASM project                               \n";
      args.log() << "\n";
      args.log() << "    Note: The 'settings' heirarchy can be located at the project    \n";
      args.log() << "    level as shown above, or at the supercell or configuration level\n";
      args.log() << "    in order to override calculation, composition, or reference     \n";
      args.log() << "    state settings at the supercell or configuration level.  The    \n";
      args.log() << "    most local settings are always used for a configuration.        \n";
      args.log() << " \n";
=======
      args.log << "\n### dir ##################\n\n";

      args.log << "  The expected CASM project directory structure with VASP settings  \n";
      args.log << "  files:                                                            \n";
      args.log << "                                                                    \n";
      args.log << "    $ROOT/                                                          \n";
      args.log << "      prim.json                                                     \n";
      args.log << "      (PRIM)                                                        \n";
      args.log << "      LOG                                                           \n";
      args.log << "    $ROOT/.casm                                                     \n";
      args.log << "      project_settings.json                                         \n";
      args.log << "      config_list.json                                              \n";
      args.log << "      composition_axes.json                                         \n";
      args.log << "    $ROOT/symmetry/                                                 \n";
      args.log << "      lattice_point_group.json                                      \n";
      args.log << "      factor_group.json                                             \n";
      args.log << "      crystal_point_group.json                                      \n";
      args.log << "    $ROOT/basis_sets/$CURR_BSET/                                    \n";
      args.log << "      bspecs.json                                                   \n";
      args.log << "      basis.json                                                    \n";
      args.log << "      clust.json                                                    \n";
      args.log << "      $TITLE_Clexulator.*                                           \n";
      args.log << "    $ROOT/training_data/                                            \n";
      args.log << "      SCEL                                                          \n";
      args.log << "    $ROOT/training_data/settings/$CURR_CALCTYPE/                    \n";
      args.log << "      relax.json                                                    \n";
      args.log << "      INCAR                                                         \n";
      args.log << "      SPECIES                                                       \n";
      args.log << "      KPOINTS                                                       \n";
      args.log << "      POSCAR                                                        \n";
      args.log << "    $ROOT/training_data/settings/$CURR_CALCTYPE/$CURR_REF/          \n";
      args.log << "      chemical_reference.json                                       \n";
      args.log << "    $ROOT/training_data/$SCELNAME/                                  \n";
      args.log << "      LAT                                                           \n";
      args.log << "    $ROOT/training_data/$SCELNAME/$CONFIGID                         \n";
      args.log << "      POS                                                           \n";
      args.log << "    $ROOT/training_data/$SCELNAME/$CONFIGID/$CURR_CALCTYPE          \n";
      args.log << "      (VASP/QE results)                                             \n";
      args.log << "      properties.calc.json                                          \n";
      args.log << "    $ROOT/cluster_expansions/clex.formation_energy/$CURR_BSET/$CURR_CALCTYPE/$CURR_REF/$CURR_ECI\n";
      args.log << "      eci.json                                                      \n";
      args.log << " \n";
      args.log << " \n";
      args.log << "    Variable descriptions:                                          \n";
      args.log << " \n";
      args.log << "    $ROOT: root directory of the CASM project                       \n";
      args.log << " \n";
      args.log << "    $CURR_BSET: Current basis set, by default this is 'bset.default'.\n";
      args.log << "    The current value can be inspected via 'casm settings -l'.      \n";
      args.log << " \n";
      args.log << "    $CURR_CALCTYPE: Current calctype, by default this is 'calctype.default'.\n";
      args.log << "    The current value can be inspected via 'casm settings -l'.      \n";
      args.log << " \n";
      args.log << "    $CURR_REF: Current composition axes and reference states, by    \n";
      args.log << "    default this is 'ref.default'. The current value can be inspected\n";
      args.log << "    via 'casm settings -l'.                                         \n";
      args.log << " \n";
      args.log << "    $SCELNAME: Supercell name, in the form SCELV_A_B_C_D_E_F. 'V' is\n";
      args.log << "    volume of the supercell in terms of the primitive cell, and     \n";
      args.log << "    'A'-'F' are the values of the hermite normal form of the        \n";
      args.log << "    transformation matrix.                                          \n";
      args.log << " \n";
      args.log << "    $CONFIGID: Configuration id, a unique integer.                  \n";
      args.log << " \n";
      args.log << "    $TITLE: Title of the CASM project                               \n";
      args.log << "\n";
      args.log << "    Note: The 'settings' heirarchy can be located at the project    \n";
      args.log << "    level as shown above, or at the supercell or configuration level\n";
      args.log << "    in order to override calculation, composition, or reference     \n";
      args.log << "    state settings at the supercell or configuration level.  The    \n";
      args.log << "    most local settings are always used for a configuration.        \n";
      args.log << " \n";
>>>>>>> 180b7b15

    }

    if(vm.count("project_settings")) {
      args.log() << "\n### project_settings.json ##################\n\n";

      args.log() << "LOCATION WHEN GENERATED:\n";
      args.log() << "$ROOT/.casm/project_settings.json\n\n\n";

      args.log() << "DESCRIPTION:\n";
      args.log() << "Current CASM project settings.\n\n\n";

      args.log() << "EXAMPLE:\n";
      args.log() << "-------\n";
      args.log() <<
                 "{\n  \"cluster_expansions\" : {\n    \"formation_energy\" : {\n      \"bset\" : \"default\",\n      \"calctype\" : \"default\",\n      \"eci\" : \"default\",\n      \"name\" : \"formation_energy\",\n      \"property\" : \"formation_energy\",\n      \"ref\" : \"default\"\n    }\n  },\n  \"crystallography_tol\" : 1.000000000000000082e-05,\n  \"curr_properties\" : [ \"relaxed_energy\" ],\n  \"default_clex\" : \"formation_energy\",\n  \"lin_alg_tol\" : 1.000000000000000036e-10,\n  \"name\" : \"ZrO\",\n  \"nlist_sublat_indices\" : [ 2, 3 ],\n  \"nlist_weight_matrix\" : [\n    [ 2, -1, 0 ],\n    [ -1, 2, 0 ],\n    [ 0, 0, 5 ]\n  ],\n  \"query_alias\" : {\n  },\n  \"view_command\" : \"casm.view \\\"open -a /Applications/VESTA/VESTA.app\\\"\"\n}" << std::endl;
      args.log() << "-------\n";
      args.log() << std::endl << std::endl;
    }

    if(vm.count("prim")) {
      args.log() << "\n### prim.json ##################\n\n";

      args.log() << "LOCATION WHEN GENERATED:\n";
      args.log() << "$ROOT/prim.json\n";
      args.log() << "$ROOT/PRIM (legacy)\n\n\n";

      args.log() << "DESCRIPTION:\n";
      args.log() << "'prim.json' describes the primitive cell structure. It includes the lattice \n";
      args.log() << "vectors, crystal basis sites and a list of possible occupant molecules on each\n";
      args.log() << "basis site.\n\n";

      args.log() <<  "'prim.json' parameters:                                            \n\n"

                 "\"title\" (string):                                                \n"
                 "  A title for the project. Must consist of alphanumeric characters \n"
                 "  and underscores only. The first character may not be a number.   \n\n"

                 "\"lattice_vectors\" (JSON array of 3 JSON arrays of 3 numbers):    \n"
                 "  Lattice vectors for the primitive structure, in Angstroms.       \n\n"

                 "\"coordinate_mode\" (string):                                      \n"
                 "  Coordinate mode for basis sites. One of:                         \n"
                 "    \"Fractional\" or \"Direct\",                                  \n"
                 "    \"Cartesian\"                                                  \n\n"

                 "\"basis\" (JSON array of JSON objects):                            \n\n"

                 "  /\"coordinate\" (JSON array of 3 numbers):                       \n"
                 "    Coordinate of the basis site with units as specified by the    \n"
                 "    the \"coordinate_mode\" parameter. The default tolerance for   \n"
                 "    checking symmetry is 1e-5, so basis site coordinates should    \n"
                 "    include 6 significant digits or more.                          \n"

                 "  /\"occupant_dof\" (JSON array of string):                        \n"
                 "    A list of the possible occupant atoms (and in future versions  \n"
                 "    CASM, molecules) that on each site. The names are case         \n"
                 "    sensitive, and \"Va\" is reserved for vacancies.               \n\n\n";


      args.log() << "EXAMPLE 1: An FCC ternary alloy of elements A, B, and C\n";
      args.log() << "-------\n";
      args.log() <<
                 "{\n  \"basis\" : [\n    {\n      \"coordinate\" : [ 0.000000000000, 0.000000000000, 0.000000000000 ],\n      \"occupant_dof\" : [ \"A\", \"B\", \"C\" ]\n    }\n  ],\n  \"coordinate_mode\" : \"Fractional\",\n  \"description\" : \"Face-centered Cubic (FCC, cF)\",\n  \"lattice_vectors\" : [\n    [ 2.000000000000, 2.000000000000, 0.000000000000 ],\n    [ 0.000000000000, 2.000000000000, 2.000000000000 ],\n    [ 2.000000000000, 0.000000000000, 2.000000000000 ]\n  ],\n  \"title\" : \"ABC\"\n}\n";
      args.log() << "-------\n\n";

      args.log() << "EXAMPLE 2: HCP Zr with O in octahedral interstitial positions\n";
      args.log() << "-------\n";
      args.log() <<
                 "\n{\n  \"basis\" : [\n    {\n      \"coordinate\" : [ 0.0, 0.0, 0.0 ],\n      \"occupant_dof\" : [ \"Zr\" ]\n    },\n    {\n      \"coordinate\" : [ 0.666666, 0.333333, 0.5 ],\n      \"occupant_dof\" : [ \"Zr\" ]\n    },\n    {\n      \"coordinate\" : [ 0.333333, 0.666666, 0.25 ],\n      \"occupant_dof\" : [ \"Va\", \"O\" ]\n    },\n    {\n      \"coordinate\" : [ 0.333333, 0.666666, 0.75 ],\n      \"occupant_dof\" : [ \"Va\", \"O\" ]\n    }\n  ],\n  \"coordinate_mode\" : \"Fractional\",\n  \"description\" : \"hcp Zr with oct (O) \",\n  \"lattice_vectors\" : [\n    [ 3.233986860000, 0.000000000000, 0.000000000000 ],\n    [ -1.616993430000, 2.800714770000, 0.000000000000 ],\n    [ -0.000000000000, 0.000000000000, 5.168678340000 ]\n  ],\n  \"title\" : \"ZrO\"\n}\n";
      args.log() << "-------\n\n";

      args.log() << "\n### PRIM ##################\n\n";

      args.log() << "DESCRIPTION:\n";
      args.log() << "PRIM is the input file used by previous version of casm. It can be read and        \n";
      args.log() << "converted to 'prim.json'. The format of PRIM is very similar to the VASP POSCAR    \n";
      args.log() << "except a list of possible occupant molecules is included with each basis site.     \n\n";

      args.log() << "- Molecule names are case sensitive.\n";
      args.log() << "- 'Va' is reserved for vacancies.\n";
      args.log() << "- The default tolerance for checking symmetry is 1e-5, so basis site coordinates\n";
      args.log() << "  should include 6 significant digits or more.\n\n\n";

      args.log() << "EXAMPLE 1: An FCC ternary alloy of elements A, B, and C\n";
      args.log() << "-------\n";
      args.log() <<
                 "Face-centered Cubic (FCC, cF)\n\
1.0\n\
0 2.0 2.0\n\
2.0 0 2.0\n\
2.0 2.0 0\n\
1\n\
D\n\
0.00 0.00 0.00 A B C\n";
      args.log() << "-------\n\n";
      args.log() << "EXAMPLE 2: A structure with some alloying sites and some non-alloying sites\n";
      args.log() << "-------\n";
      args.log() <<
                 "LiTiO2 - Bronze\n\
 1.00000000\n\
       1.91357600      0.00000000     -6.23799200\n\
       6.08935000     -1.87060000      0.00000000\n\
       0.00000000     -3.74120000      0.00000000\n\
 5 4 8\n\
Direct\n\
   0.0000000   0.0000000   0.0000000 Li Va\n\
   0.3800000   0.9000000   0.5500000 Li Va\n\
   0.6200000   0.1000000   0.4500000 Li Va\n\
   0.0000000   0.2600000   0.3700000 Li Va\n\
   0.0000000   0.7400000   0.6300000 Li Va\n\
   0.7080000   0.3940000   0.8030000 Ti\n\
   0.2920000   0.6060000   0.1970000 Ti\n\
   0.2950000   0.1980000   0.9010000 Ti\n\
   0.7050000   0.8020000   0.0990000 Ti\n\
   0.9960000   0.2640000   0.8680000 O\n\
   0.0040000   0.7360000   0.1320000 O\n\
   0.3470000   0.5280000   0.7360000 O\n\
   0.6530000   0.4720000   0.2640000 O\n\
   0.6290000   0.1200000   0.9400000 O\n\
   0.3710000   0.8800000   0.0600000 O\n\
   0.7070000   0.7240000   0.6380000 O\n\
   0.2930000   0.2760000   0.3620000 O\n";
      args.log() << "-------\n";
      args.log() << std::endl << std::endl;
    }

    if(vm.count("sym")) {
      args.log() << "\n### sym ##################\n\n";

      args.log() << "LOCATION WHEN GENERATED:\n";
      args.log() << "$ROOT/symmetry/lattice_point_group.json\n";
      args.log() << "$ROOT/symmetry/factor_group.json\n";
      args.log() << "$ROOT/symmetry/crystal_point_group.json\n\n\n";



      args.log() << "DESCRIPTION:\n" <<
                 "Symgroup files report each element of a group as representative     \n" <<
                 "linear transformations of 3-dimensional space (i.e., the symmetry   \n" <<
                 "operation). The symmetery operation transforms a spatial coordinate \n" <<
                 "'x' according to x' = A*x+b, where 'A' is the 3x3 'operation matrix'\n" <<
                 "and 'b' is the 'shift' vector. Operations are printed either in     \n" <<
                 "direct (fractional) coordinates or Cartesian coordinates, depending \n" <<
                 "on command-line execution options.\n\n" <<

                 "For a crystal or PRIM file, CASM reports the following groups:      \n\n" <<

                 "lattice_point_group.json:                                           \n" <<
                 "  This is the point group of the Bravais lattice, and is the list of\n" <<
                 "  operations that map the lattice vectors onto themselves. The      \n" <<
                 "  'shift' vectors will always be zero.                              \n\n" <<

                 "factor_group.json:                                                  \n" <<
                 "  This is a finite description of the crystal spacegroup, in which  \n" <<
                 "  all redundant operations that differ only by a 'shift' are        \n" <<
                 "  represented by a single operation, whose 'shift' lies within the  \n" <<
                 "  primitive cell. Formally, this is a group formed by the cosets of \n" <<
                 "  'T' in 'S', where 'T' is the translation group of the Bravais     \n" <<
                 "  lattice and 'S' is the crystal space group.                       \n\n" <<

                 "crystal_point_group.json:                                           \n" <<
                 "  This is a group of point operations formed by taking the          \n" <<
                 "  factor group operations and setting their 'shifts' to zero.       \n" <<
                 "  Macroscopic properties of the crystal must exhibit the symmetries \n" <<
                 "  of the crystal point group. It is, by definition a subgroup of    \n" <<
                 "  the lattice point group.\n";

      args.log() << "\n\n";
    }

    if(vm.count("vasp")) {
      args.log() << "\n### vasp ##################\n\n";

      args.log() << "LOCATION WHEN GENERATED:\n\n";

      args.log() << "INPUT SETTINGS:\n";
      args.log() << "$CALC_SETTINGS/relax.json\n";
      args.log() << "$CALC_SETTINGS/INCAR\n";
      args.log() << "$CALC_SETTINGS/SPECIES\n";
      args.log() << "$CALC_SETTINGS/KPOINTS\n";
      args.log() << "$CALC_SETTINGS/POSCAR\n\n";

      args.log() << "For global settings:\n";
      args.log() << "  CALC_SETTINGS = $ROOT/training_data/settings/$CURR_CALCTYPE\n";
      args.log() << "For supercell specific settings:\n";
      args.log() << "  CALC_SETTINGS = $ROOT/training_data/$SCELNAME/settings/$CURR_CALCTYPE\n";
      args.log() << "For configuration specific settings:\n";
      args.log() << "  CALC_SETTINGS = $ROOT/training_data/$SCELNAME/$CONFIGID/settings/$CURR_CALCTYPE\n\n";

      args.log() << "RESULTS:\n";
      args.log() << "$ROOT/training_data/$SCELNAME/$CONFIGID/$CURR_CALCTYPE/(VASP results)\n";
      args.log() << "$ROOT/training_data/$SCELNAME/$CONFIGID/$CURR_CALCTYPE/properties.calc.json (read)\n";

      args.log() << "\n\n";

      args.log() << "DESCRIPTION:\n";
      args.log() << "CASM comes with wrappers for using VASP to calculate the properties \n" <<
                 "of configurations, but is designed so that any type of calculation  \n" <<
                 "software or method could be used if an appropriate set of wrapper   \n" <<
                 "scripts are available. By convention, input settings for software   \n" <<
                 "used to calculate the properties of a particular configuration      \n" <<
                 "should be checked for in the following directories:                 \n" <<
                 "  1) $ROOT/training_data/$SCELNAME/$CONFIGID/settings/$CURR_CALCTYPE\n" <<
                 "  2) $ROOT/training_data/$SCELNAME/settings/$CURR_CALCTYPE          \n" <<
                 "  3) $ROOT/training_data/settings/$CURR_CALCTYPE                    \n\n" <<

                 "The VASP wrappers included with CASM check for input settings files \n" <<
                 "in the above directories, using the most local settings for a       \n" <<
                 "particular configuration. In most cases, the global settings files  \n" <<
                 "are stored in $ROOT/training_data/settings/$CURR_CALCTYPE and used  \n" <<
                 "for all configurations. Settings files are searched for on a file-by-file\n" <<
                 "basis, so to set supercell or configuration specific settings it is \n" <<
                 "sufficient to only include the particular files necessary in the    \n" <<
                 "supercell or configuration level settings folder.                   \n\n" <<

                 "PBS job submission using the VASP wrappers depends on using the pbs \n" <<
                 "python module available here: https://github.com/prisms-center/pbs  \n\n" <<

                 "Included with CASM, the 'vasp.relax' script can be executed by the  \n" <<
                 "'casm run' command to submit a batch of VASP jobs that for selected \n" <<
                 "configurations. For each selected configuration, VASP is re-run     \n" <<
                 "using the output of the previous calculation until full convergence \n" <<
                 "is achieved. The convergence criteria is: if the cell shape and     \n" <<
                 "volume remain constant (ISIF=0, 1, or 2) then a single calculation  \n" <<
                 "is performed; else the calculation is converged if at least 2 jobs  \n" <<
                 "are complete, and: 1) the last job completed with <= 3 ionic steps  \n" <<
                 " or, if \"nrg_convergence\" is set in the 'relax.json' file, 2) the \n" <<
                 "last two calculations had final E0 differ by less than the value of \n" <<
                 " \"nrg_convergence\". Once converged, a final constant volume       \n" <<
                 "calculation is performed with the following INCAR settings: (ISIF=2,\n" <<
                 "ISMEAR=-5, NSW=0, IBRION=-1).                                       \n\n" <<

                 "relax.json:                                                         \n" <<
                 "  This JSON file contains a single JSON object which contains       \n" <<
                 "  parameters used to control PBS job submission settings.           \n" <<
                 "  Required keys are:                                                \n" <<
                 "    \"queue\": queue to submit job in                               \n" <<
                 "    \"ppn\": processors (cores) per node to request                 \n" <<
                 "    \"atom_per_proc\": max number of atoms per processor (core)     \n" <<
                 "    \"walltime\": walltime to request (ex. \"48:00:00\")            \n\n" <<

                 " Optional keys are:                                                 \n" <<
                 "    \"account\": account to submit job under (default None)         \n" <<
                 "    \"pmem\": string for requested memory (default None)            \n" <<
                 "    \"priority\": requested job priority (default \"0\")            \n" <<
                 "    \"message\": when to send messages about jobs (ex. \"abe\",     \n" <<
                 "               default \"a\")                                       \n" <<
                 "    \"email\": where to send messages (ex. \"me@fake.com\", default \n" <<
                 "             None)                                                  \n" <<
                 "    \"qos\": quality of service, 'qos' option (ex. \"fluxoe\")      \n" <<
                 "    \"npar\": vasp incar setting (default None)                     \n" <<
                 "    \"ncore\": vasp incar setting (default None)                    \n" <<
                 "    \"kpar\": vasp incar setting (default None)                     \n" <<
                 "    \"vasp_cmd\": vasp execution command (default is \"vasp\" if    \n" <<
                 "                ncpus=1, else \"mpirun -np {NCPUS} vasp\"           \n" <<
                 "    \"ncpus\": number of cpus (cores) to run on (default $PBS_NP)   \n" <<
                 "    \"run_limit\": number of vasp runs until \"not_converging\"     \n" <<
                 "                 (default 10)                                       \n" <<
                 "    \"nrg_convergence\": converged if last two runs complete and    \n" <<
                 "                       differ in energy by less than this amount    \n" <<
                 "                       (default None)                               \n" <<
                 "    \"move\": files to move at the end of a run (ex. \"POTCAR\",    \n" <<
                 "            \"WAVECAR\"], default [\"POTCAR\"])                     \n" <<
                 "    \"copy\": files to copy from run to run (ex. [\"INCAR\",        \n" <<
                 "            \"KPOINTS\"], default [\"INCAR, KPOINTS\"])             \n" <<
                 "    \"remove\": files to remove at the end of a run (ex. [\"IBZKPT\",\n" <<
                 "              \"CHGCAR\"], default [\"IBKZPT\", \"CHG\", \"CHGCAR\",\n" <<
                 "              \"WAVECAR\", \"TMPCAR\", \"EIGENVAL\", \"DOSCAR\",    \n" <<
                 "              \"PROCAR\", \"PCDAT\", \"XDATCAR\", \"LOCPOT\", \"ELFCAR\",\n" <<
                 "              \"PROOUT\"]                                           \n" <<
                 "    \"compress\": files to compress at the end of a run (ex.        \n" <<
                 "                [\"OUTCAR\", \"vasprun.xml\"], default [])          \n" <<
                 "    \"backup\": files to compress to backups at the end of a run,   \n" <<
                 "              used in conjunction with move (ex. [\"WAVECAR\"])     \n" <<
                 "    \"encut\": [START, STOP, STEP] values for converging ENCUT to   \n" <<
                 "             within nrg_convergence (ex. [\"450\", \"Auto\",        \n" <<
                 "             \"10\"], default [\"Auto\", \"Auto\", \"10\"] where    \n" <<
                 "             \"Auto\" is either the largest ENMAX in all POTCARS    \n" <<
                 "             called in SPECIES for START, or 2.0 * largest ENMAX    \n" <<
                 "             for STOP)                                              \n" <<
                 "    \"kpoints\": [start, stop, step] values for converging KPOINTS  \n" <<
                 "               to within nrg_convergence (ex. [\"5\", \"50\", \"1\"],\n" <<
                 "               default [\"5\", \"Auto\", \"1\"] where \"Auto\" can  \n" <<
                 "               only be used for STOP and means to keep increasing   \n" <<
                 "               the KPOINTS length by STEP until either              \n" <<
                 "               nrg_convergence or walltime is reached). For meaning \n" <<
                 "               of the KPOINTS length parameter see the VASP         \n" <<
                 "               documentation at http://cms.mpi.univie.ac.at/vasp/   \n" <<
                 "               vasp/Automatic_k_mesh_generation.html                \n" <<
                 "    \"extra_input_files\": extra input files to be copied from the  \n" <<
                 "                         settings directory, e.g., a vdW kernel     \n" <<
                 "                         file.                                      \n" <<
                 "    \"initial\": location of INCAR with tags for the initial run,   \n" <<
                 "               if desired (e.g. to generate a PBE WAVECAR for use   \n" <<
                 "               with M06-L)                                          \n" <<
                 "    \"final\": location of INCAR with tags for the final run, if    \n" <<
                 "             desired (e.g. \"ISMEAR = -5\", etc). Otherwise, the    \n" <<
                 "             settings enforced are (\"ISMEAR = -5\", \"NSW = 0\",   \n" <<
                 "              \"IBRION = -1\", \"ISIF = 2\")                        \n" <<
                 "    \"err_types\": list of errors to check for. Allowed entries are \n" <<
                 "                 \"IbzkptError\" and \"SubSpaceMatrixError\".       \n" <<
                 "                 Default: [\"SubSpaceMatrixError\"]                 \n" <<
                 "\n";

      args.log() << "EXAMPLE: relax.json \n";
      args.log() << "-------\n";
      args.log() <<
                 "{\n\
  \"account\":\"prismsprojectdebug_flux\",\n\
  \"queue\":\"flux\",\n\
  \"priority\":\"-200\",\n\
  \"walltime\":\"1:00:00\",\n\
  \"pmem\":\"3800mb\",\n\
  \"email\":\"username@univ.edu\",\n\
  \"ppn\":\"16\",\n\
  \"atom_per_proc\":\"2\",\n\
  \"run_limit\":10,\n\
  \"nrg_convergence\":0.002\n\
}\n";
      args.log() << "-------\n\n\n";


      args.log() << "SPECIES:                                                            \n" <<
                 "  This file contains information for selecting POTCARs and specifing\n" <<
                 "  parameters that must be set on an atom-by-atom basis in the INCAR,\n" <<
                 "  such as MAGMOM. The first line in the file specifies the value of \n" <<
                 "  'POTCAR_DIR_PATH', which is the base path used to find POTCAR     \n" <<
                 "  files. The second line contains column headings (at least 4), and \n" <<
                 "  then there are lines for each distinct species. The first column  \n" <<
                 "  specifies the 'SPECIES' and must match a species names in the PRIM\n" <<
                 "  file. The second column gives an 'ALIAS' name for the species which\n" <<
                 "  is used for ordering like atoms in the generated POSCAR files. The\n" <<
                 "  third column should be either '0' or '1', such that only one      \n" <<
                 "  species with a given ALIAS has a '1'. For that species the fourth \n" <<
                 "  column must contain the path that should be appended to the       \n" <<
                 "  POTCAR_DIR_PATH to specify the POTCAR file for that species.      \n\n" <<

                 "  Additional columns, such as 'MAGMOM' in the example below are     \n\n" <<
                 "  and used to specify the value used for a particular species in the\n" <<
                 "  INCAR. The column heading must match a valid VASP INCAR setting.  \n\n";

      args.log() << "EXAMPLE: SPECIES \n";
      args.log() << "-------\n" <<
                 "POTCAR_DIR_PATH = /absolute/path/to/vasp_potentials\n" <<
                 "SPECIES    ALIAS    POTCAR  POTCAR_location    MAGMOM\n" <<
                 "Mn3        Mn       0       -                  3\n" <<
                 "Mn4        Mn       1       PAW_PBE/Mn         4\n";
      args.log() << "-------\n\n\n";

      args.log() << "INCAR:                                                              \n" <<
                 "  This is a template INCAR used for VASP calculations. The settings \n" <<
                 "  are generally used as given though some may be automatically set  \n" <<
                 "  based on settings in the 'relax.json' or 'SPECIES' files. Also,   \n" <<
                 "  some settings might be added or changed if certain errors are     \n" <<
                 "  during calculation. The actual INCAR used for each calculation is \n" <<
                 "  saved.                                                            \n\n";

      args.log() << "EXAMPLE: INCAR \n";
      args.log() << "-------\n" <<
                 "System = Test of VASP submission\n\
ISPIN = 1 # non-spin polarized\n\
PREC = Accurate \n\
IBRION = 2 # conjugate gradient ionic minimization\n\
NSW = 61\n\
ISIF= 3 # relax ions and volume\n\
ENMAX = 400 \n\
ISMEAR = 1 # for metals\n\
SIGMA = 0.2 \n\
LWAVE = .FALSE.\n\
LCHARG = .FALSE.\n";
<<<<<<< HEAD
      args.log() << "-------\n\n\n";

      args.log() << "KPOINTS, POSCAR:                                                    \n" <<
                 "  This is a template KPOINTS file used for VASP calculations. If the\n" <<
                 "  mode (third line) is set to 'Auto', this file is used as is for all\n" <<
                 "  VASP calculations.  Otherwise, if the mode is 'Gamma' or 'M', a   \n" <<
                 "  reference POSCAR must also exist and a scaling method is used to  \n" <<
                 "  calculate the kpoint mesh for a supercell, such that it has an    \n" <<
                 "  equal or greater kpoint density than in the reference POSCAR.     \n\n";

      args.log() << "properties.calc.json:                                               \n" <<
                 "  Results of calculations for a particular configuration should be  \n" <<
                 "  stored in the directory                                           \n" <<
                 "    $ROOT/training_data/$SCELNAME/$CONFIGID/$CURR_CALCTYPE,         \n" <<
                 "  and calculated properties summarized in the file                  \n" <<
                 "    $ROOT/training_data/$SCELNAME/$CONFIGID/$CURR_CALCTYPE/properties.calc.json \n" <<
                 "  The 'properties.calc.json' file is read by CASM to extract the    \n" <<
                 "  first-principles calculted properties of interest. If the         \n" <<
                 "  'properties.calc.json' file does not exist in the                 \n" <<
                 "    $ROOT/training_data/$SCELNAME/$CONFIGID/$CURR_CALCTYPE directory\n" <<
                 "  CASM assumes that no data is available for that configuration.    \n\n";

      args.log() << "EXAMPLE:\n";
      args.log() << "-------\n";
      args.log() << "{\n\
    \"atom_type\": [\n\
        \"A\", \n\
        \"B\"\n\
    ], \n\
    \"atoms_per_type\": [\n\
        1, \n\
        2\n\
    ], \n\
    \"coord_mode\": \"direct\", \n\
    \"relaxed_basis\": [\n\
        [0.6666667, 0.6666667, 0.6666667],\n\
        [0.00255632, 0.99488736, 0.00255632],\n\
        [0.33077698, 0.33844594, 0.33077698]\n\
    ], \n\
    \"relaxed_energy\": -16.27773537, \n\
    \"relaxed_mag_basis\": [\n\
        -3.93,\n\
         3.82,\n\
         1.198\n\
    ], \n\
    \"relaxed_magmom\": -1.3086, \n\
    \"relaxed_forces\": [\n\
        [0.0, 0.0, 0.0], \n\
        [0.0, 0.00987362, -0.00987362], \n\
        [0.0, -0.00987362, 0.00987362]\n\
    ], \n\
    \"relaxed_lattice\": [\n\
        [0.0, 1.9174843, 1.9174843], \n\
        [1.61158655, -1.88219884, 3.79968315], \n\
        [3.22317311, 0.0, 0.0]\n\
    ]\n\
}\n";
      args.log() << "-------\n";
=======
      args.log << "-------\n\n\n";

      args.log << "KPOINTS, POSCAR:                                                    \n" <<
               "  This is a template KPOINTS file used for VASP calculations. If the\n" <<
               "  mode (third line) is set to 'Auto', this file is used as is for all\n" <<
               "  VASP calculations.  Otherwise, if the mode is 'Gamma' or 'M', a   \n" <<
               "  reference POSCAR must also exist and a scaling method is used to  \n" <<
               "  calculate the kpoint mesh for a supercell, such that it has an    \n" <<
               "  equal or greater kpoint density than in the reference POSCAR.     \n\n";

      args.log << "-------\n";

    }

    if(vm.count("qe")) {
      args.log << "\n### quantum espresso ##################\n\n";

      args.log << "LOCATION WHEN GENERATED:\n\n";

      args.log << "INPUT SETTINGS:\n";
      args.log << "$CALC_SETTINGS/relax.json\n";
      args.log << "$CALC_SETTINGS/$CUSTOM_INFILE_NAME\n";
      args.log << "$CALC_SETTINGS/SPECIES\n";

      args.log << "For global settings:\n";
      args.log << "  CALC_SETTINGS = $ROOT/training_data/settings/$CURR_CALCTYPE\n";
      args.log << "For supercell specific settings:\n";
      args.log << "  CALC_SETTINGS = $ROOT/training_data/$SCELNAME/settings/$CURR_CALCTYPE\n";
      args.log << "For configuration specific settings:\n";
      args.log << "  CALC_SETTINGS = $ROOT/training_data/$SCELNAME/$CONFIGID/settings/$CURR_CALCTYPE\n\n";

      args.log << "RESULTS:\n";
      args.log << "$ROOT/training_data/$SCELNAME/$CONFIGID/$CURR_CALCTYPE/(quantum espresso results)\n";
      args.log << "$ROOT/training_data/$SCELNAME/$CONFIGID/$CURR_CALCTYPE/properties.calc.json (read)\n";

      args.log << "\n\n";

      args.log << "DESCRIPTION:\n";
      args.log << "CASM comes with wrappers for using Quantum Espresso to calculate the properties \n" <<
               "of configurations, but is designed so that any type of calculation  \n" <<
               "software or method could be used if an appropriate set of wrapper   \n" <<
               "scripts are available. By convention, input settings for software   \n" <<
               "used to calculate the properties of a particular configuration      \n" <<
               "should be checked for in the following directories:                 \n" <<
               "  1) $ROOT/training_data/$SCELNAME/$CONFIGID/settings/$CURR_CALCTYPE\n" <<
               "  2) $ROOT/training_data/$SCELNAME/settings/$CURR_CALCTYPE          \n" <<
               "  3) $ROOT/training_data/settings/$CURR_CALCTYPE                    \n\n" <<

               "The Quantum Espresso wrappers included with CASM check for input settings files \n" <<
               "in the above directories, using the most local settings for a       \n" <<
               "particular configuration. In most cases, the global settings files  \n" <<
               "are stored in $ROOT/training_data/settings/$CURR_CALCTYPE and used  \n" <<
               "for all configurations. Settings files are searched for on a file-by-file\n" <<
               "basis, so to set supercell or configuration specific settings it is \n" <<
               "sufficient to only include the particular files necessary in the    \n" <<
               "supercell or configuration level settings folder.                   \n\n" <<

               "PBS job submission using the Quantum Espresso wrappers depends on using the pbs \n" <<
               "python module available here: https://github.com/prisms-center/pbs  \n\n" <<

               "Included with CASM, the 'qe.relax' script can be executed by the  \n" <<
               "'casm run' command to submit a batch of Quantum Espresso jobs that for selected \n" <<
               "configurations. For each selected configuration, Quantum Espresso is re-run\n" <<
               "using the output of the previous calculation until full convergence \n" <<
               "is achieved. The convergence criteria is: if the cell shape and     \n" <<
               "volume remain constant (calculation != vc-relax) then a single calculation  \n" <<
               "is performed; else the calculation is converged if at least 2 jobs  \n" <<
               "are complete, and: 1) the last job completed with <= 3 ionic steps  \n" <<
               " or, if \"nrg_convergence\" is set in the 'relax.json' file, 2) the \n" <<
               "last two calculations had final energy differ by less than the value of \n" <<
               " \"nrg_convergence\". Once converged, a final constant volume       \n" <<
               "calculation is performed with the following setting: (calculation = 'relax')\n" <<

               "relax.json:                                                         \n" <<
               "  This JSON file contains a single JSON object which contains       \n" <<
               "  parameters used to control PBS job submission settings.           \n" <<
               "  Required keys are:                                                \n" <<
               "    \"queue\": queue to submit job in                               \n" <<
               "    \"ppn\": processors (cores) per node to request                 \n" <<
               "    \"atom_per_proc\": max number of atoms per processor (core)     \n" <<
               "    \"walltime\": walltime to request (ex. \"48:00:00\")            \n\n" <<
               "    \"software\": needs to be quantumespresso for quantum espresso to be used\n\n" <<

               " Optional keys are:                                                 \n" <<
               "    \"account\": account to submit job under (default None)         \n" <<
               "    \"pmem\": string for requested memory (default None)            \n" <<
               "    \"priority\": requested job priority (default \"0\")            \n" <<
               "    \"message\": when to send messages about jobs (ex. \"abe\",     \n" <<
               "               default \"a\")                                       \n" <<
               "    \"email\": where to send messages (ex. \"me@fake.com\", default \n" <<
               "             None)                                                  \n" <<
               "    \"qos\": quality of service, 'qos' option (ex. \"fluxoe\")      \n" <<
               "    \"qe_cmd\": quantum espresso execution command (default is \"vasp\" if    \n" <<
               "                ncpus=1, else \"mpirun -np {NCPUS} vasp\"           \n" <<
               "    \"infile\": quantum espresso input file name (default is \"std.in\"\n" <<
               "    \"outfile\": quantum espresso output file name (default is \"std.out\"\n" <<
               "    \"ncpus\": number of cpus (cores) to run on (default $PBS_NP)   \n" <<
               "    \"run_limit\": number of vasp runs until \"not_converging\"     \n" <<
               "                 (default 10)                                       \n" <<
               "    \"nrg_convergence\": converged if last two runs complete and    \n" <<
               "                       differ in energy by less than this amount    \n" <<
               "                       (default None)                               \n" <<
               "    \"move\": files to move at the end of a run (ex. \"\",    \n" <<
               "            \".wfc\"], default [])                     \n" <<
               "    \"copy\": files to copy from run to run  default [$infilename]) \n" <<
               "    \"remove\": files to remove at the end of a run                \n" <<
               "               default [\".wfc\", \".igk\", \".save\"]             \n" <<
               "    \"compress\": files to compress at the end of a run (ex.        \n" <<
               "                [$outfilename], default [])          \n" <<
               "    \"backup\": files to compress to backups at the end of a run,   \n" <<
               "              used in conjunction with move (ex. [\".wfc\"])     \n" <<
               "    \"extra_input_files\": extra input files to be copied from the  \n" <<
               "                         settings directory, e.g., an OCCUPATIONS     \n" <<
               "                         file.                                      \n" <<
               "    \"initial\": location of $infile with tags for the initial run,   \n" <<
               "               if desired                                            \n" <<
               "    \"final\": location of $infile with tags for the final run, if  \n" <<
               "             desired                                                \n" <<
               "    \"err_types\": list of errors to check for. Not Implemented yet  \n" <<
               "\n";

      args.log << "EXAMPLE: relax.json \n";
      args.log << "-------\n";
      args.log <<
               "{\n\
  \"account\":\"prismsprojectdebug_flux\",\n\
  \"queue\":\"flux\",\n\
  \"priority\":\"-200\",\n\
  \"walltime\":\"1:00:00\",\n\
  \"pmem\":\"3800mb\",\n\
  \"email\":\"username@univ.edu\",\n\
  \"ppn\":\"16\",\n\
  \"atom_per_proc\":\"2\",\n\
  \"run_limit\":10,\n\
  \"nrg_convergence\":0.002\n\
  \"calculator\":\"quantumespresso\"\n\
  \"infilename\":\"LixCoO2.in\"\n\
  \"outfilename\":\"LixCoO2.out\"\n\
}\n";
      args.log << "-------\n\n\n";


      args.log << "SPECIES:                                                            \n" <<
               "  This file contains information for selecting pseudopotentials and specifing\n" <<
               "  parameters that must be set on an atom-by-atom basis in the infile,\n" <<
               "  such as magnetic moment (non currently implemented).\n" <<
               "  The first line in the file specifies the value of \n" <<
               "  'PSEUDO_DIR_PATH', which is the base path used to find UPF     \n" <<
               "  files. The second line contains column headings (at least 4), and \n" <<
               "  then there are lines for each distinct species. The first column  \n" <<
               "  specifies the 'SPECIES' and must match a species names in the PRIM\n" <<
               "  file. The second column gives an 'ALIAS' name for the species which\n" <<
               "  is used for ordering like atoms in the generated input files. The\n" <<
               "  third column should be either '0' or '1', such that only one      \n" <<
               "  species with a given ALIAS has a '1'. For that species the fourth \n" <<
               "  column must contain the path that should be appended to the       \n" <<
               "  PSEUDO_DIR_PATH to specify the UPF file for that species.      \n\n" <<

               "  Additional columns, such as 'if_pos' in the example below are     \n\n" <<
               "  and used to specify the value used for a particular species in the\n" <<
               "  infile. The column heading must match a valid quantum espresso input setting.\n"
               "  For now only supported additional tag is if_pos, a way to fixed certain lattice positions.\n\n";

      args.log << "EXAMPLE: SPECIES \n";
      args.log << "-------\n" <<
               "PSEUDO_DIR_PATH = /absolute/path/to/quantumespresso_potentials\n" <<
               "SPECIES    ALIAS    UPF  UPF_location     if_pos\n" <<
               "Ni         Ni       1       PAW_PBE/Ni.UPF     1,1,1\n" <<
               "Al        Al       1       PAW_PBE/Al.UPF      1,1,1\n";
      args.log << "-------\n\n\n";

      args.log << "$infilename:                                                              \n" <<
               "  This is a template input file used for Quantum Espresso calculations. The settings \n" <<
               "  are generally used as given though some may be automatically set  \n" <<
               "  based on settings in the 'relax.json' or 'SPECIES' files. Also,   \n" <<
               "  some settings might be added or changed if certain errors are     \n" <<
               "  during calculation. The actual input file used for each calculation is \n" <<
               "  saved.                                                            \n\n";
      args.log << "Note:                                                    \n" <<
               "  K_POINTS will be adjusted accordingly such that the density is maintained\n" <<
               "  over all configurations in the project for all Quantum Espresso calculations\n" <<
               "  this uses the CELL_PARAMETERS and the K_POINTS cards in the input file to calculate\n" <<
               "  a density and rescale configurations k-point mesh accordingly\n";

      args.log << "EXAMPLE: Mg2Ti4S8.in \n";
      args.log << "-------\n" <<
               "System = Test of Quantum Espresso submission\n\
&CONTROL\n\
 calculation = 'vc-relax',\n\
 pseudo_dir = '/home/skolli/quantum_espresso/pseudo/',\n\
 tprnfor = .true.,\n\
 prefix = 'Mg2Ti4S8',\n\
 restart_mode = 'from_scratch',\n\
 tstress = .true.,\n\
/\n\
&SYSTEM\n\
 ecutwfc = 45.0,\n\
 occupations = 'fixed',\n\
 celldm(1) = 7.3794,\n\
 ibrav = 0,\n\
 nat = 14,\n\
 ntyp = 3,\n\
 ecutrho = 200.0,\n\
/\n\
&ELECTRONS\n\
 diagonalization = 'cg',\n\
 mixing_mode = 'plain',\n\
 mixing_beta = 0.7,\n\
 conv_thr = 1e-08,\n\
/\n\
&IONS\n\
 ion_dynamics = 'bfgs',\n\
/\n\
&CELL\n\
 press = 0.1,\n\
 cell_factor = 1.6,\n\
 cell_dynamics = 'bfgs',\n\
/\n\
\n\
ATOMIC_SPECIES\n\
 Mg 24.31 Mg.pbe-nsp-bpaw.UPF\n\
 Ti 47.88 Ti.pbe-sp-hgh.UPF\n\
 S 32.07 S.pbe-n-kjpaw_psl.0.1.UPF\n\
\n\
CELL_PARAMETERS angstrom\n\
 0.0000000000000000 5.1756022947592379 5.1756022947592388\n\
 5.1756022947592388 0.0000000000000000 5.1756022947592388\n\
 5.1756022947592388 5.1756022947592379 0.0000000000000000\n\
\n\
ATOMIC_POSITIONS crystal\n\
Mg 0.000000000 0.000000000 0.000000000\n\
Mg 0.250000000 0.250000000 0.250000000\n\
Ti 0.625000000 0.625000000 0.625000000\n\
Ti 0.125000000 0.625000000 0.625000000\n\
Ti 0.625000000 0.125000000 0.625000000\n\
Ti 0.625000000 0.625000000 0.125000000\n\
S 0.3842989149764762 0.3842989149764762 0.3842989149764762\n\
S 0.8657010850235238 0.8657010850235238 0.8657010850235238\n\
S 0.3842989149764762 0.8471032550705786 0.3842989149764762\n\
S 0.3842989149764762 0.3842989149764762 0.8471032550705786\n\
S 0.8471032550705786 0.3842989149764762 0.3842989149764762\n\
S 0.8657010850235238 0.8657010850235238 0.4028967449294214\n\
S 0.8657010850235238 0.4028967449294214 0.8657010850235238\n\
S 0.4028967449294214 0.8657010850235238 0.8657010850235238\n\
\n\
K_POINTS automatic\n\
 6 6 6 0 0 0\n\
\n";
      args.log << "-------\n\n\n";

    }
    if(vm.count("properties")) {
      args.log << "\n### properties.calc.json ##################\n\n";

      args.log << "properties.calc.json:                                               \n" <<
               "  Results of calculations for a particular configuration should be  \n" <<
               "  stored in the directory                                           \n" <<
               "    $ROOT/training_data/$SCELNAME/$CONFIGID/$CURR_CALCTYPE,         \n" <<
               "  and calculated properties summarized in the file                  \n" <<
               "    $ROOT/training_data/$SCELNAME/$CONFIGID/$CURR_CALCTYPE/properties.calc.json \n" <<
               "  The 'properties.calc.json' file is read by CASM to extract the    \n" <<
               "  first-principles calculted properties of interest. If the         \n" <<
               "  'properties.calc.json' file does not exist in the                 \n" <<
               "    $ROOT/training_data/$SCELNAME/$CONFIGID/$CURR_CALCTYPE directory\n" <<
               "  CASM assumes that no data is available for that configuration.    \n" <<
               "  The 'properties.calc.json' uses CASM standard units eV and Angstroms\n\n" ;

      args.log << "EXAMPLE:\n";
      args.log << "-------\n";
      args.log << "{\n\
          \"atom_type\": [\n\
              \"A\", \n\
              \"B\"\n\
          ], \n\
          \"atoms_per_type\": [\n\
              1, \n\
              2\n\
          ], \n\
          \"coord_mode\": \"direct\", \n\
          \"is_complete\": true, \n\
          \"relaxed_basis\": [\n\
              [0.6666667, 0.6666667, 0.6666667],\n\
              [0.00255632, 0.99488736, 0.00255632],\n\
              [0.33077698, 0.33844594, 0.33077698]\n\
          ], \n\
          \"relaxed_energy\": -16.27773537, \n\
          \"relaxed_mag_basis\": [\n\
              -3.93,\n\
               3.82,\n\
               1.198\n\
          ], \n\
          \"relaxed_magmom\": -1.3086, \n\
          \"relaxed_forces\": [\n\
              [0.0, 0.0, 0.0], \n\
              [0.0, 0.00987362, -0.00987362], \n\
              [0.0, -0.00987362, 0.00987362]\n\
          ], \n\
          \"relaxed_lattice\": [\n\
              [0.0, 1.9174843, 1.9174843], \n\
              [1.61158655, -1.88219884, 3.79968315], \n\
              [3.22317311, 0.0, 0.0]\n\
          ]\n\
      }\n";
      args.log << "-------\n";
>>>>>>> 180b7b15

    }
    if(vm.count("comp")) {
      args.log() << "\n### composition_axes.json ##################\n\n";

      args.log() << "LOCATION WHEN GENERATED:\n";
      args.log() << "$ROOT/.casm/composition_axes.json\n";
      args.log() << "\n\n";

      args.log() << "DESCRIPTION:\n";
      args.log() << "This JSON file contains the currently selected composition axes, and \n" <<
                 "a list of possible standard or custom composition axes.              \n\n" <<

                 "standard_axes:                                                      \n" <<
                 "  A JSON object containing each possible standard composition axes  \n" <<
                 "  as an attribute with its index as the key.                        \n\n" <<

                 "custom_axes:                                                        \n" <<
                 "  A JSON object containing each custom composition axes as an       \n" <<
                 "  attribute with its index as the key. The keys should not be       \n" <<
                 "  repeats of any of the standard_axes.                              \n\n" <<

                 "standard_axes/custom_axes:components                                \n" <<
                 "  A JSON array containing the names of possible species.            \n\n" <<

                 "standard_axes/custom_axes:independent_compositions                  \n" <<
                 "  The number of independent composition axes.                       \n\n" <<

                 "standard_axes/custom_axes:origin                                    \n" <<
                 "  The composition of origin the of composition axes in terms of     \n" <<
                 "  number of each component species per primitive cell, ordered as in\n" <<
                 "  the 'components' array.                                           \n\n" <<

                 "standard_axes/custom_axes:a, b, c, ...                              \n" <<
                 "  The composition of end members a, b, c, etc. in terms of number of\n" <<
                 "  each component species per primitive cell, ordered as in the      \n" <<
                 "  'components' array.                                               \n\n" <<

                 "standard_axes/custom_axes:param_formula:                            \n" <<
                 "  The formula that converts 'comp_n' (# of each component per       \n" <<
                 "  primitive cell) to 'comp' (composition relative the selected      \n" <<
                 "  composition axes).                                                \n\n" <<

                 "standard_axes/custom_axes:mol_formula:                              \n" <<
                 "  The formula that converts 'comp' (composition relative the        \n" <<
                 "  selected composition axes) to 'comp_n' (# of each component per   \n" <<
                 "  primitive cell).                                                  \n\n\n";


      args.log() << "EXAMPLE:\n";
      args.log() << "-------\n";
      args.log() <<
                 "{\n  \"current_axes\" : \"0\",\n  \"standard_axes\" : {\n    \"0\" : {\n      \"a\" : [\n        [ 2.000000000000 ],\n        [ 0.000000000000 ],\n        [ 2.000000000000 ]\n      ],\n      \"components\" : [ \"Zr\", \"Va\", \"O\" ],\n      \"independent_compositions\" : 1,\n      \"mol_formula\" : \"Zr(2)Va(2-2a)O(2a)\",\n      \"origin\" : [\n        [ 2.000000000000 ],\n        [ 2.000000000000 ],\n        [ 0.000000000000 ]\n      ],\n      \"param_formula\" : \"a(0.5-0.25Va+0.25O)\"\n    },\n    \"1\" : {\n      \"a\" : [\n        [ 2.000000000000 ],\n        [ 2.000000000000 ],\n        [ 0.000000000000 ]\n      ],\n      \"components\" : [ \"Zr\", \"Va\", \"O\" ],\n      \"independent_compositions\" : 1,\n      \"mol_formula\" : \"Zr(2)Va(2a)O(2-2a)\",\n      \"origin\" : [\n        [ 2.000000000000 ],\n        [ 0.000000000000 ],\n        [ 2.000000000000 ]\n      ],\n      \"param_formula\" : \"a(0.5+0.25Va-0.25O)\"\n    }\n  }\n}\n";

      args.log() << "-------\n";

    }

    if(vm.count("bspecs")) {
      args.log() << "\n### bspecs.json ##################\n\n";

      args.log() << "LOCATION:\n";
      args.log() << "$ROOT/basis_sets/$CURR_BSET/bspecs.json\n";
      args.log() << "\n\n";

      args.log() << "DESCRIPTION:\n";
      args.log() << "This JSON file contains specifications for generating the cluster\n" <<
                 "basis functions. If generating local clusters see EXAMPLE 2.                        \n\n";

      std::cout << "'site_basis_functions' may specify a string, which can be either 'occupation' or \n"
                << "'chebychev'. Otherwise, specifies a JSON object containing a composition vector or\n"
                << "a JSON array containing multiple composition vectors. A single composition vector\n"
                << "is formatted as, e.g.\n"
                << "   \"composition\" : {\"Au\" : 0.25, \"Cu\" : 0.75} \n"
                << "The site basis functions will then be constructed as to be optimized for that composition.\n\n"

                << "To specify different compositions on multiple sublattices, an array can be used. \n"
                << "As an example, the following specifies a different composition on sublattice 0 than\n"
                << "on sublattices 1 and 3: \n\n"

                << "   \"site_basis_functions\" : [\n"
                << "                                {\n"
                << "                                  \"composition\" : {\"Ga\" : 0.3, \"In\" : 0.7},\n"
                << "                                  \"sublat_indices\" : [0]\n"
                << "                                },\n"
                << "                                {\n"
                << "                                  \"composition\" : {\"Ga\" : 1.0, \"In\" : 0.0},\n"
                << "                                  \"sublat_indices\" : [1,2]\n"
                << "                                }\n"
                << "                             ]\n\n"

                << "Sublattices are specified in the same order as in prim.json. Sublattice compositions\n"
                << "are not allowed to break the symmetry of the crystal. If equivalent sublattices are\n"
                << "assigned inequivalent compositions, one will be chosen arbitrarily and propagated to\n"
                << "all equivalent sublattices.  The resulting site basis functions can be reviewed using\n"
                << "'casm bset --functions'\n\n";


      args.log() << "The JSON object 'orbit_branch_specs' specifies the maximum size of pair,   \n" <<
                 "triplet, quadruplet, etc. clusters in terms of the maximum distance \n" <<
                 "between any two sites in the cluster.\n\n";

      args.log() << "The JSON array 'orbit_specs' allows specifying particular custom orbits    \n" <<
                 "by providing the prototype cluster coordinates. The 'include_subclusters'  \n" <<
                 "option allows including all orbits of subclusters of the specified cluster.\n" <<
                 "The cluster coordinates may be in \"Direct\"/\"Fractional\" coordinates,   \n"
                 "\"Cartesian\" coordinates, or \"Integral\" coordinates. \"Integral\"       \n"
                 "coordinates are 4-element integer arrays indicating sublattice index, b,   \n"
                 "followed by unit cell indices, i, j, k.                                    \n\n\n";


      args.log() << "EXAMPLE:\n";
      args.log() << "-------\n";
      args.log() <<
                 "{\n  \"basis_functions\" : {\n    \"site_basis_functions\" : \"occupation\"\n  },\n  \"orbit_branch_specs\" : {\n    \"2\" : {\"max_length\" : 4.01},\n    \"3\" : {\"max_length\" : 3.01}\n  },\n  \"orbit_specs\" : [\n    {\n      \"coordinate_mode\" : \"Direct\",\n      \"prototype\" : [\n        [ 0.000000000000, 0.000000000000, 0.000000000000 ],\n        [ 1.000000000000, 0.000000000000, 0.000000000000 ],\n        [ 2.000000000000, 0.000000000000, 0.000000000000 ],\n        [ 3.000000000000, 0.000000000000, 0.000000000000 ]\n      ],\n      \"include_subclusters\" : true  \n    },\n    {\n      \"coordinate_mode\" : \"Integral\",\n      \"prototype\" : [\n        [ 0, 0, 0, 0 ],\n        [ 1, 0, 0, 0 ],\n        [ 0, 0, 0, 3 ]\n      ],\n      \"include_subclusters\" : true\n    }\n  ]\n}\n";
      args.log() << "-------\n";

      args.log() << "EXAMPLE2:\n";
      args.log() << "The bspecs format is slightly different when calling casm bset -u for a local basis set\n";
      args.log() << "'diff_trans' is the name of the hop the local cluster basis functions will be centered on\n";
      args.log() << "'local_bspecs' is a JSON object that represents a local_bspecs specification see casm format --local_bspecs for more info\n";
      args.log() << "-------\n";
      args.log() <<
                 "{\n  \"diff_trans\" : \"diff_trans/0\",\n  \"local_bspecs\" : {\n    \"basis_functions\" : {\n      \"site_basis_functions\" : \"occupation\"\n    },\n    \"orbit_branch_specs\" : {\n      \"1\" : {\"cutoff_radius\" : 6.01},\n      \"2\" : {\"cutoff_radius\" : 6.01,\"max_length\" : 4.01},\n      \"3\" : {\"cutoff_radius\" : 4.01,\"max_length\" : 3.01}\n    }\n  }\n}\n";
      args.log() << "-------\n";

    }

    if(vm.count("local_bspecs")) {
      args.log() << "\n### local_bspecs.json ##################\n\n";

      args.log() << "LOCATION:\n";
      args.log() << "$ROOT/basis_sets/$CURR_BSET/local_bspecs.json\n";
      args.log() << "$ROOT/$your/$custom/$location\n";
      args.log() << "\n\n";

      args.log() << "DESCRIPTION:\n";
      args.log() << "This JSON file contains specifications for generating the local clusters\n" <<
                 "around a currently unspecified hop. Used as an internal object for local basis function enumeration.\n" <<
                 "Also used for enumerations of diff_trans_configs.\n\n";

      std::cout << "'site_basis_functions' may specify a string, which can be either 'occupation' or \n"
                << "'chebychev'. Otherwise, specifies a JSON object containing a composition vector or\n"
                << "a JSON array containing multiple composition vectors. A single composition vector\n"
                << "is formatted as, e.g.\n"
                << "   \"composition\" : {\"Au\" : 0.25, \"Cu\" : 0.75} \n"
                << "The site basis functions will then be constructed as to be optimized for that composition.\n\n"

                << "To specify different compositions on multiple sublattices, an array can be used. \n"
                << "As an example, the following specifies a different composition on sublattice 0 than\n"
                << "on sublattices 1 and 3: \n\n"

                << "   \"site_basis_functions\" : [\n"
                << "                                {\n"
                << "                                  \"composition\" : {\"Ga\" : 0.3, \"In\" : 0.7},\n"
                << "                                  \"sublat_indices\" : [0]\n"
                << "                                },\n"
                << "                                {\n"
                << "                                  \"composition\" : {\"Ga\" : 1.0, \"In\" : 0.0},\n"
                << "                                  \"sublat_indices\" : [1,2]\n"
                << "                                }\n"
                << "                             ]\n\n"

                << "Sublattices are specified in the same order as in prim.json. Sublattice compositions\n"
                << "are not allowed to break the symmetry of the crystal. If equivalent sublattices are\n"
                << "assigned inequivalent compositions, one will be chosen arbitrarily and propagated to\n"
                << "all equivalent sublattices.  The resulting site basis functions can be reviewed using\n"
                << "'casm bset --functions'\n\n";


      args.log() << "The JSON object 'orbit_branch_specs' specifies the maximum size of pair,   \n" <<
                 "triplet, quadruplet, etc. clusters in terms of the maximum distance \n" <<
                 "between any two sites in the cluster. This field also a cutoff_radius for the \n" <<
                 "local bubble which can be customized for each orbit branch.\n\n";

      args.log() << "The JSON array 'orbit_specs' allows specifying particular custom orbits    \n" <<
                 "by providing the prototype cluster coordinates. The 'include_subclusters'  \n" <<
                 "option allows including all orbits of subclusters of the specified cluster.\n" <<
                 "The cluster coordinates may be in \"Direct\"/\"Fractional\" coordinates,   \n"
                 "\"Cartesian\" coordinates, or \"Integral\" coordinates. \"Integral\"       \n"
                 "coordinates are 4-element integer arrays indicating sublattice index, b,   \n"
                 "followed by unit cell indices, i, j, k.                                    \n\n\n";


      args.log() << "EXAMPLE:\n";
      args.log() << "-------\n";
      args.log() <<
                 "{\n  \"basis_functions\" : {\n    \"site_basis_functions\" : \"occupation\"\n  },\n  \"orbit_branch_specs\" : {\n    \"1\" : {\"cutoff_radius\" : 6.01},\n    \"2\" : {\"cutoff_radius\" : 6.01, \"max_length\" : 4.01},\n    \"3\" : {\"cutoff_radius\" : 5.01,\"max_length\" : 3.01}\n  },\n  \"orbit_specs\" : [\n    {\n      \"coordinate_mode\" : \"Direct\",\n      \"prototype\" : [\n        [ 0.000000000000, 0.000000000000, 0.000000000000 ],\n        [ 1.000000000000, 0.000000000000, 0.000000000000 ],\n        [ 2.000000000000, 0.000000000000, 0.000000000000 ],\n        [ 3.000000000000, 0.000000000000, 0.000000000000 ]\n      ],\n      \"include_subclusters\" : true  \n    },\n    {\n      \"coordinate_mode\" : \"Integral\",\n      \"prototype\" : [\n        [ 0, 0, 0, 0 ],\n        [ 1, 0, 0, 0 ],\n        [ 0, 0, 0, 3 ]\n      ],\n      \"include_subclusters\" : true\n    }\n  ]\n}\n";
      args.log() << "-------\n";

    }

    if(vm.count("clust")) {
      args.log() << "\n### clust.json ##################\n\n";

      args.log() << "LOCATION:\n";
      args.log() << "$ROOT/basis_sets/$CURR_BSET/clust.json\n";
      args.log() << "\n\n";

      args.log() << "DESCRIPTION:\n";
      args.log() << "This JSON file contains the coordinates of sites in the prototype   \n" <<
                 "clusters generated using the 'bspecs.json' specifications.          \n\n";


      args.log() << "Prototype clusters can be accessed via:                            \n"
                 "  [\"branches\"][branch_index][\"orbits\"][orbit_index][\"prototype\"]\n\n"

                 "\"prototype\": (JSON object)                                       \n"

                 "  /\"max_length\": (number)                                        \n"
                 "     Maximum pair distance between sites in the cluster            \n\n"

                 "  /\"min_length\": (number)                                        \n"
                 "     Minimum pair distance between sites in the cluster            \n\n"

                 "  /\"sites\": (JSON array of Integral coordinates)                 \n"
                 "     An array listing sites in the prototype cluster using Integral\n"
                 "     coordinates. Integral coordinates are 4-element integer arrays\n"
                 "     indicating sublattice index, b, followed by unit cell indices,\n"
                 "     i, j, k.                                                      \n\n"

                 "\"bspecs\": (JSON object)                                          \n"
                 "  For reference, the contents of the 'bspecs.json' file used to    \n"
                 "  generate these clusters is reproduced here.                      \n\n"

                 "\"lattice\": (JSON object)                                         \n"
                 "  For reference, so that the Integral coordinates can be converted \n"
                 "  into Fractional or Cartesian coordinates, the lattice vectors    \n"
                 "  of the primitive structure are reproduced here.                  \n\n" << std::endl;
    }

    if(vm.count("basis")) {
      args.log() << "\n### basis.json ##################\n\n";

      args.log() << "LOCATION:\n";
      args.log() << "$ROOT/basis_sets/$CURR_BSET/basis.json\n";
      args.log() << "\n\n";

      args.log() << "DESCRIPTION:\n";
      args.log() << "This JSON file contains the basis functions generated using the    \n"
                 "'bspecs.json' specifications.                                      \n\n";


      args.log() << "\"site_functions\": (JSON array of JSON object)                    \n"
                 "  Gives the site basis functions. One JSON object for each basis   \n"
                 "  site. \n\n"

                 "  /\"sublat\": (int)                                               \n"
                 "    Basis site index.                                              \n\n"

                 "  /\"asym_unit\": (int)                                            \n"
                 "    Index of the asymmetric unit this basis site belongs to.       \n\n"

                 "  /\"basis\": (JSON object)                                        \n"
                 "     Gives the value of each site basis function for each possible \n"
                 "     occupant. Of the form:                                        \n\n"
                 "       { \n"
                 "         \"\\\\phi_b_i\": { \n"
                 "           \"A\": val, \n"
                 "           \"B\": val, \n"
                 "           ... \n"
                 "         }, \n"
                 "         ... \n"
                 "       } \n"

                 "\"cluster_functions\": (JSON array of JSON object)                 \n"
                 "  Gives the cluster basis functions. One JSON object for each      \n"
                 "  cluster basis function.                                          \n\n"

                 "  /\"linear_function_index\": (int)                                \n"
                 "    Linear function index. This corresponds to ECI indices.        \n\n"

                 "  /\"mult\": (int)                                                 \n"
                 "    Multiplicity of symmetrically equivalent cluter functions.     \n\n"

                 "  /\"orbit\": (JSON array of 3 int)                                \n"
                 "     Gives the cluster branch index, cluster orbit index, and index\n"
                 "     of this basis function in the cluster basis.                  \n\n"

                 "  /\"prototype\": (JSON object)                                    \n"
                 "     Specifies the prototype cluster, as in the 'clust.json' file. \n\n"

                 "  /\"prototype_function\": (string)                                \n"
                 "     Latex-style function for the prototype cluster.               \n\n" << std::endl;
    }

    if(vm.count("clex")) {
      args.log() << "\n### $TITLE_Clexulator.* ##################\n\n";

      args.log() << "LOCATION:\n";
      args.log() << "$ROOT/basis_sets/$CURR_BSET/$TITLE_Clexulator.*\n";
      args.log() << "\n\n";

      args.log() << "DESCRIPTION:\n";
      args.log() << "$TITLE_Clexulator.cc contains C++ code generated by CASM for       \n"
                 "the cluster basis functions. It is automatically compiled into     \n"
                 "$TITLE_Clexulator.o and $TITLE_Clexulator.so for use by CASM.      \n\n" << std::endl;
    }

    if(vm.count("ref")) {
      args.log() << "\n### ref ##################\n\n";

      args.log() << "LOCATION WHEN GENERATED:\n\n";
      args.log() << "$ROOT/training_data/settings/$CURR_CALCTYPE/$CURR_REF/chemical_reference.json\n";
      args.log() << "\n\n";

      args.log() << "DESCRIPTION:\n";
      args.log() << "    The chemical reference determines the value of the formation energy  \n"
                 "    and chemical potentials calculated by CASM.                          \n\n"

                 "    Chemical references states are set by specifying a hyperplane in     \n"
                 "    energy/atom - composition (as atom_frac) space. This may be done by  \n"
                 "    specifying the hyperplane explicitly, or by specifying several       \n"
                 "    reference states with energy/atom and composition (as atom_frac) for \n"
                 "    enough states to span the composition space of the allowed occupants \n"
                 "    specified in the prim. For consistency with other CASM projects,     \n"
                 "    additional reference states extending to other compositional         \n"
                 "    dimensions may be included also. The pure Va reference is always 0.  \n\n";

      args.log() << "    The reference states are stored in the 'chemical_reference.json' file\n"
                 "    in one of two formats:                                               \n\n"

                 "    1) Reference state composition and energy_per_species.               \n"
                 "       In this format each reference state is represented by a JSON      \n"
                 "       object storing the number of each species present in the reference\n"
                 "       state and the energy_per_species for that reference state. Species\n"
                 "       that are not in the primitive structure may also be included in   \n"
                 "       the reference states as long as the composition space of the      \n"
                 "       primitive structure is spanned by the hyperplane connecting the   \n"
                 "       provided reference states.                                        \n"
                 R"(       '[)" << "\n" <<
                 R"(          {"A": 3.4, "C": 2.0, "energy_per_species": 2.0},)" << "\n" <<
                 R"(          {"B": 2.0, "energy_per_species": 4.0}, )" << "\n" <<
                 R"(          {"C": 1.0, "energy_per_species": 3.0}  )" << "\n" <<
                 R"(        ]')" << "\n\n" <<

                 "    2) Input an array of energy_per_species, for each species in prim,   \n"
                 "       including 0.0 for vacancy:                                        \n"
                 "        '[X, X, X]'                                                      \n\n";

      args.log() << "    When using '--set' it is also possible to specialize the chemical    \n"
                 "    reference at the supercell or configuration level by adding the      \n"
                 "    --scelname or --configname option.                                   \n\n";


      args.log() << "EXAMPLE: chemical_reference.json\n";
      args.log() << "-------\n";
      args.log() <<
                 R"({
"chemical_reference" : {
"config" : {
"SCEL4_2_2_1_1_1_0 / 0" : [
{
"A" : 1.000000000000,
"energy_per_species" : -1.500000000000
},
{
"B" : 1.000000000000,
"energy_per_species" : -2.000100000000
},
{
"C" : 1.000000000000,
"energy_per_species" : -8.030000000000
}
],
"SCEL4_2_2_1_1_1_0 / 2" : [ -1.520000000000, -2.000100000000, -8.030000000000 ]
},
"global" : [
{
"A" : 0.500000000000,
"B" : 0.500000000000,
"energy_per_species" : -1.500000000000
},
{
"B" : 1.000000000000,
"energy_per_species" : -2.000000000000
},
{
"C" : 1.000000000000,
"energy_per_species" : -8.000000000000
},
{
"D" : 1.000000000000,
"energy_per_species" : -4.000000000000
}
],
"species_order" : [ "A", "B", "C" ],
"supercell" : {
"SCEL3_1_3_1_1_0_0" : [
{
"A" : 1.000000000000,
"energy_per_species" : -1.500000000000
},
{
"B" : 1.000000000000,
"energy_per_species" : -2.000000000000
},
{
"C" : 1.000000000000,
"energy_per_species" : -8.001000000000
}
],
"SCEL4_2_2_1_1_1_0" : [
{
"A" : 1.000000000000,
"energy_per_species" : -1.500000000000
},
{
"B" : 1.000000000000,
"energy_per_species" : -2.000000000000
},
{
"C" : 1.000000000000,
"energy_per_species" : -8.030000000000
}
]
}
}
})";
      args.log() << "-------\n";

    }

    if(vm.count("scel")) {
      args.log() << "\n### scel ##################\n\n";

      args.log() << "LOCATION WHEN GENERATED:\n";
      args.log() << "$ROOT/training_data/SCEL\n\n\n";

      args.log() << "DESCRIPTION:\n";
      args.log() << "Contains a list of all the generated and imported supercells. Each  \n" <<
                 "entry gives the name of a supercell, its volume in number of        \n" <<
                 "primitive volumes, and the transformation matrix to go from the     \n" <<
                 "primitive cell to the supercell. The convention is                  \n" <<
                 "            LAT.scel = LAT.prim*transf_matrix,                      \n" <<
                 "where the columns of the LAT matrices are the lattice vectors.      \n\n\n";

      args.log() << "EXAMPLE:\n";
      args.log() << "-------\n";
      args.log() <<
                 "Supercell Name: 'SCEL1_1_1_1_0_0_0' Number: 0 Volume: 1\n\
Supercell Transformation Matrix: \n\
1 0 0\n\
0 1 0\n\
0 0 1\n\
\n\
Supercell Name: 'SCEL2_1_1_2_0_0_0' Number: 1 Volume: 2\n\
Supercell Transformation Matrix: \n\
1 0 -1\n\
0 1 0\n\
0 0 2\n\
\n\
Supercell Name: 'SCEL2_1_2_1_0_0_1' Number: 2 Volume: 2\n\
Supercell Transformation Matrix: \n\
1 -1 0\n\
0 1 -1\n\
0 1 1\n\
...\n";
      args.log() << "-------\n";
    }

    if(vm.count("lat")) {
      args.log() << "\n### lat ##################\n\n";

      args.log() << "LOCATION WHEN GENERATED:\n";
      args.log() << "$ROOT/training_data/$SCELNAME/LAT\n\n\n";

      args.log() << "DESCRIPTION:\n";
      args.log() << "Contains the lattice vectors of a particular supercell of your CASM \n" <<
                 "project. The format is the same as the first lines in a standard    \n" <<
                 "vasp POSCAR file, excluding the title (scaling followed by the three\n" <<
                 "lattice vectors as rows).\n\n\n";

      args.log() << "EXAMPLE:\n";
      args.log() << "-------\n";
      args.log() <<
                 " 1.00000000\n\
      10.52850134      0.00000000      0.00000000\n\
      0.00000000     10.52850134      0.00000000\n\
      0.00000000      0.00000000     10.52850134\n";
      args.log() << "-------\n";

    }

    if(vm.count("pos")) {
      args.log() << "\n### pos ##################\n\n";

      args.log() << "LOCATION WHEN GENERATED:\n";
      args.log() << "$ROOT/training_data/$SCELNAME/$CONFIGID/POS\n\n\n";

      args.log() << "DESCRIPTION:\n";
      args.log() << "This file is generated using the '--write-pos' option for 'casm run'.\n";
      args.log() << "Decorated configuration for a particular supercell. It is a         \n" <<
                 "supercell of your primitive structure after the enumeration on the  \n" <<
                 "alloying sites. The format is standard vasp 5.x format, and the     \n" <<
                 "coordinates of the sites for the configuration are the ideal sites  \n" <<
                 "specified in the PRIM file.\n\n\n";

      args.log() << "EXAMPLE:\n";
      args.log() << "-------\n";
      args.log() <<
                 "SCEL3_1_1_3_0_0_0\n\
1.00000000\n\
      0.00000000      1.75475022      1.75475022\n\
      1.75475022      0.00000000      1.75475022\n\
      3.50950045      3.50950045     -3.50950045\n\
Al Ni\n\
2 1\n\
Direct\n\
   0.3333333   0.3333333   0.3333333\n\
   0.6666667   0.6666667   0.6666667\n\
   0.0000000   0.0000000   0.0000000\n\
\n";
      args.log() << "-------\n";

    }

    if(vm.count("eci")) {
      args.log() << "\n### eci.json ##################\n\n";

      args.log() << "LOCATION:\n";
      args.log() << "$ROOT/cluster_expansions/clex.formation_energy/$CURR_BSET/$CURR_CALCTYPE/$CURR_REF/$CURR_ECI/eci.json\n";
      args.log() << "\n\n";

      args.log() << "DESCRIPTION:\n";
      args.log() << "This is a copy of the $ROOT/basis_sets/$CURR_BSET/'basis.json' file \n"
                 "with the following additions:                                      \n\n"

                 "\"cluster_functions\": (JSON array of JSON object)                 \n\n"

                 "  /\"eci\": (number, optional, default=0.0)                        \n"
                 "     The value of the ECI for the cluster basis function. If not   \n"
                 "     given, use 0.0.                                               \n\n"

                 "\"fit\": (JSON object)                                             \n"
                 "  Data from 'casm-learn' specifying how the ECI where generated and\n"
                 "  some goodness of fit measures.                                   \n\n" << std::endl;

    }

    if(vm.count("monte")) {
<<<<<<< HEAD
      args.log() << "\n### monte ##################\n\n";

      args.log() << "LOCATION WHEN GENERATED:\n";
      args.log() << "  User determined\n\n\n";

      args.log() << "DESCRIPTION:\n";
      args.log() << "  The Monte Carlo input file does not need to be in any particular \n" <<
                 "  location, as long as it is somewhere inside the CASM project     \n" <<
                 "  directory or subdirectories. The input file contains a JSON      \n" <<
                 "  object with \"ensemble\", \"method\", \"model\", \"supercell\",  \n" <<
                 "  \"data\", and \"driver\" attributes, as described below. An      \n" <<
                 "  optional attribute \"debug\" may also be included to print       \n" <<
                 "  information that may be useful for debugging an input file.      \n\n" <<

                 "Input file parameters:                                             \n\n" <<

                 "\"ensemble\" (string):                                             \n\n" <<

                 "  Possible options for \"ensemble\" are:                           \n" <<
                 "    \"GrandCanonical\" or \"grand_canonical\": Currently the only  \n" <<
                 "    option. Semi-grand canonical Monte Carlo calculation in which  \n" <<
                 "    the total number of sites is fixed, but the occupants on each  \n" <<
                 "    site may vary. One occupant change at a time is attempted.     \n\n\n" <<


                 "\"method\" (string):                                               \n\n" <<

                 "  Possible options for \"method\" are:                             \n" <<
                 "    \"Metropolis\" or \"metropolis\": Run Monte Carlo calculations \n" <<
                 "    using the Metropolis algorithm.                                \n\n" <<
                 "    \"LTE1\" or \"lte1\": Single spin flip low temperature         \n" <<
                 "    expansion calculations.                                        \n\n\n" <<


                 "\"model\": (JSON object)                                           \n\n" <<

                 "  /\"formation_energy\": (string, optional, default=\"formation_energy\")\n" <<
                 "    Specifies the cluster expansion to use to calculated formation \n"
                 "    energy. Should be one of the ones listed by 'casm settings -l'.\n\n\n" <<


                 "\"supercell\": (3x3 JSON arrays of integers)                      \n" <<
                 "    The supercell transformation matrix.                           \n\n" <<


                 "\"data\": (JSON object)                                            \n\n" <<

                 "  /\"sample_by\": (string)                                         \n" <<
                 "    Specify unit for the period between samples.  May be either    \n" <<
                 "    \"step\" (sample after every \"sample_period\" proposed Monte  \n" <<
                 "    Carlo events), or \"pass\" (sample after the \"sample_period\" \n" <<
                 "    number of passes), where 1 pass is a number of steps equal to  \n" <<
                 "    the number of sites in the supercell that have variable        \n" <<
                 "    occupation).                                                   \n\n" <<

                 "  /\"sample_period\": (integer)                                    \n" <<
                 "    Specify how many steps or passes to wait between data samples. \n\n" <<

                 "  /\"measurements\": (JSON array containing JSON objects)         \n" <<
                 "    Specifies which properties to sample. Each JSON object should  \n" <<
                 "    include \"quantity\" (string) specifying a property to be      \n" <<
                 "    sampled. Optionally, it may also include \"precision\" (number),\n" <<
                 "    indicating the required (absolute) precision in the average of \n" <<
                 "    the quantity for the calculation to be considered converged. If\n" <<
                 "    a precision is given for any quantity, then the Monte Carlo    \n" <<
                 "    calculations run in automatic convergence mode and continue    \n" <<
                 "    until all quantities with a specified precision are converged  \n" <<
                 "    to level requested.                                            \n\n" <<

                 "    Possible options for \"quantity\" are:                         \n" <<
                 "      \"comp\": composition, relative the composition axes         \n" <<
                 "      \"comp_n\": composition, number of atoms per unit cell       \n" <<
                 "      \"site_frac\": composition, normalized per basis site        \n" <<
                 "      \"atom_frac\": composition, normalized per total number of atoms\n" <<
                 "      \"formation_energy\": formation energy (per unit cell)       \n" <<
                 "      \"potential_energy\": potential energy (per unit cell),      \n" <<
                 "        (= formation_energy - sum_i(mu_i*comp_i))                  \n" <<
                 "      \"non_zero_eci_correlations\": correlations (per unit cell)  \n" <<
                 "        which have non-zero eci values.                            \n" <<
                 "      \"all_correlations\": correlations (per unit cell)           \n" <<
                 "      \"<anything else>\": is interpreted as a 'casm query' query  \n\n" <<

                 "  /\"confidence\": (number, range (0.0, 1.0), default 0.95)        \n" <<
                 "    The confidence level used for calculating the precision in the \n" <<
                 "    average value of sampled quantities.                           \n\n" <<

                 "  /\"min_pass\", /\"min_step\", /\"min_sample\": (integer)         \n" <<
                 "    If in automatic convergence mode, prevents the calculation from\n" <<
                 "    a minimum number of passes, steps, or samples have occurred.   \n\n" <<

                 "  /\"max_pass\", /\"max_step\", /\"max_sample\": (integer)         \n" <<
                 "    If in automatic convergence mode, stops the calculation if the \n" <<
                 "    specified number of passes, steps, or samples have occurred.   \n\n" <<

                 "  /\"N_pass\", /\"N_step\", /\"N_sample\": (integer)               \n" <<
                 "    When not in automatic convergence mode (no precision has been  \n" <<
                 "    specified for any quantities being sampled), stops the         \n" <<
                 "    calculation when the specified number of passes, steps, or     \n" <<
                 "    samples have occurred.                                         \n\n" <<

                 "  /\"equilibration_passes_first_run\": (integer)                   \n" <<
                 "    If included, the requested number of passes will be performed  \n" <<
                 "    at the initial conditions as a preliminary step before the     \n" <<
                 "    actual run begins. This may be useful when not running in      \n" <<
                 "    automatic convergence mode.                                    \n\n" <<

                 "  /\"equilibration_passes_each_run\": (integer)                    \n" <<
                 "    If included, the requested number of passes will be performed  \n" <<
                 "    at each condition as a preliminary step before the actual run  \n" <<
                 "    begins. This may be useful when not running in automatic       \n" <<
                 "    convergence mode.                                              \n\n" <<

                 "  /\"storage\": (JSON object) Options for writing results.         \n\n" <<

                 "    /\"output_format\": (string or JSON array of string)           \n" <<
                 "      Specifies the type or types of output files. Current options \n" <<
                 "      are \"csv\" or \"json\". Type names with either all lower    \n" <<
                 "      case or all   upper case are accepted.                       \n\n" <<

                 "    /\"write_observations\": (boolean, default false)              \n" <<
                 "      If true, all individual observations of the quantities       \n" <<
                 "      requested to be sampled will be written to compressed files: \n" <<
                 "        \"output_directory\"/conditions.i/observations.ext.gz      \n" <<
                 "      where 'i' is the condition index and 'ext' is the output     \n" <<
                 "      format.                                                      \n\n" <<

                 "    /\"write_trajectory\": (boolean, default false)                \n" <<
                 "      If true, the value of all degrees of freedom at the time of  \n" <<
                 "      each sample will be written to compressed files:             \n" <<
                 "        \"output_directory\"/conditions.i/trajectory.ext.gz        \n" <<
                 "      where 'i' is the condition index and 'ext' is the output     \n" <<
                 "      format.                                                      \n\n" <<

                 "  /\"enumeration\": (JSON object, optional)                        \n" <<
                 "    If included, save configurations encountered during Monte      \n" <<
                 "    Carlo calculations by keeping a 'hall of fame' of best scoring \n" <<
                 "    configurations. After the calculation at a particular set of   \n" <<
                 "    thermodynamic conditions completes, the configurations in the  \n" <<
                 "    hall of fame are saved to the project configuration list.      \n\n" <<

                 "    /\"check\": (string, default=\"eq(1,1)\")                      \n" <<
                 "      A 'casm query'-like string that returns a boolean value      \n" <<
                 "      indicating if (true) a configuration should be considered for\n" <<
                 "      for the enumeration hall of fame. The default always returns \n" <<
                 "      true.                                                        \n\n" <<

                 "    /\"metric\": (string, default=\"clex_hull_dist(ALL)\")         \n" <<
                 "      A 'casm query'-like string that provides a metric for ranking\n" <<
                 "      ranking configurations as they are encountered during a Monte\n" <<
                 "      Carlo calculation. The resulting value is used to create a   \n" <<
                 "      hall of fame of 'best' configurations encountered during the \n" <<
                 "      calculation. When the calculation is complete configurations \n" <<
                 "      in the hall of fame are added to the CASM project config     \n" <<
                 "      list. The 'casm query'-like command should evaluate to a     \n" <<
                 "      number.                                                      \n\n" <<

                 "      Besides the properties listed via 'casm query -h properties',\n" <<
                 "      and 'casm query -h operators', both \"check\" and \"metric\" \n" <<
                 "      can also use the property \"potential_energy\".              \n\n" <<

                 "    /\"sample_mode\": (string, optional, default=\"on_sample\")    \n" <<
                 "      Indicate when to attempt to insert configurations into the   \n" <<
                 "      enumeration hall of fame. Options are:                       \n" <<
                 "        \"on_accept\": after each accepted Monte Carlo event       \n" <<
                 "        \"on_sample\": after each data sample                      \n\n" <<

                 "    /\"check_existence\": (bool, optional, default=true)           \n" <<
                 "      If true, only configurations that do not already exist in the\n" <<
                 "      config list are inserted into the enumeration hall of fame.  \n\n" <<

                 "    /\"insert_canonical\": (bool, optional, default=true)          \n" <<
                 "      If true, configurations are inserted into the enumeration    \n" <<
                 "      hall of fame in their canonical form. If 'check_existence' is\n" <<
                 "      true, this must be set to true.                              \n\n" <<

                 "    /\"N_halloffame\": (integer, optional, default=100)            \n" <<
                 "      The number of configurations that are allowed in the         \n" <<
                 "      enumeration hall of fame.                                    \n\n" <<

                 "    /\"tolerance\": (number, optional, default=1e-8)               \n" <<
                 "      Tolerance used for floating point comparison of configuration\n" <<
                 "      scores in the enumeration hall of fame.                      \n\n\n" <<


                 "\"driver\": (JSON object)                                          \n\n" <<

                 "  /\"motif\": (JSON object)                                        \n" <<
                 "      Specifies the initial occupation of the supercell.           \n\n" <<

                 "    /\"configname\": (string, optional)                            \n" <<
                 "      A configuration name, \"auto\", \"restricted_auto\", or      \n" <<
                 "      \"default\".                                                 \n\n" <<

                 "      Specifies the configuration that is tiled to fill the        \n" <<
                 "      supercell. If necessary, symmetry operations may be applied  \n" <<
                 "      An error is thrown if the specified configuration can not be \n" <<
                 "      used to fill the \"supercell\".     \n\n" <<

                 "      Possible options for \"configname\" are:                     \n" <<
                 "        A configuration name (ex. \"SCEL3_3_1_1_0_2_2/0\")         \n" <<
                 "        \"auto\": If the value \"auto\" is used, the enumerated    \n" <<
                 "        configurations will be searched for the configuration with \n" <<
                 "        the lowest potential energy to use as the motif.           \n" <<
                 "        \"default\": If the value \"default\" is used, the initial \n" <<
                 "        motif occupation is determined from the occupation order in\n" <<
                 "        the PRIM.                                                  \n" <<
                 "        \"restricted_auto\": Same as \"auto\", but only            \n" <<
                 "        configurations that can fill the supercell are considered. \n" <<
                 "        As a last resort, \"default\" is used.                     \n\n" <<

                 "    /\"configdof\": (string, optional)                             \n" <<
                 "      Specifies the path to a configdof JSON file, such as         \n" <<
                 "      \"initial_state.json\" or \"final_state.json\", containing   \n" <<
                 "      the degrees of freedom to initialize the supercell with      \n\n" <<

                 "  /\"mode\": (string)                                              \n" <<
                 "    Specify the drive mode.                                        \n\n" <<

                 "    Possible options for \"mode\" are:                             \n" <<
                 "      \"incremental\": perform one or more calculations, starting  \n" <<
                 "        at the initial conditions and incrementing by the          \n" <<
                 "        incremental conditions up to (and including) the final     \n" <<
                 "        conditions.                                                \n\n" <<
                 "      \"custom\": perform one or more calculations, as specified by\n" <<
                 "        the \"custom_conditions\".                                 \n\n" <<

                 "  /\"dependent_runs\": (boolean, default true)                     \n\n" <<

                 "    If true, begin the next calculation with the final DoF from the\n" <<
                 "    previous calculation. If false, begin each calculation with the\n" <<
                 "    DoF specified for the \"motif\".\n\n" <<


                 "  /\"initial_conditions\",\n" <<
                 "  /\"incremental_conditions\", \n" <<
                 "  /\"final_conditions\": (JSON object, optional)                    \n" <<
                 "    Specifies the applied conditions for the calculation. For       \n" <<
                 "    \"incremental_conditions\", specifies the change in conditions  \n" <<
                 "    between individual calculations. Each JSON object should        \n" <<
                 "    include:                                                        \n\n" <<

                 "    /\"temperature\": (number)                                      \n" <<
                 "      The temperature in K.                                         \n\n" <<

                 "    /\"param_chem_pot\" (JSON object)                               \n" <<
                 "      The parametric chemical potential(s)                          \n\n" <<

                 "      /\"a\", /\"b\", ...: (number)                                 \n" <<
                 "      The parametric chemical potentials conjugate to the parametric\n" <<
                 "      compositions. The number of parametric chemical potentials    \n" <<
                 "      provided must match the number of independent compositions.   \n\n" <<

                 "    /\"tolerance\": (number)                                        \n" <<
                 "      Specifies a numerical tolerance for comparing conditions.     \n\n" <<

                 "  /\"custom_conditions\":\n" <<
                 "    (JSON array of JSON objects) An array specifying a custom     \n" <<
                 "    path of conditions.                                           \n\n" <<

                 "  Restarts: Metropolis Monte Carlo calculations that are stopped   \n" <<
                 "  before the entire path has been calculated can be restarted as   \n" <<
                 "  long as the conditions of the existing calculations agree with   \n" <<
                 "  the conditions specified in the input settings. This means that  \n" <<
                 "  the \"final_conditions\" might be changed to increase the length \n" <<
                 "  of a path, or additional \"custom_conditions\" might be added,   \n" <<
                 "  but the \"incremental_conditions\" may not be changed. Upon      \n" <<
                 "  restart, the results summary file is checked for the last        \n" <<
                 "  finished conditions. Then the path is resumed from the next set  \n" <<
                 "  of conditions. It is the responsibility of the user to ensure    \n" <<
                 "  that other important settings, such as the \"model\" are not     \n" <<
                 "  changed inappropriately.                                         \n\n\n" <<


                 "\"debug\" (bool, default false):                                   \n\n" <<

                 "  If true, will print as much information as possible to assist in \n" <<
                 "  debugging input file settings.                                   \n\n\n";


      args.log() << "EXAMPLE: Settings for an incremental Metropolis calculation     \n" <<
                 "with increasing temperature in automatic convergence mode.\n";
      args.log() << "-------\n";
      args.log() << "{\n  \"comment\" : \"This is a sample input file. Unrecognized attributes (like the ones prepended with '_' are ignored.\",\n  \"debug\" : false,\n  \"ensemble\" : \"grand_canonical\",\n  \"method\" : \"metropolis\",\n  \"model\" : {\n    \"formation_energy\" : \"formation_energy\"\n  },\n  \"supercell\" : [\n    [10, 0, 0],\n    [0, 10, 0],\n    [0, 0, 10]\n  ],\n  \"data\" : {\n    \"sample_by\" : \"pass\",\n    \"sample_period\" : 1,\n    \"_N_sample\" : 1000, \n    \"_N_pass\" : 1000,\n    \"_N_step\" : 1000,\n    \"_max_pass\" : 10000,\n    \"min_pass\" : 1000,\n    \"_max_step\" : 10000,\n    \"_max_sample\" : 500,\n    \"_min_sample\" : 100,\n    \"confidence\" : 0.95,\n    \"measurements\" : [ \n      { \n        \"quantity\" : \"formation_energy\"\n      },\n      { \n        \"quantity\" : \"potential_energy\"\n      },\n      { \n        \"quantity\" : \"atom_frac\"\n      },\n      { \n        \"quantity\" : \"site_frac\"\n      },\n      { \n        \"quantity\" : \"comp\",\n        \"precision\" : 1e-3\n      },\n      { \n        \"quantity\" : \"comp_n\"\n      }\n    ],\n    \"storage\" : {\n      \"write_observations\" : false,\n      \"write_trajectory\" : false,\n      \"output_format\" : [\"csv\", \"json\"]\n    }\n  },\n  \"driver\" : {\n    \"mode\" : \"incremental\", \n    \"motif\" : {\n      \"configname\" : \"auto\",\n      \"_configname\" : \"SCEL3_3_1_1_0_2_2/0\",\n      \"_configdof\" : \"path/to/final_state.json\"\n    },\n    \"initial_conditions\" : {\n      \"param_chem_pot\" : {\n        \"a\" : -1.75\n      },\n      \"temperature\" : 100.0,\n      \"tolerance\" : 0.001\n    },\n    \"final_conditions\" : {\n      \"param_chem_pot\" : {\n        \"a\" : -1.75\n      },\n      \"temperature\" : 1000.0,\n      \"tolerance\" : 0.001\n    },\n    \"incremental_conditions\" : {\n      \"param_chem_pot\" : {\n        \"a\" : 0.0\n      },\n      \"temperature\" : 10.0,\n      \"tolerance\" : 0.001\n    }\n  }\n}\n";
      args.log() << "-------\n\n";

      args.log() << "EXAMPLE: Settings for an custom drive mode LTE1 calculation with\n" <<
                 "increasing temperature.\n";
      args.log() << "-------\n";
      args.log() << "{\n  \"comment\" : \"This is a sample input file. Unrecognized attributes (like the ones prepended with '_' are ignored.\",\n  \"debug\" : false,\n  \"ensemble\" : \"grand_canonical\",\n  \"method\" : \"lte1\",\n  \"model\" : {\n    \"formation_energy\" : \"formation_energy\"\n  },\n  \"supercell\" : [\n    [9, 0, 0],\n    [0, 9, 0],\n    [0, 0, 9]\n  ],\n  \"data\" : {\n    \"storage\" : {\n      \"write_observations\" : false,\n      \"write_trajectory\" : false,\n      \"output_format\" : [\"csv\", \"json\"]\n    }\n  },\n  \"driver\" : {\n    \"mode\" : \"incremental\", \n    \"motif\" : {\n      \"configname\" : \"auto\",\n      \"_configname\" : \"SCEL3_3_1_1_0_2_2/0\",\n      \"_configdof\" : \"path/to/final_state.json\"\n    },\n    \"custom_conditions\" : [\n      {\n        \"param_chem_pot\" : {\n          \"a\" : 0.0\n        },\n        \"temperature\" : 100.0,\n        \"tolerance\" : 0.001\n      },\n      {\n        \"param_chem_pot\" : {\n          \"a\" : 0.0\n        },\n        \"temperature\" : 200.0,\n        \"tolerance\" : 0.001\n      },\n      {\n        \"param_chem_pot\" : {\n          \"a\" : 0.0\n        },\n        \"temperature\" : 400.0,\n        \"tolerance\" : 0.001\n      },\n      {\n        \"param_chem_pot\" : {\n          \"a\" : 0.0\n        },\n        \"temperature\" : 800.0,\n        \"tolerance\" : 0.001\n      }\n    ]\n  }\n}\n";
      args.log() << "-------\n";
=======
      args.log << "\n### monte ##################\n\n";

      args.log << "LOCATION WHEN GENERATED:\n";
      args.log << "  User determined\n\n\n";

      args.log << "DESCRIPTION:\n";
      args.log << "  The Monte Carlo input file does not need to be in any particular \n" <<
               "  location, as long as it is somewhere inside the CASM project     \n" <<
               "  directory or subdirectories. The input file contains a JSON      \n" <<
               "  object with \"ensemble\", \"method\", \"model\", \"supercell\",  \n" <<
               "  \"data\", and \"driver\" attributes, as described below. An      \n" <<
               "  optional attribute \"debug\" may also be included to print       \n" <<
               "  information that may be useful for debugging an input file.      \n\n" <<

               "Input file parameters:                                             \n\n" <<

               "\"ensemble\" (string):                                             \n\n" <<

               "  Possible options for \"ensemble\" are:                           \n\n" <<

               "    \"GrandCanonical\" or \"grand_canonical\": Semi-grand canonical\n" <<
               "    Monte Carlo calculation in which the total number of sites is  \n" <<
               "    fixed, but the occupants on each site may vary. One occupant   \n" <<
               "    change at a time is attempted.                                 \n\n" <<

               "    \"Canonical\" or \"canonical\": Canonical Monte Carlo \n" <<
               "    calculation in which the total number of each type of occupant \n"
               "    is fixed. Each Monte Carlo step attempts to swap a pair of     \n"
               "    occupants.                                                     \n\n\n" <<


               "\"method\" (string):                                               \n\n" <<

               "  Possible options for \"method\" are:                             \n\n" <<

               "    \"Metropolis\" or \"metropolis\": Run Monte Carlo calculations \n" <<
               "    using the Metropolis algorithm.                                \n\n" <<

               "    \"LTE1\" or \"lte1\": Single spin flip low temperature         \n" <<
               "    expansion calculations.                                        \n\n\n" <<


               "\"model\": (JSON object)                                           \n\n" <<

               "  /\"formation_energy\": (string, optional, default=\"formation_energy\")\n" <<
               "    Specifies the cluster expansion to use to calculated formation \n"
               "    energy. Should be one of the ones listed by 'casm settings -l'.\n\n\n" <<


               "\"supercell\": (3x3 JSON arrays of integers)                      \n" <<
               "    The supercell transformation matrix.                           \n\n" <<


               "\"data\": (JSON object)                                            \n\n" <<

               "  /\"sample_by\": (string)                                         \n" <<
               "    Specify unit for the period between samples.  May be either    \n" <<
               "    \"step\" (sample after every \"sample_period\" proposed Monte  \n" <<
               "    Carlo events), or \"pass\" (sample after the \"sample_period\" \n" <<
               "    number of passes), where 1 pass is a number of steps equal to  \n" <<
               "    the number of sites in the supercell that have variable        \n" <<
               "    occupation).                                                   \n\n" <<

               "  /\"sample_period\": (integer)                                    \n" <<
               "    Specify how many steps or passes to wait between data samples. \n\n" <<

               "  /\"measurements\": (JSON array containing JSON objects)         \n" <<
               "    Specifies which properties to sample. Each JSON object should  \n" <<
               "    include \"quantity\" (string) specifying a property to be      \n" <<
               "    sampled. Optionally, it may also include \"precision\" (number),\n" <<
               "    indicating the required (absolute) precision in the average of \n" <<
               "    the quantity for the calculation to be considered converged. If\n" <<
               "    a precision is given for any quantity, then the Monte Carlo    \n" <<
               "    calculations run in automatic convergence mode and continue    \n" <<
               "    until all quantities with a specified precision are converged  \n" <<
               "    to level requested.                                            \n\n" <<

               "    Possible options for \"quantity\" are:                         \n" <<
               "      \"comp\": composition, relative the composition axes         \n" <<
               "      \"comp_n\": composition, number of atoms per unit cell       \n" <<
               "      \"site_frac\": composition, normalized per basis site        \n" <<
               "      \"atom_frac\": composition, normalized per total number of atoms\n" <<
               "      \"formation_energy\": formation energy (per unit cell)       \n" <<
               "      \"potential_energy\": potential energy (per unit cell),      \n" <<
               "        (= formation_energy - sum_i(mu_i*comp_i))                  \n" <<
               "      \"non_zero_eci_correlations\": correlations (per unit cell)  \n" <<
               "        which have non-zero eci values.                            \n" <<
               "      \"all_correlations\": correlations (per unit cell)           \n" <<
               "      \"<anything else>\": is interpreted as a 'casm query' query  \n\n" <<

               "  /\"confidence\": (number, range (0.0, 1.0), default 0.95)        \n" <<
               "    The confidence level used for calculating the precision in the \n" <<
               "    average value of sampled quantities.                           \n\n" <<

               "  /\"min_pass\", /\"min_step\", /\"min_sample\": (integer)         \n" <<
               "    If in automatic convergence mode, prevents the calculation from\n" <<
               "    a minimum number of passes, steps, or samples have occurred.   \n\n" <<

               "  /\"max_pass\", /\"max_step\", /\"max_sample\": (integer)         \n" <<
               "    If in automatic convergence mode, stops the calculation if the \n" <<
               "    specified number of passes, steps, or samples have occurred.   \n\n" <<

               "  /\"N_pass\", /\"N_step\", /\"N_sample\": (integer)               \n" <<
               "    When not in automatic convergence mode (no precision has been  \n" <<
               "    specified for any quantities being sampled), stops the         \n" <<
               "    calculation when the specified number of passes, steps, or     \n" <<
               "    samples have occurred.                                         \n\n" <<

               "  /\"equilibration_passes_first_run\": (integer)                   \n" <<
               "    If included, the requested number of passes will be performed  \n" <<
               "    at the initial conditions as a preliminary step before the     \n" <<
               "    actual run begins. This may be useful when not running in      \n" <<
               "    automatic convergence mode.                                    \n\n" <<

               "  /\"equilibration_passes_each_run\": (integer)                    \n" <<
               "    If included, the requested number of passes will be performed  \n" <<
               "    at each condition as a preliminary step before the actual run  \n" <<
               "    begins. This may be useful when not running in automatic       \n" <<
               "    convergence mode.                                              \n\n" <<

               "  /\"storage\": (JSON object) Options for writing results.         \n\n" <<

               "    /\"output_format\": (string or JSON array of string)           \n" <<
               "      Specifies the type or types of output files. Current options \n" <<
               "      are \"csv\" or \"json\". Type names with either all lower    \n" <<
               "      case or all   upper case are accepted.                       \n\n" <<

               "    /\"write_observations\": (boolean, default false)              \n" <<
               "      If true, all individual observations of the quantities       \n" <<
               "      requested to be sampled will be written to compressed files: \n" <<
               "        \"output_directory\"/conditions.i/observations.ext.gz      \n" <<
               "      where 'i' is the condition index and 'ext' is the output     \n" <<
               "      format.                                                      \n\n" <<

               "    /\"write_trajectory\": (boolean, default false)                \n" <<
               "      If true, the value of all degrees of freedom at the time of  \n" <<
               "      each sample will be written to compressed files:             \n" <<
               "        \"output_directory\"/conditions.i/trajectory.ext.gz        \n" <<
               "      where 'i' is the condition index and 'ext' is the output     \n" <<
               "      format.                                                      \n\n" <<

               "  /\"enumeration\": (JSON object, optional)                        \n" <<
               "    If included, save configurations encountered during Monte      \n" <<
               "    Carlo calculations by keeping a 'hall of fame' of best scoring \n" <<
               "    configurations. After the calculation at a particular set of   \n" <<
               "    thermodynamic conditions completes, the configurations in the  \n" <<
               "    hall of fame are saved to the project configuration list.      \n\n" <<

               "    /\"check\": (string, default=\"eq(1,1)\")                      \n" <<
               "      A 'casm query'-like string that returns a boolean value      \n" <<
               "      indicating if (true) a configuration should be considered for\n" <<
               "      for the enumeration hall of fame. The default always returns \n" <<
               "      true.                                                        \n\n" <<

               "    /\"metric\": (string, default=\"clex_hull_dist(ALL)\")         \n" <<
               "      A 'casm query'-like string that provides a metric for ranking\n" <<
               "      ranking configurations as they are encountered during a Monte\n" <<
               "      Carlo calculation. The resulting value is used to create a   \n" <<
               "      hall of fame of 'best' configurations encountered during the \n" <<
               "      calculation. When the calculation is complete configurations \n" <<
               "      in the hall of fame are added to the CASM project config     \n" <<
               "      list. The 'casm query'-like command should evaluate to a     \n" <<
               "      number.                                                      \n\n" <<

               "      Besides the properties listed via 'casm query -h properties',\n" <<
               "      and 'casm query -h operators', both \"check\" and \"metric\" \n" <<
               "      can also use the property \"potential_energy\".              \n\n" <<

               "    /\"sample_mode\": (string, optional, default=\"on_sample\")    \n" <<
               "      Indicate when to attempt to insert configurations into the   \n" <<
               "      enumeration hall of fame. Options are:                       \n" <<
               "        \"on_accept\": after each accepted Monte Carlo event       \n" <<
               "        \"on_sample\": after each data sample                      \n\n" <<

               "    /\"check_existence\": (bool, optional, default=true)           \n" <<
               "      If true, only configurations that do not already exist in the\n" <<
               "      config list are inserted into the enumeration hall of fame.  \n\n" <<

               "    /\"insert_canonical\": (bool, optional, default=true)          \n" <<
               "      If true, configurations are inserted into the enumeration    \n" <<
               "      hall of fame in their canonical form. If 'check_existence' is\n" <<
               "      true, this must be set to true.                              \n\n" <<

               "    /\"N_halloffame\": (integer, optional, default=100)            \n" <<
               "      The number of configurations that are allowed in the         \n" <<
               "      enumeration hall of fame.                                    \n\n" <<

               "    /\"tolerance\": (number, optional, default=1e-8)               \n" <<
               "      Tolerance used for floating point comparison of configuration\n" <<
               "      scores in the enumeration hall of fame.                      \n\n\n" <<


               "\"driver\": (JSON object)                                          \n\n" <<

               "  /\"motif\": (JSON object)                                        \n" <<
               "      Specifies the initial occupation of the supercell.           \n\n" <<

               "      For canonical ensemble Monte Carlo calculations an additional\n" <<
               "      step changes the occupants on random sites to make the actual\n" <<
               "      composition as close as possible to the requested composition.\n\n" <<

               "    /\"configname\": (string, optional)                            \n" <<
               "      A configuration name, \"auto\", \"restricted_auto\", or      \n" <<
               "      \"default\".                                                 \n\n" <<

               "      Specifies the configuration that is tiled to fill the        \n" <<
               "      supercell. If necessary, symmetry operations may be applied  \n" <<
               "      An error is thrown if the specified configuration can not be \n" <<
               "      used to fill the \"supercell\".                              \n\n" <<

               "      Possible options for \"configname\" are:                     \n" <<
               "        A configuration name (ex. \"SCEL3_3_1_1_0_2_2/0\")         \n" <<
               "        \"auto\": (\"grand_canonical\" ensemble only) Enumerated   \n" <<
               "        configurations will be searched for the configuration with \n" <<
               "        the lowest potential energy to use as the motif.           \n" <<
               "        \"default\": If the value \"default\" is used, the initial \n" <<
               "        motif occupation is determined from the occupation order in\n" <<
               "        the PRIM.                                                  \n" <<
               "        \"restricted_auto\": (\"grand_canonical\" ensemble only)   \n" <<
               "        Same as \"auto\", but only configurations that can tile the\n" <<
               "        supercell are considered. As a last resort, \"default\" is \n" <<
               "        used.                     \n\n" <<

               "    /\"configdof\": (string, optional)                             \n" <<
               "      Specifies the path to a configdof JSON file, such as         \n" <<
               "      \"initial_state.json\" or \"final_state.json\", containing   \n" <<
               "      the degrees of freedom to initialize the supercell with      \n\n" <<

               "  /\"mode\": (string)                                              \n" <<
               "    Specify the drive mode.                                        \n\n" <<

               "    Possible options for \"mode\" are:                             \n" <<
               "      \"incremental\": perform one or more calculations, starting  \n" <<
               "        at the initial conditions and incrementing by the          \n" <<
               "        incremental conditions up to (and including) the final     \n" <<
               "        conditions.                                                \n\n" <<
               "      \"custom\": perform one or more calculations, as specified by\n" <<
               "        the \"custom_conditions\".                                 \n\n" <<

               "  /\"dependent_runs\": (boolean, default true)                     \n\n" <<

               "    If true, begin the next calculation with the final DoF from the\n" <<
               "    previous calculation. If false, begin each calculation with the\n" <<
               "    DoF specified for the \"motif\".\n\n" <<


               "  /\"initial_conditions\",\n" <<
               "  /\"incremental_conditions\", \n" <<
               "  /\"final_conditions\": (JSON object, optional)                    \n" <<
               "    Specifies the applied conditions for the calculation. For       \n" <<
               "    \"incremental_conditions\", specifies the change in conditions  \n" <<
               "    between individual calculations. Each JSON object should        \n" <<
               "    include:                                                        \n\n" <<

               "    /\"temperature\": (number)                                      \n" <<
               "      The temperature in K.                                         \n\n" <<

               "    /\"param_chem_pot\" (JSON object, \"grand_canonical\" ensemble only)\n" <<
               "      The parametric chemical potential(s)                          \n\n" <<

               "      /\"a\", /\"b\", ...: (number)                                 \n" <<
               "      The parametric chemical potentials conjugate to the parametric\n" <<
               "      compositions. The number of parametric chemical potentials    \n" <<
               "      provided must match the number of independent compositions.   \n\n" <<

               "    /\"comp\" (JSON object, \"canonical\" ensemble only, option 1)\n" <<
               "      The parametric composition(s)                          \n\n" <<

               "      /\"a\", /\"b\", ...: (number)                                 \n" <<
               "      The parametric composition. The number of entries provided    \n" <<
               "      must match the number of independent compositions.            \n\n" <<

               "    /\"comp\" (JSON array, \"canonical\" ensemble only, option 2)\n" <<
               "      The parametric composition(s)                          \n\n" <<

               "      [number, ...]                                                 \n" <<
               "      An array containing the parametric composition. The number of \n" <<
               "      entries provided must match the number of independent         \n" <<
               "      compositions.                                                 \n\n" <<

               "    /\"comp_n\" (JSON object, \"canonical\" ensemble only, option 3)\n" <<
               "      The mol composition per unitcell                          \n\n" <<

               "      /\"A\", /\"B\", ...: (number)                                 \n" <<
               "      The mol composition per unitcell. The entries provided must   \n" <<
               "      match occupant names in the 'prim.json' file. The values are  \n" <<
               "      summed, normalized, and then converted to parametric composition.\n\n" <<

               "    /\"comp_n\" (JSON array, \"canonical\" ensemble only, option 4)\n" <<
               "      The mol composition per unitcell                          \n\n" <<

               "      [number, ...]                                                 \n" <<
               "      An array containing the mol composition per unitcell. The     \n" <<
               "      number of entries provided must match the number components.  \n" <<
               "      The values are summed, normalized, and converted to parametric\n" <<
               "      composition.  \n\n" <<

               "    /\"tolerance\": (number)                                        \n" <<
               "      Specifies a numerical tolerance for comparing conditions.     \n\n" <<

               "  /\"custom_conditions\":\n" <<
               "    (JSON array of JSON objects) An array specifying a custom     \n" <<
               "    path of conditions.                                           \n\n" <<

               "  Restarts: Metropolis Monte Carlo calculations that are stopped   \n" <<
               "  before the entire path has been calculated can be restarted as   \n" <<
               "  long as the conditions of the existing calculations agree with   \n" <<
               "  the conditions specified in the input settings. This means that  \n" <<
               "  the \"final_conditions\" might be changed to increase the length \n" <<
               "  of a path, or additional \"custom_conditions\" might be added,   \n" <<
               "  but the \"incremental_conditions\" may not be changed. Upon      \n" <<
               "  restart, the results summary file is checked for the last        \n" <<
               "  finished conditions. Then the path is resumed from the next set  \n" <<
               "  of conditions. It is the responsibility of the user to ensure    \n" <<
               "  that other important settings, such as the \"model\" are not     \n" <<
               "  changed inappropriately.                                         \n\n\n" <<


               "\"debug\" (bool, default false):                                   \n\n" <<

               "  If true, will print as much information as possible to assist in \n" <<
               "  debugging input file settings.                                   \n\n\n";


      args.log << "EXAMPLE: Settings for an incremental Metropolis calculation     \n" <<
               "with increasing temperature in automatic convergence mode.\n";
      args.log << "-------\n";
      args.log << "{\n  \"comment\" : \"This is a sample input file. Unrecognized attributes (like the ones prepended with '_' are ignored.\",\n  \"debug\" : false,\n  \"ensemble\" : \"grand_canonical\",\n  \"method\" : \"metropolis\",\n  \"model\" : {\n    \"formation_energy\" : \"formation_energy\"\n  },\n  \"supercell\" : [\n    [10, 0, 0],\n    [0, 10, 0],\n    [0, 0, 10]\n  ],\n  \"data\" : {\n    \"sample_by\" : \"pass\",\n    \"sample_period\" : 1,\n    \"_N_sample\" : 1000, \n    \"_N_pass\" : 1000,\n    \"_N_step\" : 1000,\n    \"_max_pass\" : 10000,\n    \"min_pass\" : 1000,\n    \"_max_step\" : 10000,\n    \"_max_sample\" : 500,\n    \"_min_sample\" : 100,\n    \"confidence\" : 0.95,\n    \"measurements\" : [ \n      { \n        \"quantity\" : \"formation_energy\"\n      },\n      { \n        \"quantity\" : \"potential_energy\"\n      },\n      { \n        \"quantity\" : \"atom_frac\"\n      },\n      { \n        \"quantity\" : \"site_frac\"\n      },\n      { \n        \"quantity\" : \"comp\",\n        \"precision\" : 1e-3\n      },\n      { \n        \"quantity\" : \"comp_n\"\n      }\n    ],\n    \"storage\" : {\n      \"write_observations\" : false,\n      \"write_trajectory\" : false,\n      \"output_format\" : [\"csv\", \"json\"]\n    }\n  },\n  \"driver\" : {\n    \"mode\" : \"incremental\", \n    \"motif\" : {\n      \"configname\" : \"auto\",\n      \"_configname\" : \"SCEL3_3_1_1_0_2_2/0\",\n      \"_configdof\" : \"path/to/final_state.json\"\n    },\n    \"initial_conditions\" : {\n      \"param_chem_pot\" : {\n        \"a\" : -1.75\n      },\n      \"temperature\" : 100.0,\n      \"tolerance\" : 0.001\n    },\n    \"final_conditions\" : {\n      \"param_chem_pot\" : {\n        \"a\" : -1.75\n      },\n      \"temperature\" : 1000.0,\n      \"tolerance\" : 0.001\n    },\n    \"incremental_conditions\" : {\n      \"param_chem_pot\" : {\n        \"a\" : 0.0\n      },\n      \"temperature\" : 10.0,\n      \"tolerance\" : 0.001\n    }\n  }\n}\n";
      args.log << "-------\n\n";

      args.log << "EXAMPLE: Settings for an custom drive mode LTE1 calculation with\n" <<
               "increasing temperature.\n";
      args.log << "-------\n";
      args.log << "{\n  \"comment\" : \"This is a sample input file. Unrecognized attributes (like the ones prepended with '_' are ignored.\",\n  \"debug\" : false,\n  \"ensemble\" : \"grand_canonical\",\n  \"method\" : \"lte1\",\n  \"model\" : {\n    \"formation_energy\" : \"formation_energy\"\n  },\n  \"supercell\" : [\n    [9, 0, 0],\n    [0, 9, 0],\n    [0, 0, 9]\n  ],\n  \"data\" : {\n    \"storage\" : {\n      \"write_observations\" : false,\n      \"write_trajectory\" : false,\n      \"output_format\" : [\"csv\", \"json\"]\n    }\n  },\n  \"driver\" : {\n    \"mode\" : \"incremental\", \n    \"motif\" : {\n      \"configname\" : \"auto\",\n      \"_configname\" : \"SCEL3_3_1_1_0_2_2/0\",\n      \"_configdof\" : \"path/to/final_state.json\"\n    },\n    \"custom_conditions\" : [\n      {\n        \"param_chem_pot\" : {\n          \"a\" : 0.0\n        },\n        \"temperature\" : 100.0,\n        \"tolerance\" : 0.001\n      },\n      {\n        \"param_chem_pot\" : {\n          \"a\" : 0.0\n        },\n        \"temperature\" : 200.0,\n        \"tolerance\" : 0.001\n      },\n      {\n        \"param_chem_pot\" : {\n          \"a\" : 0.0\n        },\n        \"temperature\" : 400.0,\n        \"tolerance\" : 0.001\n      },\n      {\n        \"param_chem_pot\" : {\n          \"a\" : 0.0\n        },\n        \"temperature\" : 800.0,\n        \"tolerance\" : 0.001\n      }\n    ]\n  }\n}\n";
      args.log << "-------\n";
>>>>>>> 180b7b15

    }

    return 0;
  }

}<|MERGE_RESOLUTION|>--- conflicted
+++ resolved
@@ -88,7 +88,6 @@
     }
 
     if(vm.count("dir")) {
-<<<<<<< HEAD
       args.log() << "\n### dir ##################\n\n";
 
       args.log() << "  The expected CASM project directory structure with VASP settings  \n";
@@ -135,7 +134,7 @@
       args.log() << "    $ROOT/training_data/$SCELNAME/$CONFIGID                         \n";
       args.log() << "      POS                                                           \n";
       args.log() << "    $ROOT/training_data/$SCELNAME/$CONFIGID/$CURR_CALCTYPE          \n";
-      args.log() << "      (VASP results)                                                \n";
+      args.log() << "      (DFT results)                                                 \n";
       args.log() << "      properties.calc.json                                          \n";
       args.log() << "    $ROOT/cluster_expansions/clex.formation_energy/$CURR_BSET/$CURR_CALCTYPE/$CURR_REF/$CURR_ECI\n";
       args.log() << "      eci.json                                                      \n";
@@ -170,80 +169,6 @@
       args.log() << "    state settings at the supercell or configuration level.  The    \n";
       args.log() << "    most local settings are always used for a configuration.        \n";
       args.log() << " \n";
-=======
-      args.log << "\n### dir ##################\n\n";
-
-      args.log << "  The expected CASM project directory structure with VASP settings  \n";
-      args.log << "  files:                                                            \n";
-      args.log << "                                                                    \n";
-      args.log << "    $ROOT/                                                          \n";
-      args.log << "      prim.json                                                     \n";
-      args.log << "      (PRIM)                                                        \n";
-      args.log << "      LOG                                                           \n";
-      args.log << "    $ROOT/.casm                                                     \n";
-      args.log << "      project_settings.json                                         \n";
-      args.log << "      config_list.json                                              \n";
-      args.log << "      composition_axes.json                                         \n";
-      args.log << "    $ROOT/symmetry/                                                 \n";
-      args.log << "      lattice_point_group.json                                      \n";
-      args.log << "      factor_group.json                                             \n";
-      args.log << "      crystal_point_group.json                                      \n";
-      args.log << "    $ROOT/basis_sets/$CURR_BSET/                                    \n";
-      args.log << "      bspecs.json                                                   \n";
-      args.log << "      basis.json                                                    \n";
-      args.log << "      clust.json                                                    \n";
-      args.log << "      $TITLE_Clexulator.*                                           \n";
-      args.log << "    $ROOT/training_data/                                            \n";
-      args.log << "      SCEL                                                          \n";
-      args.log << "    $ROOT/training_data/settings/$CURR_CALCTYPE/                    \n";
-      args.log << "      relax.json                                                    \n";
-      args.log << "      INCAR                                                         \n";
-      args.log << "      SPECIES                                                       \n";
-      args.log << "      KPOINTS                                                       \n";
-      args.log << "      POSCAR                                                        \n";
-      args.log << "    $ROOT/training_data/settings/$CURR_CALCTYPE/$CURR_REF/          \n";
-      args.log << "      chemical_reference.json                                       \n";
-      args.log << "    $ROOT/training_data/$SCELNAME/                                  \n";
-      args.log << "      LAT                                                           \n";
-      args.log << "    $ROOT/training_data/$SCELNAME/$CONFIGID                         \n";
-      args.log << "      POS                                                           \n";
-      args.log << "    $ROOT/training_data/$SCELNAME/$CONFIGID/$CURR_CALCTYPE          \n";
-      args.log << "      (VASP/QE results)                                             \n";
-      args.log << "      properties.calc.json                                          \n";
-      args.log << "    $ROOT/cluster_expansions/clex.formation_energy/$CURR_BSET/$CURR_CALCTYPE/$CURR_REF/$CURR_ECI\n";
-      args.log << "      eci.json                                                      \n";
-      args.log << " \n";
-      args.log << " \n";
-      args.log << "    Variable descriptions:                                          \n";
-      args.log << " \n";
-      args.log << "    $ROOT: root directory of the CASM project                       \n";
-      args.log << " \n";
-      args.log << "    $CURR_BSET: Current basis set, by default this is 'bset.default'.\n";
-      args.log << "    The current value can be inspected via 'casm settings -l'.      \n";
-      args.log << " \n";
-      args.log << "    $CURR_CALCTYPE: Current calctype, by default this is 'calctype.default'.\n";
-      args.log << "    The current value can be inspected via 'casm settings -l'.      \n";
-      args.log << " \n";
-      args.log << "    $CURR_REF: Current composition axes and reference states, by    \n";
-      args.log << "    default this is 'ref.default'. The current value can be inspected\n";
-      args.log << "    via 'casm settings -l'.                                         \n";
-      args.log << " \n";
-      args.log << "    $SCELNAME: Supercell name, in the form SCELV_A_B_C_D_E_F. 'V' is\n";
-      args.log << "    volume of the supercell in terms of the primitive cell, and     \n";
-      args.log << "    'A'-'F' are the values of the hermite normal form of the        \n";
-      args.log << "    transformation matrix.                                          \n";
-      args.log << " \n";
-      args.log << "    $CONFIGID: Configuration id, a unique integer.                  \n";
-      args.log << " \n";
-      args.log << "    $TITLE: Title of the CASM project                               \n";
-      args.log << "\n";
-      args.log << "    Note: The 'settings' heirarchy can be located at the project    \n";
-      args.log << "    level as shown above, or at the supercell or configuration level\n";
-      args.log << "    in order to override calculation, composition, or reference     \n";
-      args.log << "    state settings at the supercell or configuration level.  The    \n";
-      args.log << "    most local settings are always used for a configuration.        \n";
-      args.log << " \n";
->>>>>>> 180b7b15
 
     }
 
@@ -615,7 +540,6 @@
 SIGMA = 0.2 \n\
 LWAVE = .FALSE.\n\
 LCHARG = .FALSE.\n";
-<<<<<<< HEAD
       args.log() << "-------\n\n\n";
 
       args.log() << "KPOINTS, POSCAR:                                                    \n" <<
@@ -625,65 +549,6 @@
                  "  reference POSCAR must also exist and a scaling method is used to  \n" <<
                  "  calculate the kpoint mesh for a supercell, such that it has an    \n" <<
                  "  equal or greater kpoint density than in the reference POSCAR.     \n\n";
-
-      args.log() << "properties.calc.json:                                               \n" <<
-                 "  Results of calculations for a particular configuration should be  \n" <<
-                 "  stored in the directory                                           \n" <<
-                 "    $ROOT/training_data/$SCELNAME/$CONFIGID/$CURR_CALCTYPE,         \n" <<
-                 "  and calculated properties summarized in the file                  \n" <<
-                 "    $ROOT/training_data/$SCELNAME/$CONFIGID/$CURR_CALCTYPE/properties.calc.json \n" <<
-                 "  The 'properties.calc.json' file is read by CASM to extract the    \n" <<
-                 "  first-principles calculted properties of interest. If the         \n" <<
-                 "  'properties.calc.json' file does not exist in the                 \n" <<
-                 "    $ROOT/training_data/$SCELNAME/$CONFIGID/$CURR_CALCTYPE directory\n" <<
-                 "  CASM assumes that no data is available for that configuration.    \n\n";
-
-      args.log() << "EXAMPLE:\n";
-      args.log() << "-------\n";
-      args.log() << "{\n\
-    \"atom_type\": [\n\
-        \"A\", \n\
-        \"B\"\n\
-    ], \n\
-    \"atoms_per_type\": [\n\
-        1, \n\
-        2\n\
-    ], \n\
-    \"coord_mode\": \"direct\", \n\
-    \"relaxed_basis\": [\n\
-        [0.6666667, 0.6666667, 0.6666667],\n\
-        [0.00255632, 0.99488736, 0.00255632],\n\
-        [0.33077698, 0.33844594, 0.33077698]\n\
-    ], \n\
-    \"relaxed_energy\": -16.27773537, \n\
-    \"relaxed_mag_basis\": [\n\
-        -3.93,\n\
-         3.82,\n\
-         1.198\n\
-    ], \n\
-    \"relaxed_magmom\": -1.3086, \n\
-    \"relaxed_forces\": [\n\
-        [0.0, 0.0, 0.0], \n\
-        [0.0, 0.00987362, -0.00987362], \n\
-        [0.0, -0.00987362, 0.00987362]\n\
-    ], \n\
-    \"relaxed_lattice\": [\n\
-        [0.0, 1.9174843, 1.9174843], \n\
-        [1.61158655, -1.88219884, 3.79968315], \n\
-        [3.22317311, 0.0, 0.0]\n\
-    ]\n\
-}\n";
-      args.log() << "-------\n";
-=======
-      args.log << "-------\n\n\n";
-
-      args.log << "KPOINTS, POSCAR:                                                    \n" <<
-               "  This is a template KPOINTS file used for VASP calculations. If the\n" <<
-               "  mode (third line) is set to 'Auto', this file is used as is for all\n" <<
-               "  VASP calculations.  Otherwise, if the mode is 'Gamma' or 'M', a   \n" <<
-               "  reference POSCAR must also exist and a scaling method is used to  \n" <<
-               "  calculate the kpoint mesh for a supercell, such that it has an    \n" <<
-               "  equal or greater kpoint density than in the reference POSCAR.     \n\n";
 
       args.log << "-------\n";
 
@@ -979,7 +844,6 @@
           ]\n\
       }\n";
       args.log << "-------\n";
->>>>>>> 180b7b15
 
     }
     if(vm.count("comp")) {
@@ -1521,7 +1385,6 @@
     }
 
     if(vm.count("monte")) {
-<<<<<<< HEAD
       args.log() << "\n### monte ##################\n\n";
 
       args.log() << "LOCATION WHEN GENERATED:\n";
@@ -1540,18 +1403,26 @@
 
                  "\"ensemble\" (string):                                             \n\n" <<
 
-                 "  Possible options for \"ensemble\" are:                           \n" <<
-                 "    \"GrandCanonical\" or \"grand_canonical\": Currently the only  \n" <<
-                 "    option. Semi-grand canonical Monte Carlo calculation in which  \n" <<
-                 "    the total number of sites is fixed, but the occupants on each  \n" <<
-                 "    site may vary. One occupant change at a time is attempted.     \n\n\n" <<
+                 "  Possible options for \"ensemble\" are:                           \n\n" <<
+
+                 "    \"GrandCanonical\" or \"grand_canonical\": Semi-grand canonical\n" <<
+                 "    Monte Carlo calculation in which the total number of sites is  \n" <<
+                 "    fixed, but the occupants on each site may vary. One occupant   \n" <<
+                 "    change at a time is attempted.                                 \n\n" <<
+
+                 "    \"Canonical\" or \"canonical\": Canonical Monte Carlo \n" <<
+                 "    calculation in which the total number of each type of occupant \n"
+                 "    is fixed. Each Monte Carlo step attempts to swap a pair of     \n"
+                 "    occupants.                                                     \n\n\n" <<
 
 
                  "\"method\" (string):                                               \n\n" <<
 
-                 "  Possible options for \"method\" are:                             \n" <<
+                 "  Possible options for \"method\" are:                             \n\n" <<
+
                  "    \"Metropolis\" or \"metropolis\": Run Monte Carlo calculations \n" <<
                  "    using the Metropolis algorithm.                                \n\n" <<
+
                  "    \"LTE1\" or \"lte1\": Single spin flip low temperature         \n" <<
                  "    expansion calculations.                                        \n\n\n" <<
 
@@ -1711,6 +1582,10 @@
                  "  /\"motif\": (JSON object)                                        \n" <<
                  "      Specifies the initial occupation of the supercell.           \n\n" <<
 
+                 "      For canonical ensemble Monte Carlo calculations an additional\n" <<
+                 "      step changes the occupants on random sites to make the actual\n" <<
+                 "      composition as close as possible to the requested composition.\n\n" <<
+
                  "    /\"configname\": (string, optional)                            \n" <<
                  "      A configuration name, \"auto\", \"restricted_auto\", or      \n" <<
                  "      \"default\".                                                 \n\n" <<
@@ -1718,19 +1593,20 @@
                  "      Specifies the configuration that is tiled to fill the        \n" <<
                  "      supercell. If necessary, symmetry operations may be applied  \n" <<
                  "      An error is thrown if the specified configuration can not be \n" <<
-                 "      used to fill the \"supercell\".     \n\n" <<
+                 "      used to fill the \"supercell\".                              \n\n" <<
 
                  "      Possible options for \"configname\" are:                     \n" <<
                  "        A configuration name (ex. \"SCEL3_3_1_1_0_2_2/0\")         \n" <<
-                 "        \"auto\": If the value \"auto\" is used, the enumerated    \n" <<
+                 "        \"auto\": (\"grand_canonical\" ensemble only) Enumerated   \n" <<
                  "        configurations will be searched for the configuration with \n" <<
                  "        the lowest potential energy to use as the motif.           \n" <<
                  "        \"default\": If the value \"default\" is used, the initial \n" <<
                  "        motif occupation is determined from the occupation order in\n" <<
                  "        the PRIM.                                                  \n" <<
-                 "        \"restricted_auto\": Same as \"auto\", but only            \n" <<
-                 "        configurations that can fill the supercell are considered. \n" <<
-                 "        As a last resort, \"default\" is used.                     \n\n" <<
+                 "        \"restricted_auto\": (\"grand_canonical\" ensemble only)   \n" <<
+                 "        Same as \"auto\", but only configurations that can tile the\n" <<
+                 "        supercell are considered. As a last resort, \"default\" is \n" <<
+                 "        used.                     \n\n" <<
 
                  "    /\"configdof\": (string, optional)                             \n" <<
                  "      Specifies the path to a configdof JSON file, such as         \n" <<
@@ -1766,13 +1642,45 @@
                  "    /\"temperature\": (number)                                      \n" <<
                  "      The temperature in K.                                         \n\n" <<
 
-                 "    /\"param_chem_pot\" (JSON object)                               \n" <<
+                 "    /\"param_chem_pot\" (JSON object, \"grand_canonical\" ensemble only)\n" <<
                  "      The parametric chemical potential(s)                          \n\n" <<
 
                  "      /\"a\", /\"b\", ...: (number)                                 \n" <<
                  "      The parametric chemical potentials conjugate to the parametric\n" <<
                  "      compositions. The number of parametric chemical potentials    \n" <<
                  "      provided must match the number of independent compositions.   \n\n" <<
+
+                 "    /\"comp\" (JSON object, \"canonical\" ensemble only, option 1)\n" <<
+                 "      The parametric composition(s)                          \n\n" <<
+
+                 "      /\"a\", /\"b\", ...: (number)                                 \n" <<
+                 "      The parametric composition. The number of entries provided    \n" <<
+                 "      must match the number of independent compositions.            \n\n" <<
+
+                 "    /\"comp\" (JSON array, \"canonical\" ensemble only, option 2)\n" <<
+                 "      The parametric composition(s)                          \n\n" <<
+
+                 "      [number, ...]                                                 \n" <<
+                 "      An array containing the parametric composition. The number of \n" <<
+                 "      entries provided must match the number of independent         \n" <<
+                 "      compositions.                                                 \n\n" <<
+
+                 "    /\"comp_n\" (JSON object, \"canonical\" ensemble only, option 3)\n" <<
+                 "      The mol composition per unitcell                          \n\n" <<
+
+                 "      /\"A\", /\"B\", ...: (number)                                 \n" <<
+                 "      The mol composition per unitcell. The entries provided must   \n" <<
+                 "      match occupant names in the 'prim.json' file. The values are  \n" <<
+                 "      summed, normalized, and then converted to parametric composition.\n\n" <<
+
+                 "    /\"comp_n\" (JSON array, \"canonical\" ensemble only, option 4)\n" <<
+                 "      The mol composition per unitcell                          \n\n" <<
+
+                 "      [number, ...]                                                 \n" <<
+                 "      An array containing the mol composition per unitcell. The     \n" <<
+                 "      number of entries provided must match the number components.  \n" <<
+                 "      The values are summed, normalized, and converted to parametric\n" <<
+                 "      composition.  \n\n" <<
 
                  "    /\"tolerance\": (number)                                        \n" <<
                  "      Specifies a numerical tolerance for comparing conditions.     \n\n" <<
@@ -1812,343 +1720,6 @@
       args.log() << "-------\n";
       args.log() << "{\n  \"comment\" : \"This is a sample input file. Unrecognized attributes (like the ones prepended with '_' are ignored.\",\n  \"debug\" : false,\n  \"ensemble\" : \"grand_canonical\",\n  \"method\" : \"lte1\",\n  \"model\" : {\n    \"formation_energy\" : \"formation_energy\"\n  },\n  \"supercell\" : [\n    [9, 0, 0],\n    [0, 9, 0],\n    [0, 0, 9]\n  ],\n  \"data\" : {\n    \"storage\" : {\n      \"write_observations\" : false,\n      \"write_trajectory\" : false,\n      \"output_format\" : [\"csv\", \"json\"]\n    }\n  },\n  \"driver\" : {\n    \"mode\" : \"incremental\", \n    \"motif\" : {\n      \"configname\" : \"auto\",\n      \"_configname\" : \"SCEL3_3_1_1_0_2_2/0\",\n      \"_configdof\" : \"path/to/final_state.json\"\n    },\n    \"custom_conditions\" : [\n      {\n        \"param_chem_pot\" : {\n          \"a\" : 0.0\n        },\n        \"temperature\" : 100.0,\n        \"tolerance\" : 0.001\n      },\n      {\n        \"param_chem_pot\" : {\n          \"a\" : 0.0\n        },\n        \"temperature\" : 200.0,\n        \"tolerance\" : 0.001\n      },\n      {\n        \"param_chem_pot\" : {\n          \"a\" : 0.0\n        },\n        \"temperature\" : 400.0,\n        \"tolerance\" : 0.001\n      },\n      {\n        \"param_chem_pot\" : {\n          \"a\" : 0.0\n        },\n        \"temperature\" : 800.0,\n        \"tolerance\" : 0.001\n      }\n    ]\n  }\n}\n";
       args.log() << "-------\n";
-=======
-      args.log << "\n### monte ##################\n\n";
-
-      args.log << "LOCATION WHEN GENERATED:\n";
-      args.log << "  User determined\n\n\n";
-
-      args.log << "DESCRIPTION:\n";
-      args.log << "  The Monte Carlo input file does not need to be in any particular \n" <<
-               "  location, as long as it is somewhere inside the CASM project     \n" <<
-               "  directory or subdirectories. The input file contains a JSON      \n" <<
-               "  object with \"ensemble\", \"method\", \"model\", \"supercell\",  \n" <<
-               "  \"data\", and \"driver\" attributes, as described below. An      \n" <<
-               "  optional attribute \"debug\" may also be included to print       \n" <<
-               "  information that may be useful for debugging an input file.      \n\n" <<
-
-               "Input file parameters:                                             \n\n" <<
-
-               "\"ensemble\" (string):                                             \n\n" <<
-
-               "  Possible options for \"ensemble\" are:                           \n\n" <<
-
-               "    \"GrandCanonical\" or \"grand_canonical\": Semi-grand canonical\n" <<
-               "    Monte Carlo calculation in which the total number of sites is  \n" <<
-               "    fixed, but the occupants on each site may vary. One occupant   \n" <<
-               "    change at a time is attempted.                                 \n\n" <<
-
-               "    \"Canonical\" or \"canonical\": Canonical Monte Carlo \n" <<
-               "    calculation in which the total number of each type of occupant \n"
-               "    is fixed. Each Monte Carlo step attempts to swap a pair of     \n"
-               "    occupants.                                                     \n\n\n" <<
-
-
-               "\"method\" (string):                                               \n\n" <<
-
-               "  Possible options for \"method\" are:                             \n\n" <<
-
-               "    \"Metropolis\" or \"metropolis\": Run Monte Carlo calculations \n" <<
-               "    using the Metropolis algorithm.                                \n\n" <<
-
-               "    \"LTE1\" or \"lte1\": Single spin flip low temperature         \n" <<
-               "    expansion calculations.                                        \n\n\n" <<
-
-
-               "\"model\": (JSON object)                                           \n\n" <<
-
-               "  /\"formation_energy\": (string, optional, default=\"formation_energy\")\n" <<
-               "    Specifies the cluster expansion to use to calculated formation \n"
-               "    energy. Should be one of the ones listed by 'casm settings -l'.\n\n\n" <<
-
-
-               "\"supercell\": (3x3 JSON arrays of integers)                      \n" <<
-               "    The supercell transformation matrix.                           \n\n" <<
-
-
-               "\"data\": (JSON object)                                            \n\n" <<
-
-               "  /\"sample_by\": (string)                                         \n" <<
-               "    Specify unit for the period between samples.  May be either    \n" <<
-               "    \"step\" (sample after every \"sample_period\" proposed Monte  \n" <<
-               "    Carlo events), or \"pass\" (sample after the \"sample_period\" \n" <<
-               "    number of passes), where 1 pass is a number of steps equal to  \n" <<
-               "    the number of sites in the supercell that have variable        \n" <<
-               "    occupation).                                                   \n\n" <<
-
-               "  /\"sample_period\": (integer)                                    \n" <<
-               "    Specify how many steps or passes to wait between data samples. \n\n" <<
-
-               "  /\"measurements\": (JSON array containing JSON objects)         \n" <<
-               "    Specifies which properties to sample. Each JSON object should  \n" <<
-               "    include \"quantity\" (string) specifying a property to be      \n" <<
-               "    sampled. Optionally, it may also include \"precision\" (number),\n" <<
-               "    indicating the required (absolute) precision in the average of \n" <<
-               "    the quantity for the calculation to be considered converged. If\n" <<
-               "    a precision is given for any quantity, then the Monte Carlo    \n" <<
-               "    calculations run in automatic convergence mode and continue    \n" <<
-               "    until all quantities with a specified precision are converged  \n" <<
-               "    to level requested.                                            \n\n" <<
-
-               "    Possible options for \"quantity\" are:                         \n" <<
-               "      \"comp\": composition, relative the composition axes         \n" <<
-               "      \"comp_n\": composition, number of atoms per unit cell       \n" <<
-               "      \"site_frac\": composition, normalized per basis site        \n" <<
-               "      \"atom_frac\": composition, normalized per total number of atoms\n" <<
-               "      \"formation_energy\": formation energy (per unit cell)       \n" <<
-               "      \"potential_energy\": potential energy (per unit cell),      \n" <<
-               "        (= formation_energy - sum_i(mu_i*comp_i))                  \n" <<
-               "      \"non_zero_eci_correlations\": correlations (per unit cell)  \n" <<
-               "        which have non-zero eci values.                            \n" <<
-               "      \"all_correlations\": correlations (per unit cell)           \n" <<
-               "      \"<anything else>\": is interpreted as a 'casm query' query  \n\n" <<
-
-               "  /\"confidence\": (number, range (0.0, 1.0), default 0.95)        \n" <<
-               "    The confidence level used for calculating the precision in the \n" <<
-               "    average value of sampled quantities.                           \n\n" <<
-
-               "  /\"min_pass\", /\"min_step\", /\"min_sample\": (integer)         \n" <<
-               "    If in automatic convergence mode, prevents the calculation from\n" <<
-               "    a minimum number of passes, steps, or samples have occurred.   \n\n" <<
-
-               "  /\"max_pass\", /\"max_step\", /\"max_sample\": (integer)         \n" <<
-               "    If in automatic convergence mode, stops the calculation if the \n" <<
-               "    specified number of passes, steps, or samples have occurred.   \n\n" <<
-
-               "  /\"N_pass\", /\"N_step\", /\"N_sample\": (integer)               \n" <<
-               "    When not in automatic convergence mode (no precision has been  \n" <<
-               "    specified for any quantities being sampled), stops the         \n" <<
-               "    calculation when the specified number of passes, steps, or     \n" <<
-               "    samples have occurred.                                         \n\n" <<
-
-               "  /\"equilibration_passes_first_run\": (integer)                   \n" <<
-               "    If included, the requested number of passes will be performed  \n" <<
-               "    at the initial conditions as a preliminary step before the     \n" <<
-               "    actual run begins. This may be useful when not running in      \n" <<
-               "    automatic convergence mode.                                    \n\n" <<
-
-               "  /\"equilibration_passes_each_run\": (integer)                    \n" <<
-               "    If included, the requested number of passes will be performed  \n" <<
-               "    at each condition as a preliminary step before the actual run  \n" <<
-               "    begins. This may be useful when not running in automatic       \n" <<
-               "    convergence mode.                                              \n\n" <<
-
-               "  /\"storage\": (JSON object) Options for writing results.         \n\n" <<
-
-               "    /\"output_format\": (string or JSON array of string)           \n" <<
-               "      Specifies the type or types of output files. Current options \n" <<
-               "      are \"csv\" or \"json\". Type names with either all lower    \n" <<
-               "      case or all   upper case are accepted.                       \n\n" <<
-
-               "    /\"write_observations\": (boolean, default false)              \n" <<
-               "      If true, all individual observations of the quantities       \n" <<
-               "      requested to be sampled will be written to compressed files: \n" <<
-               "        \"output_directory\"/conditions.i/observations.ext.gz      \n" <<
-               "      where 'i' is the condition index and 'ext' is the output     \n" <<
-               "      format.                                                      \n\n" <<
-
-               "    /\"write_trajectory\": (boolean, default false)                \n" <<
-               "      If true, the value of all degrees of freedom at the time of  \n" <<
-               "      each sample will be written to compressed files:             \n" <<
-               "        \"output_directory\"/conditions.i/trajectory.ext.gz        \n" <<
-               "      where 'i' is the condition index and 'ext' is the output     \n" <<
-               "      format.                                                      \n\n" <<
-
-               "  /\"enumeration\": (JSON object, optional)                        \n" <<
-               "    If included, save configurations encountered during Monte      \n" <<
-               "    Carlo calculations by keeping a 'hall of fame' of best scoring \n" <<
-               "    configurations. After the calculation at a particular set of   \n" <<
-               "    thermodynamic conditions completes, the configurations in the  \n" <<
-               "    hall of fame are saved to the project configuration list.      \n\n" <<
-
-               "    /\"check\": (string, default=\"eq(1,1)\")                      \n" <<
-               "      A 'casm query'-like string that returns a boolean value      \n" <<
-               "      indicating if (true) a configuration should be considered for\n" <<
-               "      for the enumeration hall of fame. The default always returns \n" <<
-               "      true.                                                        \n\n" <<
-
-               "    /\"metric\": (string, default=\"clex_hull_dist(ALL)\")         \n" <<
-               "      A 'casm query'-like string that provides a metric for ranking\n" <<
-               "      ranking configurations as they are encountered during a Monte\n" <<
-               "      Carlo calculation. The resulting value is used to create a   \n" <<
-               "      hall of fame of 'best' configurations encountered during the \n" <<
-               "      calculation. When the calculation is complete configurations \n" <<
-               "      in the hall of fame are added to the CASM project config     \n" <<
-               "      list. The 'casm query'-like command should evaluate to a     \n" <<
-               "      number.                                                      \n\n" <<
-
-               "      Besides the properties listed via 'casm query -h properties',\n" <<
-               "      and 'casm query -h operators', both \"check\" and \"metric\" \n" <<
-               "      can also use the property \"potential_energy\".              \n\n" <<
-
-               "    /\"sample_mode\": (string, optional, default=\"on_sample\")    \n" <<
-               "      Indicate when to attempt to insert configurations into the   \n" <<
-               "      enumeration hall of fame. Options are:                       \n" <<
-               "        \"on_accept\": after each accepted Monte Carlo event       \n" <<
-               "        \"on_sample\": after each data sample                      \n\n" <<
-
-               "    /\"check_existence\": (bool, optional, default=true)           \n" <<
-               "      If true, only configurations that do not already exist in the\n" <<
-               "      config list are inserted into the enumeration hall of fame.  \n\n" <<
-
-               "    /\"insert_canonical\": (bool, optional, default=true)          \n" <<
-               "      If true, configurations are inserted into the enumeration    \n" <<
-               "      hall of fame in their canonical form. If 'check_existence' is\n" <<
-               "      true, this must be set to true.                              \n\n" <<
-
-               "    /\"N_halloffame\": (integer, optional, default=100)            \n" <<
-               "      The number of configurations that are allowed in the         \n" <<
-               "      enumeration hall of fame.                                    \n\n" <<
-
-               "    /\"tolerance\": (number, optional, default=1e-8)               \n" <<
-               "      Tolerance used for floating point comparison of configuration\n" <<
-               "      scores in the enumeration hall of fame.                      \n\n\n" <<
-
-
-               "\"driver\": (JSON object)                                          \n\n" <<
-
-               "  /\"motif\": (JSON object)                                        \n" <<
-               "      Specifies the initial occupation of the supercell.           \n\n" <<
-
-               "      For canonical ensemble Monte Carlo calculations an additional\n" <<
-               "      step changes the occupants on random sites to make the actual\n" <<
-               "      composition as close as possible to the requested composition.\n\n" <<
-
-               "    /\"configname\": (string, optional)                            \n" <<
-               "      A configuration name, \"auto\", \"restricted_auto\", or      \n" <<
-               "      \"default\".                                                 \n\n" <<
-
-               "      Specifies the configuration that is tiled to fill the        \n" <<
-               "      supercell. If necessary, symmetry operations may be applied  \n" <<
-               "      An error is thrown if the specified configuration can not be \n" <<
-               "      used to fill the \"supercell\".                              \n\n" <<
-
-               "      Possible options for \"configname\" are:                     \n" <<
-               "        A configuration name (ex. \"SCEL3_3_1_1_0_2_2/0\")         \n" <<
-               "        \"auto\": (\"grand_canonical\" ensemble only) Enumerated   \n" <<
-               "        configurations will be searched for the configuration with \n" <<
-               "        the lowest potential energy to use as the motif.           \n" <<
-               "        \"default\": If the value \"default\" is used, the initial \n" <<
-               "        motif occupation is determined from the occupation order in\n" <<
-               "        the PRIM.                                                  \n" <<
-               "        \"restricted_auto\": (\"grand_canonical\" ensemble only)   \n" <<
-               "        Same as \"auto\", but only configurations that can tile the\n" <<
-               "        supercell are considered. As a last resort, \"default\" is \n" <<
-               "        used.                     \n\n" <<
-
-               "    /\"configdof\": (string, optional)                             \n" <<
-               "      Specifies the path to a configdof JSON file, such as         \n" <<
-               "      \"initial_state.json\" or \"final_state.json\", containing   \n" <<
-               "      the degrees of freedom to initialize the supercell with      \n\n" <<
-
-               "  /\"mode\": (string)                                              \n" <<
-               "    Specify the drive mode.                                        \n\n" <<
-
-               "    Possible options for \"mode\" are:                             \n" <<
-               "      \"incremental\": perform one or more calculations, starting  \n" <<
-               "        at the initial conditions and incrementing by the          \n" <<
-               "        incremental conditions up to (and including) the final     \n" <<
-               "        conditions.                                                \n\n" <<
-               "      \"custom\": perform one or more calculations, as specified by\n" <<
-               "        the \"custom_conditions\".                                 \n\n" <<
-
-               "  /\"dependent_runs\": (boolean, default true)                     \n\n" <<
-
-               "    If true, begin the next calculation with the final DoF from the\n" <<
-               "    previous calculation. If false, begin each calculation with the\n" <<
-               "    DoF specified for the \"motif\".\n\n" <<
-
-
-               "  /\"initial_conditions\",\n" <<
-               "  /\"incremental_conditions\", \n" <<
-               "  /\"final_conditions\": (JSON object, optional)                    \n" <<
-               "    Specifies the applied conditions for the calculation. For       \n" <<
-               "    \"incremental_conditions\", specifies the change in conditions  \n" <<
-               "    between individual calculations. Each JSON object should        \n" <<
-               "    include:                                                        \n\n" <<
-
-               "    /\"temperature\": (number)                                      \n" <<
-               "      The temperature in K.                                         \n\n" <<
-
-               "    /\"param_chem_pot\" (JSON object, \"grand_canonical\" ensemble only)\n" <<
-               "      The parametric chemical potential(s)                          \n\n" <<
-
-               "      /\"a\", /\"b\", ...: (number)                                 \n" <<
-               "      The parametric chemical potentials conjugate to the parametric\n" <<
-               "      compositions. The number of parametric chemical potentials    \n" <<
-               "      provided must match the number of independent compositions.   \n\n" <<
-
-               "    /\"comp\" (JSON object, \"canonical\" ensemble only, option 1)\n" <<
-               "      The parametric composition(s)                          \n\n" <<
-
-               "      /\"a\", /\"b\", ...: (number)                                 \n" <<
-               "      The parametric composition. The number of entries provided    \n" <<
-               "      must match the number of independent compositions.            \n\n" <<
-
-               "    /\"comp\" (JSON array, \"canonical\" ensemble only, option 2)\n" <<
-               "      The parametric composition(s)                          \n\n" <<
-
-               "      [number, ...]                                                 \n" <<
-               "      An array containing the parametric composition. The number of \n" <<
-               "      entries provided must match the number of independent         \n" <<
-               "      compositions.                                                 \n\n" <<
-
-               "    /\"comp_n\" (JSON object, \"canonical\" ensemble only, option 3)\n" <<
-               "      The mol composition per unitcell                          \n\n" <<
-
-               "      /\"A\", /\"B\", ...: (number)                                 \n" <<
-               "      The mol composition per unitcell. The entries provided must   \n" <<
-               "      match occupant names in the 'prim.json' file. The values are  \n" <<
-               "      summed, normalized, and then converted to parametric composition.\n\n" <<
-
-               "    /\"comp_n\" (JSON array, \"canonical\" ensemble only, option 4)\n" <<
-               "      The mol composition per unitcell                          \n\n" <<
-
-               "      [number, ...]                                                 \n" <<
-               "      An array containing the mol composition per unitcell. The     \n" <<
-               "      number of entries provided must match the number components.  \n" <<
-               "      The values are summed, normalized, and converted to parametric\n" <<
-               "      composition.  \n\n" <<
-
-               "    /\"tolerance\": (number)                                        \n" <<
-               "      Specifies a numerical tolerance for comparing conditions.     \n\n" <<
-
-               "  /\"custom_conditions\":\n" <<
-               "    (JSON array of JSON objects) An array specifying a custom     \n" <<
-               "    path of conditions.                                           \n\n" <<
-
-               "  Restarts: Metropolis Monte Carlo calculations that are stopped   \n" <<
-               "  before the entire path has been calculated can be restarted as   \n" <<
-               "  long as the conditions of the existing calculations agree with   \n" <<
-               "  the conditions specified in the input settings. This means that  \n" <<
-               "  the \"final_conditions\" might be changed to increase the length \n" <<
-               "  of a path, or additional \"custom_conditions\" might be added,   \n" <<
-               "  but the \"incremental_conditions\" may not be changed. Upon      \n" <<
-               "  restart, the results summary file is checked for the last        \n" <<
-               "  finished conditions. Then the path is resumed from the next set  \n" <<
-               "  of conditions. It is the responsibility of the user to ensure    \n" <<
-               "  that other important settings, such as the \"model\" are not     \n" <<
-               "  changed inappropriately.                                         \n\n\n" <<
-
-
-               "\"debug\" (bool, default false):                                   \n\n" <<
-
-               "  If true, will print as much information as possible to assist in \n" <<
-               "  debugging input file settings.                                   \n\n\n";
-
-
-      args.log << "EXAMPLE: Settings for an incremental Metropolis calculation     \n" <<
-               "with increasing temperature in automatic convergence mode.\n";
-      args.log << "-------\n";
-      args.log << "{\n  \"comment\" : \"This is a sample input file. Unrecognized attributes (like the ones prepended with '_' are ignored.\",\n  \"debug\" : false,\n  \"ensemble\" : \"grand_canonical\",\n  \"method\" : \"metropolis\",\n  \"model\" : {\n    \"formation_energy\" : \"formation_energy\"\n  },\n  \"supercell\" : [\n    [10, 0, 0],\n    [0, 10, 0],\n    [0, 0, 10]\n  ],\n  \"data\" : {\n    \"sample_by\" : \"pass\",\n    \"sample_period\" : 1,\n    \"_N_sample\" : 1000, \n    \"_N_pass\" : 1000,\n    \"_N_step\" : 1000,\n    \"_max_pass\" : 10000,\n    \"min_pass\" : 1000,\n    \"_max_step\" : 10000,\n    \"_max_sample\" : 500,\n    \"_min_sample\" : 100,\n    \"confidence\" : 0.95,\n    \"measurements\" : [ \n      { \n        \"quantity\" : \"formation_energy\"\n      },\n      { \n        \"quantity\" : \"potential_energy\"\n      },\n      { \n        \"quantity\" : \"atom_frac\"\n      },\n      { \n        \"quantity\" : \"site_frac\"\n      },\n      { \n        \"quantity\" : \"comp\",\n        \"precision\" : 1e-3\n      },\n      { \n        \"quantity\" : \"comp_n\"\n      }\n    ],\n    \"storage\" : {\n      \"write_observations\" : false,\n      \"write_trajectory\" : false,\n      \"output_format\" : [\"csv\", \"json\"]\n    }\n  },\n  \"driver\" : {\n    \"mode\" : \"incremental\", \n    \"motif\" : {\n      \"configname\" : \"auto\",\n      \"_configname\" : \"SCEL3_3_1_1_0_2_2/0\",\n      \"_configdof\" : \"path/to/final_state.json\"\n    },\n    \"initial_conditions\" : {\n      \"param_chem_pot\" : {\n        \"a\" : -1.75\n      },\n      \"temperature\" : 100.0,\n      \"tolerance\" : 0.001\n    },\n    \"final_conditions\" : {\n      \"param_chem_pot\" : {\n        \"a\" : -1.75\n      },\n      \"temperature\" : 1000.0,\n      \"tolerance\" : 0.001\n    },\n    \"incremental_conditions\" : {\n      \"param_chem_pot\" : {\n        \"a\" : 0.0\n      },\n      \"temperature\" : 10.0,\n      \"tolerance\" : 0.001\n    }\n  }\n}\n";
-      args.log << "-------\n\n";
-
-      args.log << "EXAMPLE: Settings for an custom drive mode LTE1 calculation with\n" <<
-               "increasing temperature.\n";
-      args.log << "-------\n";
-      args.log << "{\n  \"comment\" : \"This is a sample input file. Unrecognized attributes (like the ones prepended with '_' are ignored.\",\n  \"debug\" : false,\n  \"ensemble\" : \"grand_canonical\",\n  \"method\" : \"lte1\",\n  \"model\" : {\n    \"formation_energy\" : \"formation_energy\"\n  },\n  \"supercell\" : [\n    [9, 0, 0],\n    [0, 9, 0],\n    [0, 0, 9]\n  ],\n  \"data\" : {\n    \"storage\" : {\n      \"write_observations\" : false,\n      \"write_trajectory\" : false,\n      \"output_format\" : [\"csv\", \"json\"]\n    }\n  },\n  \"driver\" : {\n    \"mode\" : \"incremental\", \n    \"motif\" : {\n      \"configname\" : \"auto\",\n      \"_configname\" : \"SCEL3_3_1_1_0_2_2/0\",\n      \"_configdof\" : \"path/to/final_state.json\"\n    },\n    \"custom_conditions\" : [\n      {\n        \"param_chem_pot\" : {\n          \"a\" : 0.0\n        },\n        \"temperature\" : 100.0,\n        \"tolerance\" : 0.001\n      },\n      {\n        \"param_chem_pot\" : {\n          \"a\" : 0.0\n        },\n        \"temperature\" : 200.0,\n        \"tolerance\" : 0.001\n      },\n      {\n        \"param_chem_pot\" : {\n          \"a\" : 0.0\n        },\n        \"temperature\" : 400.0,\n        \"tolerance\" : 0.001\n      },\n      {\n        \"param_chem_pot\" : {\n          \"a\" : 0.0\n        },\n        \"temperature\" : 800.0,\n        \"tolerance\" : 0.001\n      }\n    ]\n  }\n}\n";
-      args.log << "-------\n";
->>>>>>> 180b7b15
 
     }
 
