#include "casm/app/casm_functions.hh"
#include "casm/app/DirectoryStructure.hh"
#include "casm/app/ProjectSettings.hh"
#include "casm/casm_io/VaspIO.hh"
#include "casm/database/Selection.hh"
#include "casm/clex/PrimClex.hh"
#include "casm/clex/Configuration.hh"

#include "casm/completer/Handlers.hh"

namespace CASM {

  namespace Completer {

    ViewOption::ViewOption(): OptionHandlerBase("view") {}

    void ViewOption::initialize() {
      add_help_suboption();
      add_confignames_suboption();
      add_configlist_nodefault_suboption();

      return;
    }
  }

  int view_command(const CommandArgs &args) {

    fs::path selection;
    po::variables_map vm;
    bool force;
    std::vector<std::string> confignames;



    // Set command line options using boost program_options
    Completer::ViewOption view_opt;

    // allow confignames as positional options
    po::positional_options_description p;
    p.add("confignames", -1);

    try {
      po::store(po::command_line_parser(args.argc - 1, args.argv + 1).options(view_opt.desc()).positional(p).run(), vm);
      //po::store(po::parse_command_line(argc, argv, view_opt.desc()), vm); // can throw

      /** --help option
      */
      if(vm.count("help")) {
        args.log << "\n";
        args.log << view_opt.desc() << std::endl;

        return 0;
      }

      if(vm.count("desc")) {
        args.log << "\n";
        args.log << view_opt.desc() << std::endl;
        args.log << "This allows opening visualization programs directly from \n"
                 "CASM. It iterates over all selected configurations and   \n"
                 "one by one writes a POSCAR and executes                  \n"
                 "   '$VIEW_COMMAND /path/to/POSCAR'                       \n"
                 "where $VIEW_COMMAND is set via 'casm settings --set-view-command'.\n"
                 "A script 'casm.view' is included with can be used to run \n"
                 "a command and then pause 1s, which is useful for opening \n"
                 "POSCARs with VESTA.  An example on Mac might look like:  \n"
                 "  casm settings --set-view-command 'casm.view \"open -a /Applications/VESTA/VESTA.app\"' \n\n";

        return 0;
      }

      po::notify(vm); // throws on error, so do after help in case
      // there are any problems

      selection = view_opt.selection_path().string();
      confignames = view_opt.config_strs();
    }
    catch(po::error &e) {
      args.err_log << "ERROR: " << e.what() << std::endl << std::endl;
      args.err_log << view_opt.desc() << std::endl;
      return ERR_INVALID_ARG;
    }
    catch(std::exception &e) {
      args.err_log << "Unhandled Exception reached the top of main: "
                   << e.what() << ", application will now exit" << std::endl;
      return ERR_UNKNOWN;

    }

    const fs::path &root = args.root;
    if(root.empty()) {
      args.err_log.error("No casm project found");
      args.err_log << std::endl;
      return ERR_NO_PROJ;
    }

    DirectoryStructure dir(root);
    ProjectSettings set(root);
    if(set.view_command().empty()) {
      args.err_log << "Error in 'casm view': No command set. Use 'casm settings "
                   "--set-view-command' to set the command to open visualization "
                   "software. It should take one argument, the path to a POSCAR "
                   "to be visualized. For example, to use VESTA on Mac: casm settings --set-view-command 'casm.view \"open -a /Applications/VESTA/VESTA.app\"'.\n";
      return ERR_MISSING_DEPENDS;
    }

    // If 'args.primclex', use that, else construct PrimClex in 'uniq_primclex'
    // Then whichever exists, store reference in 'primclex'
    std::unique_ptr<PrimClex> uniq_primclex;
    PrimClex &primclex = make_primclex_if_not(args, uniq_primclex);

    DB::Selection<Configuration> config_select;
    if(!vm.count("config")) {
      config_select = DB::Selection<Configuration>(primclex, "NONE");
    }
    else if(selection == "MASTER") {
      config_select = DB::Selection<Configuration>(primclex);
    }
    else {
      config_select = DB::Selection<Configuration>(primclex, selection);
    }

    // add --confignames (or positional) input
    for(int i = 0; i < confignames.size(); i++) {
      config_select.data()[confignames[i]] = true;
    }

    fs::path tmp_dir = root / ".casm" / "tmp";
    fs::create_directory(tmp_dir);

    // execute the 'casm view' command for each selected configuration
    for(const auto &config : config_select.selected()) {
      // write '.casm/tmp/POSCAR'
      fs::ofstream file;
      fs::path POSCARpath = tmp_dir / "POSCAR";
      file.open(POSCARpath);
      VaspIO::PrintPOSCAR p(config);
      p.sort();
      p.print(file);
      file.close();

<<<<<<< HEAD
      std::cout << config.name() << ":\n";
=======
      args.log << it->name() << ":\n";
>>>>>>> 4e43324e
      Popen popen;
      popen.popen(set.view_command() + " " + POSCARpath.string());
      popen.print(args.log);

    }

    return 0;
  };

}<|MERGE_RESOLUTION|>--- conflicted
+++ resolved
@@ -138,11 +138,7 @@
       p.print(file);
       file.close();
 
-<<<<<<< HEAD
-      std::cout << config.name() << ":\n";
-=======
-      args.log << it->name() << ":\n";
->>>>>>> 4e43324e
+      args.log << config.name() << ":\n";
       Popen popen;
       popen.popen(set.view_command() + " " + POSCARpath.string());
       popen.print(args.log);
