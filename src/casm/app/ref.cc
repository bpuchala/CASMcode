#include "casm/app/casm_functions.hh"
#include "casm/CASM_classes.hh"
#include "casm/casm_io/json_io/clex.hh"
#include "casm/completer/Handlers.hh"

namespace CASM {

  namespace ref_impl {

    int initialize_global(fs::path chem_ref_path, const PrimClex &primclex, const jsonParser &json_ref, double lin_alg_tol) {

      jsonParser json = jsonParser::object();
      json["chemical_reference"]["global"] = json_ref;

      ChemicalReference chem_ref = read_chemical_reference(json, primclex.get_prim(), lin_alg_tol);

      std::cout << "Initializing the chemical reference to: \n\n";
      ChemicalReferencePrinter p(std::cout, chem_ref);
      p.print_all();
      write_chemical_reference(chem_ref, chem_ref_path);
      return 0;
    }

    int update_global(fs::path chem_ref_path, const PrimClex &primclex, const jsonParser &json_ref, double lin_alg_tol) {

      ChemicalReference chem_ref =
        read_chemical_reference(chem_ref_path, primclex.get_prim(), lin_alg_tol);

      auto input = one_chemical_reference_from_json(primclex.get_prim(), json_ref);

      if(input.second.empty()) {
        chem_ref.set_global(input.first);
      }
      else {
        chem_ref.set_global(input.second.begin(), input.second.end(), lin_alg_tol);
      }

      std::cout << "Updating the project-wide chemical reference to: \n";
      ChemicalReferencePrinter p(std::cout, chem_ref);
      p.print_global();
      write_chemical_reference(chem_ref, chem_ref_path);
      return 0;
    }

    int update_config(std::string configname,
                      fs::path chem_ref_path,
                      const PrimClex &primclex,
                      const jsonParser &json_ref,
                      double lin_alg_tol) {

      if(!fs::exists(chem_ref_path)) {
        std::cerr << "Error using 'casm ref --set --configname': No reference found.\n";
        std::cerr << "  Expected file at: " << chem_ref_path << "\n";
        std::cerr << "Use 'casm ref --set' or 'casm ref --set-auto' to set a project-wide reference first.\n";
        return ERR_MISSING_INPUT_FILE;
      }

      ChemicalReference chem_ref = read_chemical_reference(chem_ref_path, primclex.get_prim(), lin_alg_tol);

      try {
        const Configuration &config = primclex.configuration(configname);
      }
      catch(...) {
        std::cerr << "Error using 'casm ref --set --configname': \n"
                  "  Could not find configuration with name: " << configname << "\n";
        return ERR_INVALID_ARG;
      }

      auto input = one_chemical_reference_from_json(primclex.get_prim(), json_ref);
      if(input.second.empty()) {
        chem_ref.set_config(configname, input.first);
      }
      else {
        chem_ref.set_config(configname, input.second.begin(), input.second.end(), lin_alg_tol);
      }

      std::cout << "Updating the " << configname << " specialized reference to: \n";
      ChemicalReferencePrinter p(std::cout, chem_ref);
      p.print_config(configname);
      write_chemical_reference(chem_ref, chem_ref_path);
      return 0;

    }

    int update_supercell(std::string scelname,
                         fs::path chem_ref_path,
                         const PrimClex &primclex,
                         const jsonParser &json_ref,
                         double lin_alg_tol) {

      if(!fs::exists(chem_ref_path)) {
        std::cerr << "Error using 'casm ref --set --scelname': No reference found.\n";
        std::cerr << "  Expected file at: " << chem_ref_path << "\n";
        std::cerr << "Use 'casm ref --set' or 'casm ref --set-auto' to set a project-wide reference first.\n";
        return ERR_MISSING_INPUT_FILE;
      }

      ChemicalReference chem_ref = read_chemical_reference(chem_ref_path, primclex.get_prim(), lin_alg_tol);

      try {
        const Supercell &scel = primclex.get_supercell(scelname);
      }
      catch(...) {
        std::cerr << "Error using 'casm ref --set --scelname': \n"
                  "  Could not find supercell with name: " << scelname << "\n";
        return ERR_INVALID_ARG;
      }

      auto input = one_chemical_reference_from_json(primclex.get_prim(), json_ref);
      if(input.second.empty()) {
        chem_ref.set_supercell(scelname, input.first);
      }
      else {
        chem_ref.set_supercell(scelname, input.second.begin(), input.second.end(), lin_alg_tol);
      }

      std::cout << "Updating the " << scelname << " specialized reference to: \n";
      ChemicalReferencePrinter p(std::cout, chem_ref);
      p.print_supercell(scelname);
      write_chemical_reference(chem_ref, chem_ref_path);
      return 0;

    }

  }

  namespace Completer {
    RefOption::RefOption(): OptionHandlerBase("ref") {}

    const std::string &RefOption::set_str() const {
      return m_set_str;
    }

    void RefOption::initialize() {
      add_help_suboption();
      add_configname_suboption();
      add_scelname_suboption();

      m_desc.add_options()
      //("composition-space", "Display information on current composition space")
      ("display,d", "Display current reference states")
      ("set-auto", "Automatically set project level reference states using DFT results")
      ("set", po::value<std::string>(&m_set_str),
       "Set reference states using user specified compositions and energies "
       "(Default: set project-wide references). \n"
       "See examples below for the form of expected input.")
      ("erase", "Erase reference states (Default: clear project-wide references).");

      return;
    }
  }

  // ///////////////////////////////////////
  // 'ref' function for casm
  //    (add an 'if-else' statement in casm.cpp to call this)

  int ref_command(const CommandArgs &args) {

    po::variables_map vm;
    std::string scelname, configname, set_str;
<<<<<<< HEAD
    double lin_alg_tol = 1e-14;

=======
    int refid, configid;
    
>>>>>>> 7e8dd7b3
    std::string species_order_string = "\n\n";

    const fs::path &root = args.root;
    if(!root.empty()) {
      std::stringstream ss;
      DirectoryStructure dir(root);
      Structure prim(read_prim(dir.prim()));

      ss << "       For this project, the expected order is:\n"
         << "        '[";
      auto names = prim.get_struc_molecule_name();
      for(int i = 0; i < names.size(); i++) {
        ss << names[i];
        if(i != names.size() - 1) {
          ss << ", ";
        }
      }
      ss << "]'\n\n";

      species_order_string = ss.str();
    }


    Completer::RefOption ref_opt;

    try {
      po::store(po::parse_command_line(args.argc, args.argv, ref_opt.desc()), vm);
      scelname = ref_opt.supercell_str();
      configname = ref_opt.config_str();
      set_str = ref_opt.set_str();

      bool call_help = false;

      //quit out if there are no arguments
      if(!vm.count("help")) {
        if(vm.count("set") + vm.count("display") + vm.count("erase") + vm.count("set-auto") != 1) {
          std::cout << "Error in 'casm ref'. Please select one of --display, \n";
          std::cout << "--set, --set-auto, or --erase to use this option." << std::endl;

          call_help = true;
        }

        if(vm.count("set")) {
          if(vm.count("scelname") + vm.count("configname") > 1) {
            std::cerr << "Error in 'casm ref --set'. Please select only one of --scelname, --configname \n";

            call_help = true;
          }
        }

        if(vm.count("erase")) {
          if(vm.count("scelname") + vm.count("configname") > 1) {
            std::cerr << "Error in 'casm ref --erase'. Please select only one of --scelname, --configname \n";

            call_help = true;
          }
        }
      }

      /** --help option
       */
      if(vm.count("help") || call_help) {
        std::cout << std::endl;
        std::cout << ref_opt.desc() << std::endl;

        std::cout << "DESCRIPTION" << std::endl;
        std::cout << "    The chemical reference determines the value of the formation energy  \n"
                  "    and chemical potentials calculated by CASM.                          \n\n"

                  "    Chemical references states are set by specifying a hyperplane in     \n"
                  "    energy/atom - composition (as atom_frac) space. This may be done by  \n"
                  "    specifying the hyperplane explicitly, or by specifying several       \n"
                  "    reference states with energy/atom and composition (as atom_frac) for \n"
                  "    enough states to span the composition space of the allowed occupants \n"
                  "    specified in the prim. For consistency with other CASM projects,     \n"
                  "    additional reference states extending to other compositional         \n"
                  "    dimensions may be included also. The pure Va reference is always 0.  \n\n";

        std::cout << "    The input to '--set' can be one of three forms:                      \n\n"

                  "    1) Input the energy_per_species for pure states:                     \n" <<
                  R"(       '{"A": X, "B": X, "C": X}')" << "\n\n" <<

                  "    2) Input reference state composition and energy_per_species:         \n" <<
                  R"(       '[)" << "\n" <<
                  R"(          {"A": 3.4, "C": 2.0, "energy_per_species": 2.0},)" << "\n" <<
                  R"(          {"B": 2.0, "energy_per_species": 4.0}, )" << "\n" <<
                  R"(          {"C": 1.0, "energy_per_species": 3.0}  )" << "\n" <<
                  R"(        ]')" << "\n\n" <<

                  "    3) Input an array of energy_per_species, for each species in prim,   \n"
                  "       including 0.0 for vacancy:                                        \n"
                  "        '[X, X, X]'                                                      \n"
                  << species_order_string;

        std::cout << "    When using '--set' it is also possible to specialize the chemical    \n"
                  "    reference at the supercell or configuration level by adding the      \n"
                  "    --scelname or --configname option.                                   \n\n";



        std::cout << "    Examples:\n";
        //std::cout << "      casm ref --composition-space \n";
        //std::cout << "      - Print composition space column matrix of the primitive\n";
        //std::cout << "      - Print null space column matrix\n";
        //std::cout << "\n";
        std::cout << "      casm ref --display \n";
        std::cout << "      - Print chemical reference\n";
        std::cout << "\n";
        std::cout << "      casm ref --set-auto\n";
        std::cout << "      - set all reference states using DFT results for configurations with\n";
        std::cout << "        extreme compositions.\n";
        std::cout << "      - set reference for compositions outside range of this project to 0.0\n";
        std::cout << "\n";
        std::cout << "      casm ref --set \n"
                  "        '[{\"Zr\":1, \"energy_per_species\":-8.546979385}, \n"
                  "          {\"Zr\":1, \"O\":1, \"energy_per_species\":-9.090697345}]'\n"
                  "      - set Zr and ZrO, with given energy per species, as reference states\n\n";

        std::cout << "      casm ref --scelname SCEL3_3_1_1_0_2_2 --set \n"
                  "        '[{\"Zr\":1, \"energy_per_species\":-8.546979385}, \n"
                  "          {\"Zr\":1, \"O\":1, \"energy_per_species\":-9.090697345}]'\n"
                  "      - set reference states as specified for configurations in supercell SCEL3_3_1_1_0_2_2\n\n";

        std::cout << "      casm ref --configname SCEL3_3_1_1_0_2_2/2 --set \n"
                  "        '[{\"Zr\":1, \"energy_per_species\":-8.546979385}, \n"
                  "          {\"Zr\":1, \"O\":1, \"energy_per_species\":-9.090697345}]'\n"
                  "      - set reference states as specified for configuration SCEL3_3_1_1_0_2_2/2\n\n";

        std::cout << "      casm ref --scelname SCEL3_3_1_1_0_2_2 --erase \n"
                  "      - erase specialized reference states for configurations in supercell SCEL3_3_1_1_0_2_2\n\n";

        std::cout << "      casm ref --configname SCEL3_3_1_1_0_2_2/2 --erase \n"
                  "      - erase specialized reference states for configuration SCEL3_3_1_1_0_2_2/2\n\n";


        if(call_help)
          return ERR_INVALID_ARG;

        return 0;
      }

      po::notify(vm);

    }
    catch(po::error &e) {
      std::cerr << "ERROR: " << e.what() << std::endl << std::endl;
      std::cerr << ref_opt.desc() << std::endl;
      return ERR_INVALID_ARG;
    }
    catch(std::exception &e) {
      std::cerr << "Unhandled Exception reached the top of main: "
                << e.what() << ", application will now exit" << std::endl;
      return ERR_UNKNOWN;

    }

    if(root.empty()) {
      args.err_log.error("No casm project found");
      args.err_log << std::endl;
      return ERR_NO_PROJ;
    }


    // If 'args.primclex', use that, else construct PrimClex in 'uniq_primclex'
    // Then whichever exists, store reference in 'primclex'
    std::unique_ptr<PrimClex> uniq_primclex;
    PrimClex &primclex = make_primclex_if_not(args, uniq_primclex);
    double lin_alg_tol = primclex.settings().lin_alg_tol();

    std::string calctype = primclex.settings().calctype();
    std::string ref = primclex.settings().ref();
    fs::path chem_ref_path = primclex.dir().chemical_reference(calctype, ref);

    if(vm.count("display")) {
      if(!primclex.has_chemical_reference()) {
        std::cerr << "Error using 'casm ref --display': No reference found.\n";
        std::cerr << "  Expected file at: " << chem_ref_path << "\n";
        std::cerr << "Use 'casm ref --set' or 'casm ref --set-auto' to set a reference\n";
        return ERR_MISSING_INPUT_FILE;
      }

      ChemicalReferencePrinter p(std::cout, primclex.chemical_reference());
      p.print_all();

    }
    else if(vm.count("set-auto")) {
      try {
        std::cout << "  Set reference states automatically.\n\n" << std::endl;
        ChemicalReference chem_ref = auto_chemical_reference(primclex, lin_alg_tol);
        ChemicalReferencePrinter p(std::cout, chem_ref);
        p.print_all();
        write_chemical_reference(chem_ref, chem_ref_path);
        return 0;
      }
      catch(std::exception &e) {
        std::cerr << "Error setting reference states automatically.\n\n";
        std::cerr << e.what() << std::endl;
        return ERR_UNKNOWN;
      }
    }
    else if(vm.count("set")) {

      using namespace ref_impl;

      jsonParser json_ref;
      try {
        json_ref = jsonParser::parse(set_str);
      }
      catch(std::exception &e) {
        std::cerr << "Error parsing JSON input for 'casm ref --set ' with: \n"
                  << set_str << std::endl;
        std::cerr << e.what() << std::endl;
        return ERR_INVALID_ARG;
      }

      // --- Set project-wide ref

      if(!(vm.count("scelname") + vm.count("configname"))) {

        if(!fs::exists(chem_ref_path)) {
          // -- Initializing ref
          return initialize_global(chem_ref_path, primclex, json_ref, lin_alg_tol);
        }
        else {
          // -- Updating project-wide ref
          return update_global(chem_ref_path, primclex, json_ref, lin_alg_tol);
        }
      }

      // --- Set config specific ref

      else if(vm.count("configname")) {

        return update_config(configname, chem_ref_path, primclex, json_ref, lin_alg_tol);
      }

      // --- Set supercell specific ref

      else {

        return update_supercell(scelname, chem_ref_path, primclex, json_ref, lin_alg_tol);

      }

    }
    else if(vm.count("erase")) {

      // --- Erase project-wide ref

      if(!(vm.count("scelname") + vm.count("configname"))) {

        if(!fs::exists(chem_ref_path)) {
          std::cerr << "No chemical reference found. \n";
          return ERR_INVALID_ARG;
        }
        else {
          fs::remove(chem_ref_path);
          std::cout << "Erased chemical reference" << std::endl;
          return 0;
        }
      }

      ChemicalReference chem_ref = primclex.chemical_reference();
      bool result;

      // --- Erase configuration specific ref

      if(vm.count("configname")) {
        if(!chem_ref.erase_config(configname)) {
          std::cerr << "No " << configname << " specialized reference found. \n";
          return ERR_INVALID_ARG;
        }
        else {
          std::cout << "Erased specialized reference for " << configname << std::endl;
          write_chemical_reference(chem_ref, chem_ref_path);
          return 0;
        }
      }

      // --- Erase supercell specific ref

      else {
        if(!chem_ref.erase_supercell(scelname)) {
          std::cerr << "No " << scelname << " specialized reference found. \n";
          return ERR_INVALID_ARG;
        }
        else {
          std::cout << "Erased specialized reference for " << scelname << std::endl;
          write_chemical_reference(chem_ref, chem_ref_path);
          return 0;
        }
      }


    }

    return 0;
  }

}
<|MERGE_RESOLUTION|>--- conflicted
+++ resolved
@@ -158,13 +158,7 @@
 
     po::variables_map vm;
     std::string scelname, configname, set_str;
-<<<<<<< HEAD
-    double lin_alg_tol = 1e-14;
-
-=======
-    int refid, configid;
-    
->>>>>>> 7e8dd7b3
+
     std::string species_order_string = "\n\n";
 
     const fs::path &root = args.root;
