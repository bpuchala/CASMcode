#include "casm/CASM_global_definitions.hh"
#include "casm/app/DirectoryStructure.hh"
#include "casm/app/ProjectSettings.hh"
#include "casm/app/casm_functions.hh"
#include "casm/clex/PrimClex.hh"

#include "casm/completer/Handlers.hh"
#include "casm/database/Selection.hh"

namespace CASM {
  void status_unitialized(const CommandArgs &args) {

    args.log << "NEXT STEPS:\n\n";

    args.log <<
             "Initialize a CASM project\n\
- Create and cd to the directory where you want the project to be located.\n\
  This will be called the 'project root directory' or project's 'location'.\n\
- Add a 'prim.json' file to the directory describing the primitive cell.  \n\
  See 'casm format --prim' for the format of the 'prim.json' file.        \n\
- Execute: 'casm init'                                                    \n\
- Several directories are created: 'symmetry', 'basis_sets',              \n\
  'training_data', and 'cluster_expansions'  \n\
- If necessary, set configuration options for runtime compilation and     \n\
  linking by using the 'casm settings' command or by setting environment  \n\
  variables. \n\
                                                                          \n\
    'cxx': \n\
      Specifies compiler to use. In order of priority: \n\
        1) User specified by 'casm settings --set-cxx' (use '' to clear) \n\
        2) $CASM_CXX \n\
        3) $CXX \n\
        4) \"g++\" \n\
\n\
    'cxxflags': \n\
      Compiler flags. In order of priority: \n\
        1) User specified by 'casm settings --set-cxxflags' \n\
        2) $CASM_CXXFLAGS \n\
        3) \"-O3 -Wall -fPIC --std=c++11\" \n\
\n\
    'soflags': \n\
      Shared object construction flags. In order of priority: \n\
        1) User specified by 'casm settings --set-soflags' \n\
        2) $CASM_SOFLAGS \n\
        3) \"-shared -lboost_system\" \n\
\n\
    'casm headers and libraries': \n\
      CASM header files and shared libraries are expected in the following\n\
      locations.                                                          \n\
      In order of priority: \n\
        1) User specified by 'casm settings --set-casm-includedir' and \n\
           'casm settings --set-casm-libdir' \n\
        2) $CASM_INCLUDEDIR and $CASM_LIBDIR \n\
        3) $CASM_PREFIX/include and $CASM_PREFIX/lib \n\
        3) (default search paths) \n\
\n\
    Note: For the 'casm' Python package, $LIBCASM and $LIBCCASM, have \n\
    highest priority for locating libcasm and libccasm, respectively. \n\
\n\
    'boost headers and libraries': \n\
      The boost libraries are expected in the following locations.        \n\
      In order of priority: \n\
        1) User specified by 'casm settings --set-boost-includedir' and \n\
           'casm settings --set-boost-libdir' and \n\
        2) $CASM_BOOST_INCLUDEDIR and $CASM_BOOST_LIBDIR \n\
        3) $CASM_BOOST_PREFIX/include $CASM_BOOST_PREFIX/lib \n\
        4) (default search paths) \n\
\n\
    Note: If shared libraries are installed in non-standard locations, you \n\
    may need to set: \n\
      (Linux) export LD_LIBRARY_PATH=$CASM_PREFIX/lib:$CASM_BOOST_PREFIX/lib:$LD_LIBRARY_PATH \n\
      (Mac)   export DYLD_FALLBACK_LIBRARY_PATH=$CASM_PREFIX/lib:$CASM_BOOST_PREFIX/lib:$DYLD_FALLBACK_LIBRARY_PATH \n\
\n\
- Subsequently, work on the CASM project can be done by executing 'casm'  \n\
  from the project's root directory or any subdirectory.                  \n\
- See 'casm format --prim' for description and location of the 'prim.json' file.\n";
  }

  void composition_unselected(const CommandArgs &args) {

    args.log << "NEXT STEPS:\n\n";

    args.log <<
             "Select composition axes\n\
- Execute: 'casm composition -d' to display standard composition axes.    \n\
- Then execute 'casm composition -s <#>' to select one of the listed axes.\n\
- If no standard composition axis is satisfactory, edit the file          \n\
  'composition_axes.json' to add your own custom composition axes to the  \n\
  'custom_axes' JSON object.\n\
- See 'casm format --comp' for description and the location of  \n\
   the 'composition_axes.json' file.\n\n";

  }

  void supercells_ungenerated(const CommandArgs &args) {

    args.log << "NEXT STEPS:\n\n";

    args.log <<
             "Enumerate supercells\n\
- Execute: 'casm enum --supercells --max V' to enumerate supercells up to \n\
  volume V (units: number of primitive cells).                            \n\
- Supercells are listed in the SCEL file.\n\
- See 'casm enum --desc' for extended help documentation on how to use the\n\
  '--matrix' and '--lattice-directions' options to perform restricted     \n\
  supercell enumeration (i.e. 2d, 1d, multiples of other supercells).     \n\
- See 'casm format' for a description and location of the  \n\
   'SCEL' file.\n\n";

  }

  void configs_ungenerated(const CommandArgs &args) {

    args.log << "NEXT STEPS:\n\n";

    args.log <<
             "Enumerate configurations\n\
- Several options are possible:                                        \n\
- Execute: 'casm enum --configs --all' to enumerate configurations for \n\
  for all supercells.                                                  \n\
- Execute: 'casm enum --configs --min MINV --max MAXV' to enumerate    \n\
  configurations for supercells ranging in volume from MINV to MAXV    \n\
  (units: number of primitive cells).                                  \n\
- Execute: 'casm enum --configs --scellname NAME' to enumerate         \n\
  configurations for a particular supercell.                           \n\
- Generated configurations are listed in the 'config_list.json' file.  \n\
  This file should not usually be edited manually.                     \n\
- Use the 'casm view' command to quickly view configurations in your   \n\
  favorite visualization program. See 'casm view -h' for help.         \n\
- See 'casm enum --desc' for extended help documentation on how to use \n\
  '--filter' command to perform restricted enumeration of              \n\
  configurations.                                                      \n\
- Once you have a cluster expansion, see 'casm format --monte' for     \n\
  a description of how to save configurations enumerated during Monte  \n\
  Carlo calculations.                                                  \n\
- See 'casm format --config' for a description and location of         \n\
   the 'config_list.json' file.                                        \n\n";
  }

  void configs_uncalculated(const CommandArgs &args) {
    args.log << "NEXT STEPS:\n\n";

    args.log <<
             "Calculate configuration properties\n\
                                                                       \n\
Instructions for volume relaxed VASP energies:                         \n\n\
- Create INCAR, KPOINTS, POSCAR, SPECIES, and 'relax.json' files for   \n\
  VASP in: '$ROOT/training_data/settings/$CURR_CALCTYPE'. See          \n\
  'casm format --vasp' for a description and location of the VASP      \n\
  settings files.                                                      \n\
- Select which configurations to calculate properties for using the    \n\
  'casm select' command. Use 'casm select --set on' to select all      \n\
  configurations. By default, the 'selected' state of each             \n\
  configuration is stored by CASM in the master config_list.json file, \n\
  located in the hidden '.casm' directory. The standard selections     \n\
  'MASTER', 'CALCULATED', 'ALL', or 'NONE' may always be used.         \n\
- You can also save additional selection using the 'casm select -o'    \n\
  option to write a selection to a file.                               \n\
- Selections may be operated on to create new selections that are      \n\
  subsets, unions, or intersections of existing selections.            \n\
- Selection files may also be edited manually or via programs for more \n\
  complex selections than currently supported by 'casm select'. For all\n\
  options related to selection configurations, see 'casm select -h'.   \n\
- Selections may be used to query the properties of particular         \n\
  configurations using the 'casm query' command. See 'casm query -h'   \n\
  for the complete list of options.                                    \n\
- Execute: 'casm-calc --setup' to setup VASP input files for all       \n\
  selected configuration, but not submit the jobs. This is often a     \n\
  useful first step to check that input files have been prepared       \n\
  correctly.                                                           \n\
- Execute: 'casm-calc --submit' to submit VASP jobs for all selected   \n\
  configurations. Only configurations which have not yet been          \n\
  calculated will run.                                                 \n\
- See 'casm-calc -h' for help and other options.                       \n\
- VASP results will be stored at:                                      \n\
    '$ROOT/training_data/$SCELNAME/$CONFIGID/$CURR_CALCTYPE/properties.calc.json'\n\
  Results in 'properties.calc.json' are expected to be ordered to match\n\
  the 'POS' file at '$ROOT/training_data/$SCELNAME/$CONFIGID/POS'      \n\
- Execute 'casm update' to read in calculation results from the        \n\
  'properties.calc.json' files once completed. \n\n";

  }

  void references_unset(const CommandArgs &args) {

    args.log << "NEXT STEPS:\n\n";

    args.log <<
             "Set chemical reference\n"
             "                                                                       \n"
             "- The chemical reference determines the value of the formation energy  \n"
             "  and chemical potentials calculated by CASM.                          \n\n"

             "- Chemical references states are set by specifying a hyperplane in     \n"
             "  energy/atom - composition (as atom_frac) space. This may be done by  \n"
             "  specifying the hyperplane explicitly, or by specifying several       \n"
             "  reference states with energy/atom and composition (as atom_frac) for \n"
             "  enough states to span the composition space of the allowed occupants \n"
             "  specified in the prim. For consistency with other CASM projects,     \n"
             "  additional reference states extending to other compositional         \n"
             "  dimensions may be included also.                                     \n\n"

             "- Execute 'casm ref --set-auto' to automatically set project level     \n"
             "  references using DFT calculated energies from configurations with    \n"
             "  extreme parametric compositions.\n\n"

             "- Execute 'casm ref --set '...JSON...'' to manually set the project    \n"
             "  level reference energies. See 'casm ref --help' for more information.\n\n"

             "- It is also possible to specialize the chemical reference at the      \n"
             "  supercell or configuration level.                                    \n\n"

             "- See 'casm format' for a description and location of the              \n"
             "  'chemical_reference.json' file.                                      \n\n";

  }

  void bset_uncalculated(const CommandArgs &args) {
    args.log << "NEXT STEPS:\n\n";

    args.log <<
             "Generate basis functions \n\
                                                                       \n\
Instructions for generating basis functions:                           \n\n\
- Write a '$ROOT/basis_sets/$CURR_BSET/bspecs.json' file containing    \n\
  specifications for how which orbits to include and which site basis  \n\
  functions to use in generating cluster expansion basis functions.    \n\
  See 'casm format --bspecs' for an example file.                      \n\
- Execute 'casm bset -u' to generate basis functions. If you edit the  \n\
  'bspecs.json' file, execute 'casm bset -u' again to update basis     \n\
  functions.                                                           \n\
- See 'casm format --bspecs' for description and location of the       \n\
  'bspecs.json' file.\n\n";
  }

  void eci_uncalculated(const CommandArgs &args) {
    args.log << "NEXT STEPS:\n\n";

    args.log <<
             "Fit effective cluster interactions (ECI)\n\
                                                                       \n\
Instructions for fitting ECI:                                          \n\n\
- Create a new directory within the CASM project, for example:         \n\
    mkdir fit_1 && cd fit_1                                            \n\
- Select which configurations to use as the training data with the     \n\
  'casm select' command. To select all calculated configurations:      \n\
    casm select --set 'is_calculated' -o train                         \n\
- See 'casm select -h' for more options.                               \n\
- Create a 'casm-learn' input file. Several example input files can be \n\
  generated from 'casm-learn --exMethodName'. For example:             \n\
    casm-learn --exGeneticAlgorithm > fit_1_ga.json                    \n\
  This file can be edited to adjust the problem being solved (training \n\
  data, weighting scheme, cross validation sets and scoring, linear    \n\
  estimator method, feature selection method, etc.)                    \n\
- See 'casm-learn --settings-format' for description and help with the \n\
  input file.                                                          \n\
- Execute: 'casm-learn -s fit_1_ga.json'                               \n\
- Results are stored in a Hall Of Fame file containing the best        \n\
  solutions as determined from cross validation scores.                \n\
- Different estimator methods (LinearRegression, Lasso, etc.) and      \n\
  different feature selection methods (GeneticAlgorithm, RFE, etc.) can\n\
  be used with the same problem specs (training data, weighting scheme,\n\
  cross validation sets and scoring) and compared in a single Hall Of  \n\
  Fame.                                                                \n\
- When some candidate ECI have been stored in a Hall Of Fame, use the  \n\
  'casm-learn --checkhull' option to check if ground state configurations \n\
  are accurately predicted by the cluster expansion.                   \n\
- When ready, use 'casm-learn --select' to write an 'eci.json' file to \n\
  use for Monte Carlo. \n\
- See 'casm format --eci' for a description and location of the        \n\
  'eci.json' files.\n\n";
  }

  void montecarlo(const CommandArgs &args) {

    args.log << "NEXT STEPS:\n\n";

    args.log <<
             "Monte Carlo calculations\n\
                                                                       \n\
- Use 'casm monte' to run Monte Carlo calculations.                    \n\
- See 'casm monte --format' and 'casm monte -h' for help.              \n\n";
  }

  int update_eci_format(fs::path root, const CommandArgs &args) {

    DirectoryStructure dir(root);
    ProjectSettings set(root);

    // convert eci.out to eci.json (if eci.json does not exist)
    for(auto property : dir.all_property()) {
      for(auto bset : dir.all_bset()) {
        for(auto calctype : dir.all_calctype()) {
          for(auto ref : dir.all_ref(calctype)) {
            for(auto eci : dir.all_eci(property, calctype, ref, bset)) {

              auto eci_path = dir.eci(property, calctype, ref, bset, eci);
              auto eci_out = dir.eci_out(property, calctype, ref, bset, eci);
              fs::path basis_json_path = dir.basis(bset);

              if(!fs::exists(eci_path) && fs::exists(eci_out) && fs::exists(basis_json_path)) {
                // create an eci.json from eci.out and basis.json

                args.log << "Converting: \n  " << eci_out << "\nto:\n  " << eci_path << std::endl;

                auto eci = read_eci_out(eci_out);

                fs::path basis_json_path = dir.basis(bset);
                // read basis.json
                jsonParser basis_json = jsonParser::parse(basis_json_path);

                // set eci
                for(int i = 0; i < eci.index().size(); ++i) {
                  auto index = eci.index()[i];
                  auto value = eci.value()[i];
                  basis_json["cluster_functions"][index]["eci"] = value;
                }

                //write eci.json
                basis_json.write(eci_path);
                args.err_log << "DONE" << std::endl << std::endl;

              }
            }
          }
        }
      }
    }

    return 0;
  }

  int update_format(fs::path root, const CommandArgs &args) {
    return update_eci_format(root, args);
  }

  namespace Completer {
    StatusOption::StatusOption(): OptionHandlerBase("status") {}

    void StatusOption::initialize() {
      add_help_suboption();

      m_desc.add_options()
      ("next,n", "Write next steps")
      ("warning,w", "Suppress warnings")
      ("details,d", "Print detailed information")
      ("all,a", "Print all 'casm status -n' help messages");

      return;
    }
  }

  int status_command(const CommandArgs &args) {

    po::variables_map vm;

    /// Set command line options using boost program_options
    Completer::StatusOption status_opt;
    try {
      po::store(po::parse_command_line(args.argc, args.argv, status_opt.desc()), vm); // can throw

      /** --help option
      */
      if(vm.count("help")) {
        args.log << "\n";
        args.log << status_opt.desc() << std::endl;

        return 0;
      }

      if(vm.count("desc")) {
        args.log << "\n";
        args.log << status_opt.desc() << std::endl;
        args.log << "DESCRIPTION" << std::endl;
        args.log << "    Get status information for the current CASM project.\n\n";

        return 0;
      }

      po::notify(vm); // throws on error, so do after help in case
      // there are any problems
    }
    catch(po::error &e) {
      args.err_log << "ERROR: " << e.what() << std::endl << std::endl;
      args.err_log << status_opt.desc() << std::endl;
      return 1;
    }
    catch(std::exception &e) {
      args.err_log << "Unhandled Exception reached the top of main: "
                   << e.what() << ", application will now exit" << std::endl;
      return 1;

    }

    /// 1) Check if a project exists

    args.log << "\n#################################\n\n";

    args.log << "CASM status:\n\n";

    if(vm.count("all")) {
      args.log << "\n#################################\n\n";
      status_unitialized(args);
    }


    const fs::path &root = args.root;

    if(root.empty()) {
      args.log << "1) Project initialized: FALSE\n\n";

      if(vm.count("next")) {
        args.log << "\n#################################\n\n";

        status_unitialized(args);
      }
      else {
        args.log << "For next steps, run 'casm status -n'\n\n";
      }

      return 0;
    }

    {
      DirectoryStructure dir(root);

      if(!fs::exists(dir.prim())) {
        args.log << " ERROR\n\n";

        args.log << "- Found a CASM project, but no '" << dir.prim() << "' file." << std::endl;
        args.log << "- CASMP project location: " << root << std::endl;
        args.log << "Please add a prim.json file, or rm the '.casm' directory." << std::endl << std::endl;

        return 1;
      }
    }

    // If 'args.primclex', use that, else construct PrimClex in 'uniq_primclex'
    // Then whichever exists, store reference in 'primclex'
    std::unique_ptr<PrimClex> uniq_primclex;
    PrimClex &primclex = make_primclex_if_not(args, uniq_primclex);

    const DirectoryStructure &dir = primclex.dir();
    const ProjectSettings &settings = primclex.settings();
    const ClexDescription &desc = settings.default_clex();

    std::string property = desc.property;
    std::string calctype = desc.calctype;
    std::string ref = desc.ref;
    std::string bset = desc.bset;
    std::string eci = desc.eci;


<<<<<<< HEAD
    std::cout << "TRUE\n";
    std::cout << "- Project name: " << primclex.settings().name() << std::endl;
    std::cout << "- Project location: " << primclex.dir().root_dir().string() << std::endl;
=======
    args.log << "1) Project initialized: TRUE\n\n";
    args.log << "- Project name: " << primclex.name() << std::endl;
    args.log << "- Project location: " << primclex.get_path().string() << std::endl;
>>>>>>> 4e43324e

    // it'd be nice to just read this...
    SymGroup prim_pg;
    primclex.prim().lattice().generate_point_group(prim_pg);
    prim_pg.character_table();
<<<<<<< HEAD
    std::cout << "- Lattice point group size: " << prim_pg.size() << std::endl;
    std::cout << "- Lattice point group is " << prim_pg.get_name() << std::endl;
    std::cout << "- Factor group size: " << primclex.prim().factor_group().size() << std::endl;
    std::cout << "- Crystal point group is: " << primclex.prim().point_group().get_name() << std::endl;
    if(!vm.count("warning")) {
      if(primclex.prim().factor_group().size() > prim_pg.size()) {
        std::cout << "*** Warning: Finding a factor group that is larger than the lattice \n"
                  << "             point group implies that your structure is not primitive." << std::endl;
=======
    args.log << "- Lattice point group size: " << prim_pg.size() << std::endl;
    args.log << "- Lattice point group is " << prim_pg.get_name() << std::endl;
    args.log << "- Factor group size: " << primclex.get_prim().factor_group().size() << std::endl;
    args.log << "- Crystal point group is: " << primclex.get_prim().point_group().get_name() << std::endl;
    if(!vm.count("warning")) {
      if(primclex.get_prim().factor_group().size() > prim_pg.size()) {
        args.log << "*** Warning: Finding a factor group that is larger than the lattice \n"
                 << "             point group implies that your structure is not primitive." << std::endl;
>>>>>>> 4e43324e
      }
    }
    args.log << std::endl << std::endl;

    /// 2) Composition axes

    if(vm.count("all")) {
      args.log << "\n#################################\n\n";
      args.log << "\n2) Composition axes \n\n";
      composition_unselected(args);

    }

    args.log << "2) Composition axes \n";

    args.log << "- Composition axes selected: ";

    if(!primclex.has_composition_axes()) {
      args.log << "FALSE\n\n";

      if(vm.count("next")) {
        args.log << "\n#################################\n\n";

        composition_unselected(args);
      }
      else {
        args.log << "For next steps, run 'casm status -n'\n\n";
      }

      return 0;
    }

    args.log << "TRUE\n\n\n";
    /*
        // It'd be nice to note standard vs. custom axes, and just '*' the current composition axes
        args.log << "- Standard & custom composition axes: " << std::endl << std::endl;
        primclex.get_param_comp().print_composition_axes(args.log);
        args.log << std::endl;
        args.log << "- Current composition axes: " << std::endl << std::endl;
        primclex.get_param_comp().print_curr_composition_axes(args.log);
        args.log << std::endl << std::endl;
    */

    /// 3) Configuration generation


    if(vm.count("all")) {
      args.log << "\n#################################\n\n";
      args.log << "3) Generate configurations \n\n";

      supercells_ungenerated(args);

      configs_ungenerated(args);

    }

    args.log << "\n3) Generate configurations \n";


    DB::Selection<Configuration> master_selection(primclex.db<Configuration>());
    int tot_gen = master_selection.size();
    int tot_sel = master_selection.selected_size();
    int tot_calc = 0;
    for(const auto &config : master_selection.all()) {
      tot_calc += is_calculated(config);
    }

<<<<<<< HEAD
    std::cout << "- Number of supercells generated: " << primclex.db<Supercell>().size() << "\n";
    std::cout << "- Number of configurations generated: " << tot_gen << "\n";
    std::cout << "- Number of configurations currently selected: " << tot_sel << "\n";
=======
    args.log << "- Number of supercells generated: " << primclex.get_supercell_list().size() << "\n";
    args.log << "- Number of configurations generated: " << tot_gen << "\n";
    args.log << "- Number of configurations currently selected: " << tot_sel << "\n";
>>>>>>> 4e43324e

    if(primclex.db<Supercell>().size() == 0) {

      if(vm.count("next")) {
        args.log << "\n#################################\n\n";

        supercells_ungenerated(args);
      }
      else {
        args.log << "For next steps, run 'casm status -n'\n\n";
      }

      return 0;
    }

    if(tot_gen == 0) {

      if(vm.count("next")) {
        args.log << "\n#################################\n\n";

        configs_ungenerated(args);
      }
      else {
        args.log << "For next steps, run 'casm status -n'\n\n";
      }

      return 0;
    }

    args.log << std::endl << std::endl;

    /// 4) Calculate configuration properties


    if(vm.count("all")) {
      args.log << "\n#################################\n\n";
      args.log << "4) Calculate configuration properties\n\n";
      configs_uncalculated(args);

    }

<<<<<<< HEAD
    std::cout << "4) Calculate configuration properties\n";
    std::cout << "- Current calctype: " << calctype << "\n";
    std::cout << "- Current cluster expansion: " << desc.name << "\n";
    std::cout << "- Number of configurations calculated: " << tot_calc << " / " << tot_gen << " generated (Update with 'casm update')\n\n";

    if(vm.count("details")) {
      //std::cout << std::setw(6) << " " << " " << std::setw(30) << " " << "     " << "#CONFIGS" << std::endl;
      std::cout << std::setw(6) << "INDEX" << " " << std::setw(30) << "SUPERCELL" << "     " << "#CONFIGS G / C / S" << std::endl;
      std::cout << "---------------------------------------------------------------------------" << std::endl;
      int i = 0;
      for(const auto &scel : primclex.db<Supercell>()) {

        Index gen = 0;
        Index calc = 0;
        Index sel = 0;
        for(const auto &config : primclex.db<Configuration>().scel_range(scel.name())) {
          gen++;
          calc += is_calculated(config);
          sel += master_selection.is_selected(config.name());
        }

        std::cout << std::setw(6) << i << " " << std::setw(30)
                  << scel.name() << "     "
                  << gen << " / " << calc << " / " << sel << std::endl;
        ++i;
=======
    args.log << "4) Calculate configuration properties\n";

    args.log << "- Current calctype: " << calctype << "\n";
    args.log << "- Current cluster expansion: " << desc.name << "\n";
    args.log << "- Number of configurations calculated: " << tot_calc << " / " << tot_gen << " generated (Update with 'casm update')\n\n";

    if(vm.count("details")) {
      //args.log << std::setw(6) << " " << " " << std::setw(30) << " " << "     " << "#CONFIGS" << std::endl;
      args.log << std::setw(6) << "INDEX" << " " << std::setw(30) << "SUPERCELL" << "     " << "#CONFIGS G / C / S" << std::endl;
      args.log << "---------------------------------------------------------------------------" << std::endl;
      for(int i = 0; i < primclex.get_supercell_list().size(); i++) {
        int tot_gen = 0;
        int tot_calc = 0;
        int tot_sel = 0;

        int gen = primclex.get_supercell(i).get_config_list().size();
        int calc = 0, sel = 0;
        const Supercell &scel = primclex.get_supercell(i);
        for(int j = 0; j < scel.get_config_list().size(); j++) {
          if(scel.get_config(j).selected()) {
            sel++;
          }
          if(scel.get_config(j).calc_properties().contains("relaxed_energy")) {
            calc++;
          }
        }
        tot_gen += gen;
        tot_calc += calc;
        tot_sel += sel;
        args.log << std::setw(6) << i << " " << std::setw(30) << primclex.get_supercell(i).get_name() << "     " << gen << " / " << calc << " / " << sel << std::endl;
>>>>>>> 4e43324e
      }
      args.log << "---------------------------------------------------------------------------" << std::endl;
      args.log << std::setw(6) << " " << " " << std::setw(30) << "TOTAL" << "     " << tot_gen << " / " << tot_calc << " / " << tot_sel << std::endl;
      args.log << "\nG:Generated, C:Calculated, S:Selected" << std::endl << std::endl;
    }
    else {
      args.log << "For the number of configurations generated, calculated,\n and selected by supercell, run 'casm status -d'\n\n";
    }

    if(tot_calc == 0) {
      if(vm.count("next")) {
        args.log << "\n#################################\n\n";

        configs_uncalculated(args);
      }
      else {
        args.log << "For next steps, run 'casm status -n'\n\n";
      }

      return 0;
    }

    args.log << std::endl;


    /// 5) Choose chemical reference


    if(vm.count("all")) {
      args.log << "\n#################################\n\n";
      args.log << "5) Choose chemical reference\n\n";
      references_unset(args);
    }

    args.log << "5) Choose chemical reference\n";

    args.log << "- Chemical reference set: ";
    if(primclex.has_chemical_reference()) {
      args.log << "TRUE" << "\n";
    }
    else {
      args.log << "FALSE" << "\n";
    }
    args.log << "\n";

    if(primclex.has_chemical_reference()) {
      args.log << "To show the chemical reference, run 'casm ref -d'\n\n";
    }
    else {

      args.log << "No chemical reference set." << std::endl << std::endl;

      if(vm.count("next")) {
        args.log << "\n#################################\n\n";

        references_unset(args);
      }
      else {
        args.log << "For next steps, run 'casm status -n'\n\n";
      }

      return 0;
    }

    args.log << std::endl;


    /// 6) Generate basis functions:


    if(vm.count("all")) {
      args.log << "\n#################################\n\n";
      args.log << "6) Generate basis functions: \n\n";
      bset_uncalculated(args);
    }

    args.log << "6) Generate basis functions: ";

    if(!fs::exists(dir.clexulator_src(settings.name(), bset))) {
      args.log << "FALSE\n\n";

      if(vm.count("next")) {
        args.log << "\n#################################\n\n";

        bset_uncalculated(args);
      }
      else {
        args.log << "For next steps, run 'casm status -n'\n\n";
      }

      return 0;
    }
    args.log << "TRUE\n\n\n";

    /// 7) Fit effective cluster interactions (ECI):


    if(vm.count("all")) {
      args.log << "\n#################################\n\n";
      args.log << "7) Fit effective cluster interactions (ECI): \n\n";
      eci_uncalculated(args);
    }

    args.log << "7) Fit effective cluster interactions (ECI): ";

    if(!fs::exists(dir.eci(property, calctype, ref, bset, eci))) {
      args.log << "FALSE\n\n";

      if(vm.count("next")) {
        args.log << "\n#################################\n\n";

        eci_uncalculated(args);
      }
      else {
        args.log << "For next steps, run 'casm status -n'\n\n";
      }

      return 0;
    }
    args.log << "TRUE\n\n\n";

    /// 7) Monte Carlo

    args.log << std::endl;

    if(vm.count("next") || vm.count("all")) {
      args.log << "\n#################################\n\n";
      args.log << "8) Monte Carlo Calculations: \n\n";
      montecarlo(args);
    }
    else {
      args.log << "For next steps, run 'casm status -n'\n\n";
    }

    return 0;

  };

}

<|MERGE_RESOLUTION|>--- conflicted
+++ resolved
@@ -451,39 +451,22 @@
     std::string eci = desc.eci;
 
 
-<<<<<<< HEAD
-    std::cout << "TRUE\n";
-    std::cout << "- Project name: " << primclex.settings().name() << std::endl;
-    std::cout << "- Project location: " << primclex.dir().root_dir().string() << std::endl;
-=======
-    args.log << "1) Project initialized: TRUE\n\n";
-    args.log << "- Project name: " << primclex.name() << std::endl;
-    args.log << "- Project location: " << primclex.get_path().string() << std::endl;
->>>>>>> 4e43324e
+    args.log << "TRUE\n";
+    args.log << "- Project name: " << primclex.settings().name() << std::endl;
+    args.log << "- Project location: " << primclex.dir().root_dir().string() << std::endl;
 
     // it'd be nice to just read this...
     SymGroup prim_pg;
     primclex.prim().lattice().generate_point_group(prim_pg);
     prim_pg.character_table();
-<<<<<<< HEAD
-    std::cout << "- Lattice point group size: " << prim_pg.size() << std::endl;
-    std::cout << "- Lattice point group is " << prim_pg.get_name() << std::endl;
-    std::cout << "- Factor group size: " << primclex.prim().factor_group().size() << std::endl;
-    std::cout << "- Crystal point group is: " << primclex.prim().point_group().get_name() << std::endl;
+    args.log << "- Lattice point group size: " << prim_pg.size() << std::endl;
+    args.log << "- Lattice point group is " << prim_pg.get_name() << std::endl;
+    args.log << "- Factor group size: " << primclex.prim().factor_group().size() << std::endl;
+    args.log << "- Crystal point group is: " << primclex.prim().point_group().get_name() << std::endl;
     if(!vm.count("warning")) {
       if(primclex.prim().factor_group().size() > prim_pg.size()) {
-        std::cout << "*** Warning: Finding a factor group that is larger than the lattice \n"
-                  << "             point group implies that your structure is not primitive." << std::endl;
-=======
-    args.log << "- Lattice point group size: " << prim_pg.size() << std::endl;
-    args.log << "- Lattice point group is " << prim_pg.get_name() << std::endl;
-    args.log << "- Factor group size: " << primclex.get_prim().factor_group().size() << std::endl;
-    args.log << "- Crystal point group is: " << primclex.get_prim().point_group().get_name() << std::endl;
-    if(!vm.count("warning")) {
-      if(primclex.get_prim().factor_group().size() > prim_pg.size()) {
         args.log << "*** Warning: Finding a factor group that is larger than the lattice \n"
                  << "             point group implies that your structure is not primitive." << std::endl;
->>>>>>> 4e43324e
       }
     }
     args.log << std::endl << std::endl;
@@ -551,15 +534,9 @@
       tot_calc += is_calculated(config);
     }
 
-<<<<<<< HEAD
-    std::cout << "- Number of supercells generated: " << primclex.db<Supercell>().size() << "\n";
-    std::cout << "- Number of configurations generated: " << tot_gen << "\n";
-    std::cout << "- Number of configurations currently selected: " << tot_sel << "\n";
-=======
-    args.log << "- Number of supercells generated: " << primclex.get_supercell_list().size() << "\n";
+    args.log << "- Number of supercells generated: " << primclex.db<Supercell>().size() << "\n";
     args.log << "- Number of configurations generated: " << tot_gen << "\n";
     args.log << "- Number of configurations currently selected: " << tot_sel << "\n";
->>>>>>> 4e43324e
 
     if(primclex.db<Supercell>().size() == 0) {
 
@@ -601,16 +578,15 @@
 
     }
 
-<<<<<<< HEAD
-    std::cout << "4) Calculate configuration properties\n";
-    std::cout << "- Current calctype: " << calctype << "\n";
-    std::cout << "- Current cluster expansion: " << desc.name << "\n";
-    std::cout << "- Number of configurations calculated: " << tot_calc << " / " << tot_gen << " generated (Update with 'casm update')\n\n";
+    args.log << "4) Calculate configuration properties\n";
+    args.log << "- Current calctype: " << calctype << "\n";
+    args.log << "- Current cluster expansion: " << desc.name << "\n";
+    args.log << "- Number of configurations calculated: " << tot_calc << " / " << tot_gen << " generated (Update with 'casm update')\n\n";
 
     if(vm.count("details")) {
-      //std::cout << std::setw(6) << " " << " " << std::setw(30) << " " << "     " << "#CONFIGS" << std::endl;
-      std::cout << std::setw(6) << "INDEX" << " " << std::setw(30) << "SUPERCELL" << "     " << "#CONFIGS G / C / S" << std::endl;
-      std::cout << "---------------------------------------------------------------------------" << std::endl;
+      //args.log << std::setw(6) << " " << " " << std::setw(30) << " " << "     " << "#CONFIGS" << std::endl;
+      args.log << std::setw(6) << "INDEX" << " " << std::setw(30) << "SUPERCELL" << "     " << "#CONFIGS G / C / S" << std::endl;
+      args.log << "---------------------------------------------------------------------------" << std::endl;
       int i = 0;
       for(const auto &scel : primclex.db<Supercell>()) {
 
@@ -623,42 +599,10 @@
           sel += master_selection.is_selected(config.name());
         }
 
-        std::cout << std::setw(6) << i << " " << std::setw(30)
-                  << scel.name() << "     "
-                  << gen << " / " << calc << " / " << sel << std::endl;
+        args.log << std::setw(6) << i << " " << std::setw(30)
+                 << scel.name() << "     "
+                 << gen << " / " << calc << " / " << sel << std::endl;
         ++i;
-=======
-    args.log << "4) Calculate configuration properties\n";
-
-    args.log << "- Current calctype: " << calctype << "\n";
-    args.log << "- Current cluster expansion: " << desc.name << "\n";
-    args.log << "- Number of configurations calculated: " << tot_calc << " / " << tot_gen << " generated (Update with 'casm update')\n\n";
-
-    if(vm.count("details")) {
-      //args.log << std::setw(6) << " " << " " << std::setw(30) << " " << "     " << "#CONFIGS" << std::endl;
-      args.log << std::setw(6) << "INDEX" << " " << std::setw(30) << "SUPERCELL" << "     " << "#CONFIGS G / C / S" << std::endl;
-      args.log << "---------------------------------------------------------------------------" << std::endl;
-      for(int i = 0; i < primclex.get_supercell_list().size(); i++) {
-        int tot_gen = 0;
-        int tot_calc = 0;
-        int tot_sel = 0;
-
-        int gen = primclex.get_supercell(i).get_config_list().size();
-        int calc = 0, sel = 0;
-        const Supercell &scel = primclex.get_supercell(i);
-        for(int j = 0; j < scel.get_config_list().size(); j++) {
-          if(scel.get_config(j).selected()) {
-            sel++;
-          }
-          if(scel.get_config(j).calc_properties().contains("relaxed_energy")) {
-            calc++;
-          }
-        }
-        tot_gen += gen;
-        tot_calc += calc;
-        tot_sel += sel;
-        args.log << std::setw(6) << i << " " << std::setw(30) << primclex.get_supercell(i).get_name() << "     " << gen << " / " << calc << " / " << sel << std::endl;
->>>>>>> 4e43324e
       }
       args.log << "---------------------------------------------------------------------------" << std::endl;
       args.log << std::setw(6) << " " << " " << std::setw(30) << "TOTAL" << "     " << tot_gen << " / " << tot_calc << " / " << tot_sel << std::endl;
