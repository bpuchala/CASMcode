--- conflicted
+++ resolved
@@ -99,20 +99,12 @@
 
     args.log() << "NEXT STEPS:\n\n";
 
-<<<<<<< HEAD
     args.log() <<
                "Enumerate supercells\n\
 - Execute: 'casm enum --method ScelEnum --max V' to enumerate supercells up to \n\
   volume V (units: number of primitive cells).                            \n\
 - Supercells are listed in the SCEL file as well as scel_list.json        \n\
   This file should not usually be edited manually.\n\
-=======
-    args.log <<
-             "Enumerate supercells\n\
-- Execute: 'casm enum --method ScelEnum --max V' to enumerate supercells up to \n\
-  volume V (units: number of primitive cells).                            \n\
-- Supercells are listed in the SCEL file.\n\
->>>>>>> 180b7b15
 - See 'casm enum --desc ScelEnum' for extended help documentation on how to use the\n\
   '--matrix' and '--lattice-directions' options to perform restricted     \n\
   supercell enumeration (i.e. 2d, 1d, multiples of other supercells).     \n\
@@ -128,15 +120,6 @@
     args.log() <<
                "Enumerate configurations\n\
 - Several options are possible:                                        \n\
-<<<<<<< HEAD
-- Execute: 'casm enum --method ConfigEnumAllOccupations' to enumerate  \n\
-  configurations for all supercells                                    \n\
-- Execute: 'casm enum --method ConfigEnumAllOccupations --min MINV --max MAXV'\n\
-  to enumerate configurations for supercells ranging in volume         \n\
-  from MINV to MAXV (units: number of primitive cells).                \n\
-- Execute: 'casm enum --method ConfigEnumAllOccupations --scelname NAME'\n\
-  to enumerate configurations for a particular supercell.              \n\
-=======
 - Execute: 'casm enum --method ConfigEnumAllOccupations --all' \n\
   to enumerate configurations for for all supercells.                  \n\
 - Execute: 'casm enum --method ConfigEnumAllOccupations --min MINV --max MAXV'\n\
@@ -144,7 +127,6 @@
    from MINV to MAXV (units: number of primitive cells).            \n\
 - Execute: 'casm enum ---method ConfigEnumAllOccupations --scelname NAME'\n\
   to enumerate  configurations for a particular supercell.    \n\
->>>>>>> 180b7b15
 - Generated configurations are listed in the 'config_list.json' file.  \n\
   This file should not usually be edited manually.                     \n\
 - Use the 'casm view' command to quickly view configurations in your   \n\
@@ -176,11 +158,7 @@
   settings files.                                                      \n\n\
 For either of the choices above do the following:             \n\n\
 - Select which configurations to calculate properties for using the    \n\
-<<<<<<< HEAD
   'casm select' command. Use 'casm select --set-on -c ALL' to select all\n\
-=======
-  'casm select' command. Use 'casm select --set-on' to select all      \n\
->>>>>>> 180b7b15
   configurations. By default, the 'selected' state of each             \n\
   configuration is stored by CASM in the master_selection file,       \n\
   located in the hidden '.casm' directory. The standard selections     \n\
@@ -653,33 +631,7 @@
     args.log() << "- Number of configurations calculated: " << tot_calc << " / " << tot_gen << " generated (Update with 'casm update')\n\n";
 
     if(vm.count("details")) {
-<<<<<<< HEAD
-      //args.log() << std::setw(6) << " " << " " << std::setw(30) << " " << "     " << "#CONFIGS" << std::endl;
-      args.log() << std::setw(6) << "INDEX" << " " << std::setw(30) << "SUPERCELL" << "     " << "#CONFIGS G / C / S" << std::endl;
-      args.log() << "---------------------------------------------------------------------------" << std::endl;
-      int i = 0;
-      for(const auto &scel : primclex.db<Supercell>()) {
-
-        Index gen = 0;
-        Index calc = 0;
-        Index sel = 0;
-        for(const auto &config : primclex.db<Configuration>().scel_range(scel.name())) {
-          gen++;
-          calc += is_calculated(config);
-          sel += master_selection.is_selected(config.name());
-        }
-
-        args.log() << std::setw(6) << i << " " << std::setw(30)
-                   << scel.name() << "     "
-                   << gen << " / " << calc << " / " << sel << std::endl;
-        ++i;
-      }
-      args.log() << "---------------------------------------------------------------------------" << std::endl;
-      args.log() << std::setw(6) << " " << " " << std::setw(30) << "TOTAL" << "     " << tot_gen << " / " << tot_calc << " / " << tot_sel << std::endl;
-      args.log() << "\nG:Generated, C:Calculated, S:Selected" << std::endl << std::endl;
-=======
       print_details(args, primclex);
->>>>>>> 180b7b15
     }
     else {
       args.log() << "For the number of configurations generated, calculated,\n and selected by supercell, run 'casm status -d'\n\n";
