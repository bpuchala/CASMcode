--- conflicted
+++ resolved
@@ -643,13 +643,8 @@
       if(vm.count("structure")) {
         super_lat = BasicStructure<Site>(abs_structfile).lattice();
       }
-<<<<<<< HEAD
-      else if(vm.count("scelname")) {
+      else if(vm.count("scelnames")) {
         super_lat = primclex.supercell(scelname[0]).real_super_lattice();
-=======
-      else if(vm.count("scelnames")) {
-        super_lat = primclex.get_supercell(scelname[0]).get_real_super_lattice();
->>>>>>> 7b5589ba
       }
       else {
         std::cout << "Error in 'casm super --get-transf-mat'. No --structure or --scelnames given." << std::endl << std::endl;
