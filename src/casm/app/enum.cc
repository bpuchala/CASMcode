--- conflicted
+++ resolved
@@ -168,20 +168,8 @@
                  "in the CASM project directory: \n"
                  "  " << primclex->dir().enumerator_plugins() << " \n\n"
 
-<<<<<<< HEAD
-                 "For examples of how to write enumerators see: \n"
-                 "  $REPO/include/casm/clex \n"
-                 "  $REPO/src/casm/clex \n"
-                 "where: \n"
-                 "  REPO=https://github.com/prisms-center/CASMcode/tree/master \n\n";
-=======
-          args.log << "Custom enumerator plugins can be added by placing source code \n"
-                   "in the CASM project directory: \n"
-                   "  " << primclex->dir().enumerator_plugins() << " \n\n";
-        }
->>>>>>> 4e43324e
-
-        return 0;
+
+                 return 0;
       }
     }
     catch(po::error &e) {
