--- conflicted
+++ resolved
@@ -2,12 +2,7 @@
 
 #include "casm/app/casm_functions.hh"
 #include "casm/clex/PrimClex.hh"
-<<<<<<< HEAD
-#include "casm/clex/FilteredConfigIterator.hh"
-#include "casm/clex/ConfigIO.hh"
-=======
 #include "casm/clex/ScelEnum.hh"
->>>>>>> cc54ea64
 #include "casm/clex/ConfigEnumAllOccupations.hh"
 #include "casm/clex/SuperConfigEnum.hh"
 #include "casm/completer/Handlers.hh"
@@ -114,20 +109,6 @@
       po::notify(vm); // throws on error, so do after help in case
       // there are any problems
 
-<<<<<<< HEAD
-      //Build the supercell selection based on user input
-      if(vm.count("all")) {
-        std::cout << "Enumerate all configurations" << std::endl << std::endl;
-        for(int j = 0; j < primclex.supercell_list().size(); j++)
-          scel_selection.push_back(&(primclex.supercell(j)));
-      }
-      else {
-        if(vm.count("max")) {
-          std::cout << "Enumerate configurations from volume " << min_vol << " to " << max_vol << std::endl << std::endl;
-          for(int j = 0; j < primclex.supercell_list().size(); j++) {
-            if(primclex.supercell(j).volume() >= min_vol && primclex.supercell(j).volume() <= max_vol)
-              scel_selection.push_back(&(primclex.supercell(j)));
-=======
       if(vm.count("desc") && enum_opt.desc_vec().size()) {
         args.log << "\n";
 
@@ -138,7 +119,6 @@
               args.log << e.help() << std::endl;
               match = true;
             }
->>>>>>> cc54ea64
           }
         }
 
@@ -150,27 +130,12 @@
             for(const auto &e : *enumerators) {
               args.log << "  " << e.name() << std::endl;
             }
-<<<<<<< HEAD
-            scel_selection.push_back(&(primclex.supercell(j)));
-=======
->>>>>>> cc54ea64
           }
         }
 
         return 0;
       }
 
-<<<<<<< HEAD
-      //We have the selection. Now do enumeration
-      for(auto it = scel_selection.begin(); it != scel_selection.end(); ++it) {
-        std::cout << "  Enumerate configurations for " << (**it).name() << " ...  " << std::flush;
-
-        ConfigEnumAllOccupations<Configuration> enumerator(**it);
-        Index num_before = (**it).config_list().size();
-        if(vm.count("filter")) {
-          try {
-            (**it).add_unique_canon_configs(filter_begin(enumerator.begin(), enumerator.end(), filter_expr, set.config_io()), filter_end(enumerator.end()));
-=======
       if(vm.count("desc")) {
         args.log << "\n";
         args.log << enum_opt.desc() << std::endl;
@@ -196,7 +161,6 @@
 
           for(const auto &e : *enumerators) {
             args.log << "  " << e.name() << std::endl;
->>>>>>> cc54ea64
           }
 
 
@@ -214,11 +178,7 @@
                    "  REPO=https://github.com/prisms-center/CASMcode/tree/master \n\n";
         }
 
-<<<<<<< HEAD
-        std::cout << ((**it).config_list().size() - num_before) << " configs." << std::endl;
-=======
         return 0;
->>>>>>> cc54ea64
       }
     }
     catch(po::error &e) {
