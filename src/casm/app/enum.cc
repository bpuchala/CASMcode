--- conflicted
+++ resolved
@@ -2,7 +2,6 @@
 
 #include "casm/app/casm_functions.hh"
 #include "casm/clex/PrimClex.hh"
-#include "casm/clex/ConfigEnumIterator.hh"
 #include "casm/clex/FilteredConfigIterator.hh"
 #include "casm/clex/ConfigIO.hh"
 #include "casm/clex/ConfigEnumAllOccupations.hh"
@@ -240,28 +239,15 @@
       //Build the supercell selection based on user input
       if(vm.count("all")) {
         std::cout << "Enumerate all configurations" << std::endl << std::endl;
-<<<<<<< HEAD
         for(int j = 0; j < primclex.supercell_list().size(); j++)
           scel_selection.push_back(&(primclex.supercell(j)));
-=======
-        for(int j = 0; j < primclex.get_supercell_list().size(); j++) {
-          scel_selection.push_back(&(primclex.get_supercell(j)));
-        }
->>>>>>> 38bcf280
       }
       else {
         if(vm.count("max")) {
           std::cout << "Enumerate configurations from volume " << min_vol << " to " << max_vol << std::endl << std::endl;
-<<<<<<< HEAD
           for(int j = 0; j < primclex.supercell_list().size(); j++) {
             if(primclex.supercell(j).volume() >= min_vol && primclex.supercell(j).volume() <= max_vol)
               scel_selection.push_back(&(primclex.supercell(j)));
-=======
-          for(int j = 0; j < primclex.get_supercell_list().size(); j++) {
-            if(primclex.get_supercell(j).volume() >= min_vol && primclex.get_supercell(j).volume() <= max_vol) {
-              scel_selection.push_back(&(primclex.get_supercell(j)));
-            }
->>>>>>> 38bcf280
           }
         }
         if(vm.count("scellname")) {
