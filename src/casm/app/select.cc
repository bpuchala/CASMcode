#include "casm/app/casm_functions.hh"
#include "casm/CASM_global_definitions.hh"
#include "casm/casm_io/DataFormatter.hh"
#include "casm/clex/Configuration.hh"
#include "casm/clex/ConfigSelection.hh"
#include "casm/completer/Handlers.hh"

namespace CASM {

  template<typename ConfigIterType>
  void set_selection(const DataFormatterDictionary<Configuration> &dict, ConfigIterType begin, ConfigIterType end, const std::string &criteria, bool mk, Log &err_log) {
    //boost::trim(criteria);

    try {
      if(criteria.size()) {
        DataFormatter<Configuration> tformat(dict.parse(criteria));
        for(; begin != end; ++begin) {
          if(begin.selected() == mk)
            continue;
          ValueDataStream<bool> select_stream;
          if(select_stream.fail()) {
            err_log << "Warning: Unable to apply criteria \"" << criteria << "\" to configuration " <<  begin.name() << "\n";
            continue;
          }

          select_stream << tformat(*begin);
          if(select_stream.value()) {
            begin.set_selected(mk);
          }
        }
      }
      else {
        for(; begin != end; ++begin) {
          begin.set_selected(mk);
        }
      }
    }
    catch(std::exception &e) {
      throw std::runtime_error(std::string("Failure to select using criteria \"") + criteria + "\" for configuration " + begin.name() + "\n    Reason:  " + e.what());
    }
    return;
  }

  template<typename ConfigIterType>
  void set_selection(const DataFormatterDictionary<Configuration> &dict, ConfigIterType begin, ConfigIterType end, const std::string &criteria, Log &err_log) {
    //boost::trim(criteria);
    try {
      if(criteria.size()) {
        DataFormatter<Configuration> tformat(dict.parse(criteria));
        for(; begin != end; ++begin) {
          ValueDataStream<bool> select_stream;
          if(select_stream.fail()) {
            err_log << "Warning: Unable to apply criteria \"" << criteria << "\" to configuration " <<  begin.name() << "\n";
            continue;
          }
          select_stream << tformat(*begin);
          begin.set_selected(select_stream.value());
        }
      }
    }
    catch(std::exception &e) {
      throw std::runtime_error(std::string("Failure to select using criteria \"") + criteria + "\" for configuration " + begin.name() + "\n    Reason:  " + e.what());
    }

    return;
  }

  template<bool IsConst>
  bool write_selection(const DataFormatterDictionary<Configuration> &dict, const ConfigSelection<IsConst> &config_select, bool force, const fs::path &out_path, bool write_json, bool only_selected, Log &err_log) {
    if(fs::exists(out_path) && !force) {
      err_log << "File " << out_path << " already exists. Use --force to force overwrite." << std::endl;
      return ERR_EXISTING_FILE;
    }

    if(write_json || out_path.extension() == ".json" || out_path.extension() == ".JSON") {
      jsonParser json;
      config_select.to_json(dict, json, only_selected);
      SafeOfstream sout;
      sout.open(out_path);
      json.print(sout.ofstream());
      sout.close();
    }
    else {
      SafeOfstream sout;
      sout.open(out_path);
      config_select.print(dict, sout.ofstream(), only_selected);
      sout.close();
    }
    return 0;
  }

  void select_help(const DataFormatterDictionary<Configuration> &_dict, std::ostream &_stream, std::vector<std::string> help_opt) {
    _stream << "DESCRIPTION" << std::endl
            << "\n"
            << "    Use '[--set | --set-on | --set-off] [criteria]' for specifying or editing a selection.\n";

    for(const std::string &str : help_opt) {
      if(str.empty()) {
        continue;
      }

      if(str[0] == 'o') {
        _stream << "Available operators for use within selection criteria:" << std::endl;
        _dict.print_help(_stream, BaseDatumFormatter<Configuration>::Operator);
      }
      else if(str[0] == 'p') {
        _stream << "Available property tags are currently:" << std::endl;
        _dict.print_help(_stream, BaseDatumFormatter<Configuration>::Property);
      }
      _stream << std::endl;
    }
    _stream << std::endl;
  }

  namespace Completer {
    SelectOption::SelectOption(): OptionHandlerBase("select") {}

    const std::vector<std::string> &SelectOption::criteria_vec() const {
      return m_criteria_vec;
    }

    void SelectOption::initialize() {
      add_general_help_suboption();
      add_configlists_suboption();
      add_output_suboption();

      m_desc.add_options()
      ("json", "Write JSON output (otherwise CSV, unless output extension is '.json' or '.JSON')")
      ("subset", "Only write selected configurations to output. Can be used by itself or in conjunction with other options")
      ("xor", "Performs logical XOR on two configuration selections")
      ("not", "Performs logical NOT on configuration selection")
      ("or", "Write configurations selected in any of the input lists. Equivalent to logical OR")
      ("and", "Write configurations selected in all of the input lists. Equivalent to logical AND")
      ("set-on", po::value<std::vector<std::string> >(&m_criteria_vec)->multitoken()->zero_tokens(), "Add configurations to selection if they meet specified criteria.  Call using 'casm select --set-on [\"criteria\"]'")
      ("set-off", po::value<std::vector<std::string> >(&m_criteria_vec)->multitoken()->zero_tokens(), "Remove configurations from selection if they meet specified criteria.  Call using 'casm select --set-off [\"criteria\"]'")
      ("set", po::value<std::vector<std::string> >(&m_criteria_vec)->multitoken(), "Create a selection of Configurations that meet specified criteria.  Call using 'casm select --set [\"criteria\"]'")
      ("force,f", "Overwrite output file");

      return;
    }

  }

  template<bool IsConst>
  void write_selection_stats(Index Ntot, const ConfigSelection<IsConst> &config_select, Log &log, bool only_selected) {

    auto Nselected = std::distance(config_select.selected_config_begin(), config_select.selected_config_end());
    auto Ninclude = only_selected ? Nselected : std::distance(config_select.config_begin(), config_select.config_end());

    log << "# configurations in this project: " << Ntot << "\n";
    log << "# configurations included in this list: " << Ninclude << "\n";
    log << "# configurations selected in this list: " << Nselected << "\n";
  }

  template<bool IsConst>
  void write_master_selection_stats(Index Ntot, const ConfigSelection<IsConst> &config_select, Log &log) {

    auto Nselected = std::distance(config_select.selected_config_begin(), config_select.selected_config_end());

    log << "# configurations in this project: " << Ntot << "\n";
    log << "# configurations selected in this list: " << Nselected << "\n";
  }

  // ///////////////////////////////////////
  // 'select' function for casm
  //    (add an 'if-else' statement in casm.cpp to call this)

  int select_command(const CommandArgs &args) {

    //casm enum [—supercell min max] [—config supercell ] [—hopconfigs hop.background]
    //- enumerate supercells and configs and hop local configurations

    std::vector<std::string> criteria_vec, help_opt_vec;
    std::vector<fs::path> selection;

    fs::path out_path;
    COORD_TYPE coordtype;
    po::variables_map vm;

    /// Set command line options using boost program_options
    // NOTE: multitoken() is used instead of implicit_value() because implicit_value() is broken on some systems -- i.e., braid.cnsi.ucsb.edu
    //       (not sure if it's an issue with a particular shell, or boost version, or something else)
    Completer::SelectOption select_opt;

    std::string cmd;
    std::vector<std::string> allowed_cmd = {"and", "or", "xor", "not", "set-on", "set-off", "set"};

    try {
      po::store(po::parse_command_line(args.argc, args.argv, select_opt.desc()), vm); // can throw

      Index num_cmd(0);
      for(const std::string &cmd_str : allowed_cmd) {
        if(vm.count(cmd_str)) {
          num_cmd++;
          cmd = cmd_str;
        }
      }

      if(!vm.count("help")) {
        if(num_cmd > 1) {
          args.err_log << "Error in 'casm select'. Must use exactly one of --set-on, --set-off, --set, --and, --or, --xor, or --not." << std::endl;
          return ERR_INVALID_ARG;
        }
        else if(vm.count("subset") && vm.count("config") && selection.size() != 1) {
          args.err_log << "ERROR: 'casm select --subset' expects zero or one list as argument." << std::endl;
          return ERR_INVALID_ARG;
        }



        if(!vm.count("output") && (cmd == "or" || cmd == "and" || cmd == "xor" || cmd == "not")) {
          args.err_log << "ERROR: 'casm select --" << cmd << "' expects an --output file." << std::endl;
          return ERR_INVALID_ARG;
        }

      }

      // Start --help option
      if(vm.count("help")) {
        args.log << std::endl << select_opt.desc() << std::endl;
      }

      po::notify(vm); // throws on error, so do after help in case of problems

      criteria_vec = select_opt.criteria_vec();
      help_opt_vec = select_opt.help_opt_vec();
      selection = select_opt.selection_paths();
      out_path = select_opt.output_path();

      // Finish --help option
      if(vm.count("help")) {
        const fs::path &root = args.root;
        if(root.empty()) {
          auto dict = make_dictionary<Configuration>();
          select_help(dict, args.log, help_opt_vec);
        }
        else {
          // set status_stream: where query settings and PrimClex initialization messages are sent
          Log &status_log = (out_path.string() == "STDOUT") ? args.err_log : args.log;

          // If '_primclex', use that, else construct PrimClex in 'uniq_primclex'
          // Then whichever exists, store reference in 'primclex'
          std::unique_ptr<PrimClex> uniq_primclex;
          if(out_path.string() == "STDOUT") {
            args.log.set_verbosity(0);
          }
          PrimClex &primclex = make_primclex_if_not(args, uniq_primclex, status_log);

          select_help(primclex.settings().query_handler<Configuration>().dict(), args.log, help_opt_vec);
        }
        return 0;
      }

      if((vm.count("set-on") || vm.count("set-off") || vm.count("set")) && vm.count("config") && selection.size() != 1) {
        std::string cmd = "--set-on";
        if(vm.count("set-off")) {
          cmd = "--set-off";
        }
        if(vm.count("set")) {
          cmd = "--set";
        }

        args.err_log << "Error in 'casm select " << cmd << "'. " << selection.size() << " config selections were specified, but no more than one selection is allowed (MASTER list is used if no other is specified)." << std::endl;
        return ERR_INVALID_ARG;
      }

    }
    catch(po::error &e) {
      args.err_log << select_opt.desc() << std::endl;
      args.err_log << "ERROR: " << e.what() << std::endl << std::endl;
      return ERR_INVALID_ARG;
    }
    catch(std::exception &e) {
      args.err_log << select_opt.desc() << std::endl;
      args.err_log << "ERROR: " << e.what() << std::endl << std::endl;
      return ERR_UNKNOWN;
    }


    if(vm.count("output") && out_path != "MASTER") {

      //check now so we can exit early with an obvious error
      if(fs::exists(out_path) && !vm.count("force")) {
        args.err_log << "ERROR: File " << out_path << " already exists. Use --force to force overwrite." << std::endl;
        return ERR_EXISTING_FILE;
      }
    }

    bool only_selected(false);
    if(selection.empty()) {
      only_selected = true;
      selection.push_back("MASTER");
    }

    const fs::path &root = args.root;
    if(root.empty()) {
      args.err_log.error("No casm project found");
      args.err_log << std::endl;
      return ERR_NO_PROJ;
    }

    // If 'args.primclex', use that, else construct PrimClex in 'uniq_primclex'
    // Then whichever exists, store reference in 'primclex'
    std::unique_ptr<PrimClex> uniq_primclex;
    PrimClex &primclex = make_primclex_if_not(args, uniq_primclex);
    ProjectSettings &set = primclex.settings();

    // count total number of configurations in this project one time
    Index Ntot = std::distance(primclex.config_begin(), primclex.config_end());


    // load initial selection into config_select -- this is also the selection that will be printed at end
    ConfigSelection<false> config_select(primclex, selection[0]);

    std::stringstream ss;
    ss << selection[0];

    std::vector<ConstConfigSelection> tselect(selection.size() - 1);
    for(int i = 1; i < selection.size(); ++i) {
      ss << ", " << selection[i];
      tselect.push_back(ConstConfigSelection(primclex, selection[i]));
    }

    set.query_handler<Configuration>().set_selected(config_select);

    args.log.custom("Input config list", selection[0].string());
    write_selection_stats(Ntot, config_select, args.log, false);
    args.log << std::endl;

    for(int i = 1; i < selection.size(); ++i) {
      args.log.custom("Input config list", selection[i].string());
      write_selection_stats(Ntot, tselect[i], args.log, false);
      args.log << std::endl;
    }

    if(vm.count("set-on") || vm.count("set-off") || vm.count("set")) {
      bool select_switch = vm.count("set-on");
      std::string criteria;
      if(criteria_vec.size() == 1) {
        criteria = criteria_vec[0];
      }
      else if(criteria_vec.size() > 1) {
        args.err_log << "ERROR: Selection criteria must be a single string.  You provided " << criteria_vec.size() << " strings:\n";
        for(const std::string &str : criteria_vec)
          args.err_log << "     - " << str << "\n";
        return ERR_INVALID_ARG;
      }

      if(vm.count("set-on")) {
        args.log.custom("set-on", criteria);
      }
      if(vm.count("set-off")) {
        args.log.custom("set-off", criteria);
      }
      if(vm.count("set")) {
        args.log.custom("set", criteria);
      }
      args.log.begin_lap();

      try {
        if(vm.count("set"))
<<<<<<< HEAD
          set_selection(set.query_handler<Configuration>().dict(), config_select.config_begin(), config_select.config_end(), criteria);
        else
          set_selection(set.query_handler<Configuration>().dict(), config_select.config_begin(), config_select.config_end(), criteria, select_switch);
=======
          set_selection(set.query_handler<Configuration>().dict(), config_select.config_begin(), config_select.config_end(), criteria, args.err_log);
        else
          set_selection(set.query_handler<Configuration>().dict(), config_select.config_begin(), config_select.config_end(), criteria, select_switch, args.err_log);
>>>>>>> 2f39186a
      }
      catch(std::exception &e) {
        args.err_log << "ERROR: " << e.what() << "\n";
        return ERR_INVALID_ARG;
      }

      args.log << "selection time: " << args.log.lap_time() << " (s)\n" << std::endl;
    }

    if(vm.count("subset")) {
      args.log.custom("subset");
      args.log.begin_lap();
      args.log << "selection time: " << args.log.lap_time() << " (s)\n" << std::endl;
      only_selected = true;
    }

    if(vm.count("not")) {
      if(selection.size() != 1) {
        args.err_log << "ERROR: Option --not requires exactly 1 selection as argument\n";
        return ERR_INVALID_ARG;
      }

      args.log.custom(std::string("not ") + selection[0].string());
      args.log.begin_lap();

      // loop through other lists, keeping only configurations selected in the other lists
      auto it = config_select.config_begin();
      for(; it != config_select.config_end(); ++it) {
        it.set_selected(!it.selected());
      }
      args.log << "selection time: " << args.log.lap_time() << " (s)\n" << std::endl;
    }

    if(vm.count("or")) {

      args.log.custom(std::string("or(") + ss.str() + ")");
      args.log.begin_lap();

      // loop through other lists, inserting all selected configurations
      for(int i = 1; i < selection.size(); i++) {
        for(auto it = tselect[i].selected_config_cbegin(); it != tselect[i].selected_config_cend(); ++it) {
          config_select.set_selected(it.name(), true);
        }
      }
      args.log << "selection time: " << args.log.lap_time() << " (s)\n" << std::endl;
      only_selected = true;
    }

    if(vm.count("and")) {
      args.log.custom(std::string("and(") + ss.str() + ")");
      args.log.begin_lap();

      // loop through other lists, keeping only configurations selected in the other lists
      for(int i = 1; i < selection.size(); i++) {
        auto it = config_select.selected_config_begin();
        for(; it != config_select.selected_config_end(); ++it) {
          it.set_selected(tselect[i].selected(it.name()));
        }
      }

      args.log << "selection time: " << args.log.lap_time() << " (s)\n" << std::endl;
      only_selected = true;
    }

    if(vm.count("xor")) {
      if(selection.size() != 2) {
        args.err_log << "ERROR: Option --xor requires exactly 2 selections as argument\n";
        return 1;
      }

      args.log.custom(selection[0].string() + " xor " + selection[1].string());
      args.log.begin_lap();

      for(auto it = tselect[1].selected_config_begin(); it != tselect[1].selected_config_end(); ++it) {
        //If selected in both lists, deselect it
        if(config_select.selected(it.name())) {
          config_select.set_selected(it.name(), false);
        }
        else { // If only selected in tselect, add it to config_select
          config_select.set_selected(it.name(), true);
        }

      }
      args.log << "selection time: " << args.log.lap_time() << " (s)\n" << std::endl;
      only_selected = true;
    }

    /// Only write selection to disk past this point
    if(!vm.count("output") || out_path == "MASTER") {
      auto pc_it = primclex.config_begin(), pc_end = primclex.config_end();
      for(; pc_it != pc_end; ++pc_it) {
        pc_it->set_selected(false);
      }

      auto it = config_select.selected_config_begin(), it_end = config_select.selected_config_end();
      for(; it != it_end; ++it) {
        it->set_selected(true);
      }

      args.log.write("Master config_list");
      primclex.write_config_list();
      args.log << "wrote: MASTER\n" << std::endl;

      args.log.custom("Master config list");
      write_master_selection_stats(Ntot, config_select, args.log);

      args.log << std::endl;
      return 0;
    }
    else {

      args.log.write("Selection");
      int ret_code = write_selection(set.query_handler<Configuration>().dict(), config_select, vm.count("force"), out_path, vm.count("json"), only_selected, args.err_log);
      args.log << "write: " << out_path << "\n" << std::endl;

      args.log.custom("Output config list", out_path.string());
      write_selection_stats(Ntot, config_select, args.log, only_selected);

      args.log << std::endl;
      return ret_code;
    }

    return 0;
  };

}

<|MERGE_RESOLUTION|>--- conflicted
+++ resolved
@@ -359,15 +359,9 @@
 
       try {
         if(vm.count("set"))
-<<<<<<< HEAD
-          set_selection(set.query_handler<Configuration>().dict(), config_select.config_begin(), config_select.config_end(), criteria);
-        else
-          set_selection(set.query_handler<Configuration>().dict(), config_select.config_begin(), config_select.config_end(), criteria, select_switch);
-=======
           set_selection(set.query_handler<Configuration>().dict(), config_select.config_begin(), config_select.config_end(), criteria, args.err_log);
         else
           set_selection(set.query_handler<Configuration>().dict(), config_select.config_begin(), config_select.config_end(), criteria, select_switch, args.err_log);
->>>>>>> 2f39186a
       }
       catch(std::exception &e) {
         args.err_log << "ERROR: " << e.what() << "\n";
