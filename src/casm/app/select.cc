--- conflicted
+++ resolved
@@ -61,12 +61,6 @@
     const SelectCommand &m_cmd;
   };
 
-<<<<<<< HEAD
-=======
-    fs::path out_path;
-    //COORD_TYPE coordtype;
-    po::variables_map vm;
->>>>>>> 02183eed
 
   SelectCommandImplBase::SelectCommandImplBase(const SelectCommand &cmd) :
     Logging(cmd),
