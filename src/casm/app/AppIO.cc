--- conflicted
+++ resolved
@@ -452,26 +452,17 @@
     return std::string(indent_space * indent_level, ' ');
   }
 
-<<<<<<< HEAD
-  void PrinterBase::coord_mode(std::ostream &out) const {
-    out << "COORD_MODE = " << mode << std::endl << std::endl;
-=======
-  void PrinterBase::coord_mode(Log &out) {
+  void PrinterBase::coord_mode(Log &out) const {
     out << out.indent_str() << "COORD_MODE = " << mode << std::endl << std::endl;
->>>>>>> bd36a2d5
   }
 
 
   const std::string Printer<IntegralCluster>::element_name = "Clusters";
 
-<<<<<<< HEAD
-  void Printer<IntegralCluster>::print(const IntegralCluster &clust, std::ostream &out) const {
-=======
-  void Printer<IntegralCluster>::print(const IntegralCluster &clust, Log &out) {
+  void Printer<IntegralCluster>::print(const IntegralCluster &clust, Log &out) const {
     if(!out.print()) {
       return;
     }
->>>>>>> bd36a2d5
     COORD_TYPE _mode = mode;
     if(_mode == COORD_DEFAULT) {
       _mode = COORD_MODE::CHECK();
