--- conflicted
+++ resolved
@@ -407,7 +407,6 @@
     }
 
     Array<UnitCellCoord> read_prim_nlist(const fs::path &nlistpath, const BasicStructure<Site>& prim) {
-<<<<<<< HEAD
 
       try {
         jsonParser json(nlistpath);
@@ -425,25 +424,6 @@
     }
   */
 
-=======
-
-      try {
-        jsonParser json(nlistpath);
-        Array<UnitCellCoord> prim_nlist(json.size(), UnitCellCoord(prim));
-        auto nlist_it = prim_nlist.begin();
-        for(auto it=json.begin(); it!=json.end(); ++it) {
-          from_json(*nlist_it++, *it);
-        }
-        return prim_nlist;
-      }
-      catch(...) {
-        std::cerr << "Error reading: " << nlistpath;
-        throw;
-      }
-    }
-  */
-
->>>>>>> cc54ea64
   // ---------- Orbit<IntegralCluster> & ClexBasis IO ------------------------------------------------------------------
 
 
@@ -485,9 +465,6 @@
   PRINT_CLUST_INST(ITERATOR,INSERTER,ProtoSitesPrinter) \
   PRINT_CLUST_INST(ITERATOR,INSERTER,FullSitesPrinter) \
   PRINT_CLUST_INST(ITERATOR,INSERTER,ProtoFuncsPrinter) \
-<<<<<<< HEAD
-  template INSERTER read_clust<INSERTER, typename ORBIT::SymCompareType>(INSERTER result, jsonParser &json, const Structure &prim, const SymGroup& generating_grp, const typename ORBIT::SymCompareType &sym_compare);
-=======
   template void print_site_basis_funcs<ITERATOR>(ITERATOR begin, ITERATOR end, const ClexBasis &clex_basis, std::ostream &out, COORD_TYPE mode); \
   template INSERTER read_clust<INSERTER, typename ORBIT::SymCompareType>(\
     INSERTER result,\
@@ -496,7 +473,6 @@
     const SymGroup& generating_grp,\
     const typename ORBIT::SymCompareType &sym_compare,\
     double xtal_tol);
->>>>>>> cc54ea64
 
 #define _VECTOR_IT(ORBIT) std::vector<ORBIT>::iterator
 #define _VECTOR_INSERTER(ORBIT) std::back_insert_iterator<std::vector<ORBIT> >
