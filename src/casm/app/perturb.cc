#include "casm/app/casm_functions.hh"
#include "casm/clex/ConfigEnumStrain.hh"
#include "casm/completer/Handlers.hh"

namespace CASM {

  namespace Completer {
    PerturbOption::PerturbOption(): OptionHandlerBase("perturb") {}

    const fs::path &PerturbOption::cspecs_path() const {
      return m_cspecs_path;
    }

    void PerturbOption::initialize() {
      add_help_suboption();
      add_configlist_suboption();
      m_desc.add_options()
      ("occ", "Perturb occupations")
      ("cspecs", po::value<fs::path>(&m_cspecs_path)->value_name(ArgHandler::path()), "Cluster specifications file defining perturbation");
      //("strain,s", "Generate strain perturbations")
      //("gridsize", po::value<std::vector<Index> > (&subgrids)->multitoken(), "Size of grid for each subspace")
      //("mag", po::value<std::vector<double> > (&mags)->multitoken(), "Magnitude of grid")
      //("poly-order", po::value<Index> (&poly_order)->default_value(6), "Max order of strain polynomials")
      //("strainmode", po::value<std::string> (&strain_mode)->default_value("GL"), "Strain mode name");
      return;
    }
  }


  // ///////////////////////////////////////
  // 'perturb' function for casm
  //    (add an 'if-else' statement in casm.cpp to call this)

  int perturb_command(const CommandArgs &args) {

    throw std::runtime_error("Error: 'casm perturb' is being re-implemented");

    /*

    double tol = CASM::TOL;
    fs::path cspecs_path, abs_cspecs_path;
    fs::path selection;
    COORD_TYPE coordtype = CASM::FRAC;
    po::variables_map vm;
    std::vector<Index> subgrids;
    std::vector<double> mags;
    std::string strain_mode;
    //Index poly_order;

    /// Set command line options using boost program_options
    Completer::PerturbOption perturb_opt;

    try {
      po::store(po::parse_command_line(args.argc(), args.argv(), perturb_opt.desc()), vm); // can throw

      // --help option
      if(vm.count("help")) {
        args.log() << "\n";
        args.log() << perturb_opt.desc() << std::endl;

        return 0;
      }

      if(vm.count("desc")) {
        args.log() << "\n";
        args.log() << perturb_opt.desc() << std::endl;

        args.log() << "DESCRIPTION" << std::endl;
        args.log() << "    Generate supercells that are perturbations of a reference\n";
        args.log() << "    configuration.                                           \n";
        args.log() << "    - using the --cspecs option, a bspecs.json type file is  \n";
        args.log() << "      required to determine the extent of the perturbations. \n";
        args.log() << "      Currently only 'orbit_branch_specs' are supported.     \n";
        args.log() << "    - perturbations are generated about selected reference   \n";
        args.log() << "      configurations                                         \n";
        args.log() << std::endl;

        return 0;
      }

      po::notify(vm); // throws on error, so do after help in case
      // there are any problems

      cspecs_path = perturb_opt.cspecs_path();
      selection = perturb_opt.selection_path();
    }
    catch(po::error &e) {
      args.err_log() << "ERROR: " << e.what() << std::endl << std::endl;
      args.err_log() << perturb_opt.desc() << std::endl;
      return 1;
    }
    catch(std::exception &e) {
      args.err_log() << "Unhandled Exception reached the top of main: "
                   << e.what() << ", application will now exit" << std::endl;
      return 1;

    }

    COORD_MODE C(coordtype);

    const fs::path &root = args.root;
    if(root.empty()) {
      args.err_log().error("No casm project found");
      args.err_log() << std::endl;
      return ERR_NO_PROJ;
    }

    // If 'args.primclex', use that, else construct PrimClex in 'uniq_primclex'
    // Then whichever exists, store reference in 'primclex'
    std::unique_ptr<PrimClex> uniq_primclex;
    PrimClex &primclex = make_primclex_if_not(args, uniq_primclex);

    DirectoryStructure dir(root);
    ProjectSettings set(root);

<<<<<<< HEAD
    if(vm.count("strain")) {
      StrainConverter sconvert(strain_mode);
      sconvert.set_symmetrized_sop(primclex.prim().point_group());

      Eigen::MatrixXd axes = sconvert.sop_transf_mat();
      std::vector<Index> mult;
      std::vector<Eigen::MatrixXd> wedges = sconvert.irreducible_wedges(primclex.prim().point_group(), mult);

      Index num_sub = wedges.size();

      BasisSet strain_vars;
      Array<ContinuousDoF> tvars;
      for(Index i = 1; i <= 6; i++) {
        tvars.push_back(ContinuousDoF("E", i, -1e+15, 1e+15));
        tvars.back().lock_ID();
      }
      strain_vars.set_variable_basis(tvars, sconvert.symrep_ID());
      Eigen::MatrixXd trans_mat(2, 6);
      trans_mat << 0, 1, 0, 0, 0, 0,
                0, 0, 1, 0, 0, 0;
      BasisSet sub_vars(strain_vars.transform_copy(trans_mat));
      BasisSet poly;
      for(Index i = 0; i <= poly_order; i++) {
        BasisSet tmono;
        tmono.construct_invariant_polynomials(Array<BasisSet const *>(1, &strain_vars), primclex.prim().point_group(), i);
        poly.append(tmono);
      }

      poly.accept(VariableLabeler("E(:,%n)"));
      fs::ofstream mfile(root / "poly.m");
      mfile << "corr =[\n";
      for(Index i = 0; i < poly.size(); i++) {
        mfile << "    " << poly[i]->formula();
        if(i + 1 < poly.size())
          mfile << ",...";
        mfile << "\n";
      }
      mfile << "];\n";
      mfile.close();
      if(num_sub != subgrids.size() || num_sub != mags.size()) {
        args.log() << "Option --strain selected.  Based on crystal symmetry, strains can be independently enumerated in the following subspaces:\n";

        static_cast<std::ostream &>(args.log()).precision(8);
        static_cast<std::ostream &>(args.log()).flags(std::ios::showpoint | std::ios::fixed | std::ios::right);
        Index nc = 0;
        for(Index i = 0; i < num_sub; i++) {
          args.log() << " Subspace " << i + 1 << ":\n";
          args.log() << wedges[i].transpose() << "\n\n";
        }
        args.log() << "To proceed, you must specify " << num_sub << " values for both '--mag' and '--subgrids'\n";
        return 1;
      }

      ConfigSelection<false> config_select;
      if(!vm.count("config") || selection == "MASTER") {
        config_select = ConfigSelection<false>(primclex);
      }
      else {
        config_select = ConfigSelection<false>(primclex, selection);
      }

      args.log() << "\n***************************\n" << std::endl;

      args.log() << "Generating perturbations about configurations " << std::endl << std::endl;

      bool verbose = false;
      bool print = true;
      for(auto it = config_select.selected_config_begin(); it != config_select.selected_config_end(); ++it) {
        Index num_before = (it->get_supercell()).get_config_list().size();
        ConfigEnumStrain enumerator(it->get_supercell(), *it, subgrids, mags, strain_mode);
        (it->get_supercell()).add_unique_canon_configs(enumerator.begin(), enumerator.end());
        args.log() << "Enumerated " << (it->get_supercell()).get_config_list().size() - num_before << " deformations.\n";
      }
    }
    else if(vm.count("occ")) {
=======
    // if(vm.count("strain")) {
    //   StrainConverter sconvert(strain_mode);
    //   sconvert.set_symmetrized_sop(primclex.get_prim().point_group());
    //
    //   Eigen::MatrixXd axes = sconvert.sop_transf_mat();
    //   std::vector<Index> mult;
    //   std::vector<Eigen::MatrixXd> wedges = sconvert.irreducible_wedges(primclex.get_prim().point_group(), mult);
    //
    //   Index num_sub = wedges.size();
    //
    //   BasisSet strain_vars;
    //   Array<ContinuousDoF> tvars;
    //   for(Index i = 1; i <= 6; i++) {
    //     tvars.push_back(ContinuousDoF("E", i, -1e+15, 1e+15));
    //     tvars.back().lock_ID();
    //   }
    //   strain_vars.set_variable_basis(tvars, sconvert.symrep_ID());
    //   Eigen::MatrixXd trans_mat(2, 6);
    //   trans_mat << 0, 1, 0, 0, 0, 0,
    //             0, 0, 1, 0, 0, 0;
    //   BasisSet sub_vars(strain_vars.transform_copy(trans_mat));
    //   BasisSet poly;
    //   for(Index i = 0; i <= poly_order; i++) {
    //     BasisSet tmono;
    //     tmono.construct_invariant_polynomials(Array<BasisSet const *>(1, &strain_vars), primclex.get_prim().point_group(), i);
    //     poly.append(tmono);
    //   }
    //
    //   poly.accept(VariableLabeler("E(:,%n)"));
    //   fs::ofstream mfile(root / "poly.m");
    //   mfile << "corr =[\n";
    //   for(Index i = 0; i < poly.size(); i++) {
    //     mfile << "    " << poly[i]->formula();
    //     if(i + 1 < poly.size())
    //       mfile << ",...";
    //     mfile << "\n";
    //   }
    //   mfile << "];\n";
    //   mfile.close();
    //   if(num_sub != subgrids.size() || num_sub != mags.size()) {
    //     args.log << "Option --strain selected.  Based on crystal symmetry, strains can be independently enumerated in the following subspaces:\n";
    //
    //     static_cast<std::ostream &>(args.log).precision(8);
    //     static_cast<std::ostream &>(args.log).flags(std::ios::showpoint | std::ios::fixed | std::ios::right);
    //     for(Index i = 0; i < num_sub; i++) {
    //       args.log << " Subspace " << i + 1 << ":\n";
    //       args.log << wedges[i].transpose() << "\n\n";
    //     }
    //     args.log << "To proceed, you must specify " << num_sub << " values for both '--mag' and '--subgrids'\n";
    //     return 1;
    //   }
    //
    //   ConfigSelection<false> config_select;
    //   if(!vm.count("config") || selection == "MASTER") {
    //     config_select = ConfigSelection<false>(primclex);
    //   }
    //   else {
    //     config_select = ConfigSelection<false>(primclex, selection);
    //   }
    //
    //   args.log << "\n***************************\n" << std::endl;
    //
    //   args.log << "Generating perturbations about configurations " << std::endl << std::endl;
    //
    //   //bool verbose = false;
    //   //bool print = true;
    //   for(auto it = config_select.selected_config_begin(); it != config_select.selected_config_end(); ++it) {
    //     Index num_before = (it->get_supercell()).get_config_list().size();
    //     ConfigEnumStrain enumerator(it->get_supercell(), *it, subgrids, mags, strain_mode);
    //     (it->get_supercell()).add_unique_canon_configs(enumerator.begin(), enumerator.end());
    //     args.log << "Enumerated " << (it->get_supercell()).get_config_list().size() - num_before << " deformations.\n";
    //   }
    // }
    // else
    if(vm.count("occ")) {
>>>>>>> 02183eed
      // want absolute paths
      abs_cspecs_path = fs::absolute(cspecs_path);



      ConfigSelection<false> config_select;
      if(!vm.count("config") || selection == "MASTER") {
        config_select = ConfigSelection<false>(primclex);
      }
      else {
        config_select = ConfigSelection<false>(primclex, selection);
      }

      args.log() << "\n***************************\n" << std::endl;

      args.log() << "Generating perturbations about configurations " << std::endl << std::endl;

      bool verbose = false;
      bool print = true;
      for(auto it = config_select.selected_config_begin(); it != config_select.selected_config_end(); ++it) {
        args.log() << "  " << it->get_supercell().get_name() << "/" << it->get_id() << std::endl;
        it->get_supercell().enumerate_perturb_configurations(*it, abs_cspecs_path, tol, verbose, print);
      }
    }
    else {
      args.log() << "\n";
      args.log() << perturb_opt.desc() << std::endl;

      args.log() << "DESCRIPTION" << std::endl;
      args.log() << "    Generate supercells that are perturbations of a reference\n";
      args.log() << "    configuration.                                           \n";
      args.log() << "    - using the --cspecs option, a bspecs.json type file is  \n";
      args.log() << "      required to determine the extent of the perturbations. \n";
      args.log() << "      Currently only 'orbit_branch_specs' are supported.     \n";
      args.log() << "    - perturbations are generated about selected reference   \n";
      args.log() << "      configurations                                         \n";
      args.log() << std::endl;

      return 1;
    }

    args.log() << std::endl << "  DONE." << std::endl << std::endl;

    args.log() << "Writing config_list..." << std::endl;
    primclex.write_config_list();
    args.log() << "  DONE" << std::endl;

    args.log() << std::endl;

    return 0;
    */
  };
<<<<<<< HEAD
}
=======

}
>>>>>>> 02183eed
<|MERGE_RESOLUTION|>--- conflicted
+++ resolved
@@ -113,7 +113,6 @@
     DirectoryStructure dir(root);
     ProjectSettings set(root);
 
-<<<<<<< HEAD
     if(vm.count("strain")) {
       StrainConverter sconvert(strain_mode);
       sconvert.set_symmetrized_sop(primclex.prim().point_group());
@@ -189,83 +188,6 @@
       }
     }
     else if(vm.count("occ")) {
-=======
-    // if(vm.count("strain")) {
-    //   StrainConverter sconvert(strain_mode);
-    //   sconvert.set_symmetrized_sop(primclex.get_prim().point_group());
-    //
-    //   Eigen::MatrixXd axes = sconvert.sop_transf_mat();
-    //   std::vector<Index> mult;
-    //   std::vector<Eigen::MatrixXd> wedges = sconvert.irreducible_wedges(primclex.get_prim().point_group(), mult);
-    //
-    //   Index num_sub = wedges.size();
-    //
-    //   BasisSet strain_vars;
-    //   Array<ContinuousDoF> tvars;
-    //   for(Index i = 1; i <= 6; i++) {
-    //     tvars.push_back(ContinuousDoF("E", i, -1e+15, 1e+15));
-    //     tvars.back().lock_ID();
-    //   }
-    //   strain_vars.set_variable_basis(tvars, sconvert.symrep_ID());
-    //   Eigen::MatrixXd trans_mat(2, 6);
-    //   trans_mat << 0, 1, 0, 0, 0, 0,
-    //             0, 0, 1, 0, 0, 0;
-    //   BasisSet sub_vars(strain_vars.transform_copy(trans_mat));
-    //   BasisSet poly;
-    //   for(Index i = 0; i <= poly_order; i++) {
-    //     BasisSet tmono;
-    //     tmono.construct_invariant_polynomials(Array<BasisSet const *>(1, &strain_vars), primclex.get_prim().point_group(), i);
-    //     poly.append(tmono);
-    //   }
-    //
-    //   poly.accept(VariableLabeler("E(:,%n)"));
-    //   fs::ofstream mfile(root / "poly.m");
-    //   mfile << "corr =[\n";
-    //   for(Index i = 0; i < poly.size(); i++) {
-    //     mfile << "    " << poly[i]->formula();
-    //     if(i + 1 < poly.size())
-    //       mfile << ",...";
-    //     mfile << "\n";
-    //   }
-    //   mfile << "];\n";
-    //   mfile.close();
-    //   if(num_sub != subgrids.size() || num_sub != mags.size()) {
-    //     args.log << "Option --strain selected.  Based on crystal symmetry, strains can be independently enumerated in the following subspaces:\n";
-    //
-    //     static_cast<std::ostream &>(args.log).precision(8);
-    //     static_cast<std::ostream &>(args.log).flags(std::ios::showpoint | std::ios::fixed | std::ios::right);
-    //     for(Index i = 0; i < num_sub; i++) {
-    //       args.log << " Subspace " << i + 1 << ":\n";
-    //       args.log << wedges[i].transpose() << "\n\n";
-    //     }
-    //     args.log << "To proceed, you must specify " << num_sub << " values for both '--mag' and '--subgrids'\n";
-    //     return 1;
-    //   }
-    //
-    //   ConfigSelection<false> config_select;
-    //   if(!vm.count("config") || selection == "MASTER") {
-    //     config_select = ConfigSelection<false>(primclex);
-    //   }
-    //   else {
-    //     config_select = ConfigSelection<false>(primclex, selection);
-    //   }
-    //
-    //   args.log << "\n***************************\n" << std::endl;
-    //
-    //   args.log << "Generating perturbations about configurations " << std::endl << std::endl;
-    //
-    //   //bool verbose = false;
-    //   //bool print = true;
-    //   for(auto it = config_select.selected_config_begin(); it != config_select.selected_config_end(); ++it) {
-    //     Index num_before = (it->get_supercell()).get_config_list().size();
-    //     ConfigEnumStrain enumerator(it->get_supercell(), *it, subgrids, mags, strain_mode);
-    //     (it->get_supercell()).add_unique_canon_configs(enumerator.begin(), enumerator.end());
-    //     args.log << "Enumerated " << (it->get_supercell()).get_config_list().size() - num_before << " deformations.\n";
-    //   }
-    // }
-    // else
-    if(vm.count("occ")) {
->>>>>>> 02183eed
       // want absolute paths
       abs_cspecs_path = fs::absolute(cspecs_path);
 
@@ -318,9 +240,4 @@
     return 0;
     */
   };
-<<<<<<< HEAD
-}
-=======
-
-}
->>>>>>> 02183eed
+}