--- conflicted
+++ resolved
@@ -79,17 +79,12 @@
 
     }
 
-<<<<<<< HEAD
-    if(fs::current_path() == find_casmroot(fs::current_path())) {
-      args.log() << "Already in a casm project." << std::endl;
-=======
     fs::path root = fs::current_path();
     if(!args.root.empty()) {
       root = args.root;
     }
     if(!find_casmroot(root).empty()) {
       args.log << "Already in a casm project." << std::endl;
->>>>>>> 02183eed
       return ERR_OTHER_PROJ;
     }
 
