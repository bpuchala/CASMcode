#include <cstring>
#include <tuple>

#include "casm/app/casm_functions.hh"
#include "casm/crystallography/jsonStruc.hh"
#include "casm/clex/ConfigMapping.hh"
#include "casm/clex/PrimClex.hh"
#include "casm/casm_io/VaspIO.hh"

#include "casm/completer/Handlers.hh"

namespace CASM {
  namespace Import_impl {
    // record some pieces of data from each import.  These are used to resolve conflicts at the end
    // the 'relaxjson' datarecord stores relaxation properties that will be merged into Configuration::calc_properties() during the final step
    enum DataType {path = 0, relaxjson = 1, contcar = 2, energy = 3};
    using Data = std::tuple<fs::path, jsonParser, std::string, std::pair<bool, double> >;
  }

  namespace Completer {
    ImportOption::ImportOption(): OptionHandlerBase("import") {}

    double ImportOption::lattice_weight() const {
      return m_lattice_weight;
    }

    double ImportOption::vol_tolerance() const {
      return m_vol_tolerance;
    }

    double ImportOption::min_va_frac() const {
      return m_min_va_frac;
    }

    double ImportOption::max_va_frac() const {
      return m_max_va_frac;
    }
    const std::vector<fs::path> &ImportOption::pos_vec() const {
      return m_pos_vec;
    }

    const fs::path &ImportOption::batch_path() const {
      return m_batch_path;
    }

    void ImportOption::initialize() {
      add_help_suboption();

      m_desc.add_options()
      ("pos,p", po::value<std::vector<fs::path> >(&m_pos_vec)->multitoken()->value_name(ArgHandler::path()), "Path(s) to structure(s) being imported (multiple allowed, but no wild-card matching)")
      ("cost-weight,w", po::value<double>(&m_lattice_weight)->default_value(0.5),
       "Adjusts cost function for mapping optimization (cost=w*lattice_deformation+(1-w)*basis_deformation).")
      ("min-energy", "Resolve mapping conflicts based on energy rather than deformation.")
      ("max-vol-change", po::value<double>(&m_vol_tolerance)->default_value(0.25),
       "Adjusts range of SCEL volumes searched while mapping imported structure onto ideal crystal (only necessary if the presence of vacancies makes the volume ambiguous). Default is +/- 25% of relaxed_vol/prim_vol. Smaller values yield faster import, larger values may yield more accurate mapping.")
      ("max-va-frac", po::value<double>(&m_max_va_frac)->default_value(0.5),
       "Places upper bound on the fraction of sites that are allowed to be vacant after imported structure is mapped onto the ideal crystal. Smaller values yield faster execution, larger values may yield more accurate mapping. Has no effect if supercell volume can be inferred from the number of atoms in the structure. Default value allows up to 50% of sites to be vacant.")
      ("min-va-frac", po::value<double>(&m_min_va_frac)->default_value(0.),
       "Places lower bound on the fraction of sites that are allowed to be vacant after imported structure is mapped onto the ideal crystal. Nonzero values may yield faster execution if updating configurations that are known to have a large number of vacancies, at potential sacrifice of mapping accuracy.  Has no effect if supercell volume can be inferred from the number of atoms in the structure. Default value allows as few as 0% of sites to be vacant.")
      ("batch,b", po::value<fs::path>(&m_batch_path)->value_name(ArgHandler::path()), "Path to batch file, which should list one structure file path per line (can be used in combination with --pos)")
      ("rotate,r", "Rotate structure to be consistent with setting of PRIM")
      ("ideal,i", "Assume imported structures are unstrained (ideal) for faster importing. Can be slower if used on deformed structures, in which case more robust methods will be used")
      //("strict,s", "Request that symmetrically equivalent configurations be treated as distinct.")
      ("data,d", "Attempt to extract calculation data from the enclosing directory of the structure files, if it is available");

      return;
    }

  }

  // ///////////////////////////////////////
  // 'import' function for casm
  //    (add an 'if-else' statement in casm.cpp to call this)

  /// Import proceeds in two steps.
  ///   1) read each file, map it onto a Configuration of the PrimClex
  ///       - record relaxation data for each one
  ///
  ///   2) If data import was requested, iterate over each import record and do the following:
  ///       - if multiple imported structures map onto a configuration for which there is no calculation data,
  ///         import calculation data from the structure with the lowest mapping cost
  ///       - if one or more imported structuress map onto a configuration for which calculation
  ///         data already exist, do not import any new data
  ///       - if data is imported, the corresponding properties.calc.json file is copied into the directory of the
  ///         mapped configuration. A structure file, relaxed_structure.vasp is also written to the directory.
  ///       - relaxed_structure.vasp gives the relaxed structure in a setting and orientation that matches the
  ///         generated POS file
  ///
  int import_command(const CommandArgs &args) {

    double tol = TOL;
    COORD_TYPE coordtype = FRAC;

    double vol_tol;
    double lattice_weight;
    std::vector<fs::path> pos_paths;
    //fs::path dft_path, batch_path;
    fs::path batch_path;
    po::variables_map vm;
    /// Set command line options using boost program_options
    Completer::ImportOption import_opt;

    try {

      po::store(po::parse_command_line(args.argc, args.argv, import_opt.desc()), vm); // can throw

      /** --help option
       */
      if(vm.count("help")) {
        std::cout << std::endl;
        std::cout << import_opt.desc() << std::endl;

        return 0;
      }

      if(vm.count("desc")) {
        std::cout << "\n";
        std::cout << import_opt.desc() << std::endl;

        std::cout << "DESCRIPTION" << std::endl;
        std::cout << "    Import structure specified by --pos. If it doesn't exist make a directory for it and copy data over" << std::endl;
        std::cout << "    If a *.json file is specified, it will be interpreted as a 'calc.properties.json' file." << std::endl;
        return 0;
      }

      po::notify(vm); // throws on error, so do after help in case
      // there are any problems

      vol_tol = import_opt.vol_tolerance();
      lattice_weight = import_opt.lattice_weight();
      pos_paths = import_opt.pos_vec();
      batch_path = import_opt.batch_path();

    }
    catch(po::error &e) {
      std::cerr << import_opt.desc() << std::endl;
      std::cerr << "ERROR: " << e.what() << std::endl << std::endl;
      return 3;
    }
    catch(std::exception &e) {
      std::cerr << import_opt.desc() << std::endl;
      std::cerr << "ERROR: " << e.what() << std::endl << std::endl;
      return 4;

    }

    if(!vm.count("pos") && !vm.count("batch")) {
      std::cerr << import_opt.desc() << std::endl;
      std::cerr << "No structures specified for import (specify structures using --pos or --batch)." << std::endl;
      return 5;
    }

    //read all the import paths
    if(vm.count("batch")) {
      if(!fs::exists(batch_path)) {
        std::cerr << "ERROR: Batch import file does not exist at " << batch_path << "\n";
        return 6;
      }
      fs::ifstream batchfile(batch_path);
      fs::path tpath;
      while(batchfile >> tpath) {
        pos_paths.push_back(tpath);
        batchfile.ignore(std::numeric_limits<std::streamsize>::max(), '\n');
      }
      if(tpath != pos_paths.back() && tpath.string().size() != 0 && fs::exists(tpath))
        pos_paths.push_back(tpath);
    }
    {
      if(pos_paths.size() == 0) {
        std::cerr <<   "ERROR: No files specified for import.\n";
        if(vm.count("batch"))
          std::cerr << "       Check batch file for errors.\n";
        return 7;
      }
      bool missing_files(false);
      for(auto it = pos_paths.cbegin(); it != pos_paths.cend(); ++it) {
        if(!fs::exists(*it)) {
          if(!missing_files)
            std::cerr << "*** ERROR: Missing file(s):\n";
          missing_files = true;
          std::cerr   << "           " << fs::absolute(*it) << "\n";
        }
      }
      if(missing_files)
        return 8;
    }

    COORD_MODE C(coordtype);

    const fs::path &root = args.root;
    if(root.empty()) {
      args.err_log.error("No casm project found");
      args.err_log << std::endl;
      return ERR_NO_PROJ;
    }

    // If 'args.primclex', use that, else construct PrimClex in 'uniq_primclex'
    // Then whichever exists, store reference in 'primclex'
    std::unique_ptr<PrimClex> uniq_primclex;
    PrimClex &primclex = make_primclex_if_not(args, uniq_primclex);
    fs::path pwd = fs::current_path();

    int map_opt = ConfigMapper::none;
    if(vm.count("rotate")) map_opt |= ConfigMapper::rotate;
    if(vm.count("strict")) map_opt |= ConfigMapper::strict;
    if(!vm.count("ideal")) map_opt |= ConfigMapper::robust;
    ConfigMapper configmapper(primclex, lattice_weight, vol_tol, map_opt, tol);
    configmapper.set_min_va_frac(import_opt.min_va_frac());
    configmapper.set_max_va_frac(import_opt.max_va_frac());


    // import_map keeps track of mapping collisions -- only used if vm.count("data")
    // import_map[config_name] gives a list all the configuration paths that mapped onto configuration 'config_name' :  import_map[config_name][i].first
    //                         along with a list of the mapping properties {lattice_deformation, basis_deformation}  :  import_map[config_name][i].second
    std::map<Configuration *, std::vector<Import_impl::Data> > import_map;
    std::vector<std::string > error_log;
    Index n_unique(0);
    // iterate over structure files
    std::cout << "  Beginning import of " << pos_paths.size() << " configuration" << (pos_paths.size() > 1 ? "s" : "") << "...\n" << std::endl;
    for(auto it = pos_paths.begin(); it != pos_paths.end(); ++it) {
      if(it != pos_paths.begin())
        std::cout << "\n***************************\n" << std::endl;

      fs::path pos_path, import_path;

      pos_path = fs::absolute(*it, pwd);
      std::string imported_name;
      BasicStructure<Site> import_struc;

      // If user requested data import, try to get structural data from properties.calc.json, instead of POS, etc.
      // Since properties.calc.json would be used during 'casm update' to validate relaxation
      if(vm.count("data") && pos_path.extension() != ".json" && pos_path.extension() != ".JSON") {
        fs::path dft_path = pos_path;
        dft_path.remove_filename();
<<<<<<< HEAD
        (dft_path /= ("calctype." + primclex.settings().calctype())) /= "properties.calc.json";
=======
        (dft_path /= ("calctype." + primclex.settings().default_clex().calctype)) /= "properties.calc.json";
>>>>>>> cc54ea64
        if(!fs::exists(dft_path)) {
          dft_path = pos_path;
          dft_path.remove_filename();
          dft_path /= "properties.calc.json";
          if(!fs::exists(dft_path)) {
            dft_path = fs::path();
          }
        }
        if(!dft_path.empty())
          pos_path = dft_path;
      }


      //Import structure and make note of path
      bool new_import = false;
      jsonParser relax_data;
      std::pair<bool, double> checkenergy(false, 0.0);
      double energy;
      try {
        if(pos_path.extension() == ".json" || pos_path.extension() == ".JSON") {
          jsonParser datajson(pos_path);
          if(datajson.contains("relaxed_energy")) {
            checkenergy = std::pair<bool, double>(true, datajson["relaxed_energy"].get<double>());
          }
          from_json(simple_json(import_struc, "relaxed_"), datajson);
        }
        else {
          fs::ifstream struc_stream(pos_path);
          import_struc.read(struc_stream);
        }

        Eigen::Matrix3d cart_op;
        std::vector<Index> best_assignment;
        jsonParser fullrelax_data;
        if(configmapper.import_structure_occupation(import_struc, imported_name, fullrelax_data, best_assignment, cart_op, true)) {
          std::cout << "  " << pos_path << "\n  was imported successfully as " << imported_name << std::endl << std::endl;
          n_unique++;
          new_import = true;
        }
        else {
          std::cout << "  " << pos_path << "\n  mapped onto pre-existing equivalent structure " << imported_name << std::endl << std::endl;
        }
        relax_data = fullrelax_data["best_mapping"];
        std::cout << "  Relaxation stats -> lattice_deformation = " << relax_data["lattice_deformation"].get<double>()
                  << "      basis_deformation = " << relax_data["basis_deformation"].get<double>() << std::endl << std::endl;;
      }
      catch(std::exception &e) {
        std::cerr << "  ERROR: Unable to import " << pos_path << " because \n"
                  << "    -> " << e.what() << "\n\n";
        error_log.push_back(it->string() + "\n     -> " + e.what());
        if(it != pos_paths.cend()) {
          std::cout << "  Continuing...\n";
        }
        continue;
      }

      Configuration &imported_config(primclex.configuration(imported_name));

      imported_config.push_back_source(jsonParser(std::make_pair("import_mapped", pos_path.string())));



      //Exit if user did not request not to copy data
      if(!vm.count("data"))
        continue;

      std::stringstream contcar_ss;
      VaspIO::PrintPOSCAR(import_struc).print(contcar_ss);
      import_map[&imported_config].push_back(Import_impl::Data(pos_path, relax_data, contcar_ss.str(), checkenergy));

    }

    // All the mapping is finished; now we migrate data, if requested
    std::stringstream conflict_log;
    if(vm.count("data")) {
      std::cout << "  Attempting to import data..." << std::endl;
      auto it(import_map.begin()), end_it(import_map.end());
      for(; it != end_it; ++it) {
        Configuration &imported_config = *(it->first);
        std::vector<Import_impl::Data> &data_vec(it->second);

        fs::path import_path = fs::absolute(imported_config.path(), pwd);
        bool preexisting(false);
        if(fs::exists(imported_config.calc_properties_path()))
          preexisting = true;
        Index mult = data_vec.size() + Index(preexisting);
        double best_weight(1e19);
        double best_energy(1e19);
        Index best_conflict(0), best_ind(0);
        if(mult > 1) {
          conflict_log <<  "  CONFLICT -> " <<  mult << " matching structures for config " << imported_config.name() << ": " <<  std::endl;
          double w = lattice_weight;
          Index conflict_ind(1);
          if(preexisting) {
            conflict_ind++;
            conflict_log << "           1) Pre-existing data for " << imported_config.name() << " before import." << std::endl
                         << "              Relaxation stats:" << std::endl;
            if(imported_config.calc_properties().contains("basis_deformation") && imported_config.calc_properties().contains("lattice_deformation")) {
              double ld = imported_config.calc_properties()["lattice_deformation"].get<double>();
              double bd = imported_config.calc_properties()["basis_deformation"].get<double>();
              conflict_log << "                -- lattice_deformation = " << ld << ";  basis_deformation = " << bd << ";  weighted avg = " << w *ld + (1.0 - w)*bd << std::endl;
              if(!vm.count("min-energy")) {
                best_weight = w * ld + (1.0 - w) * bd;
                best_conflict = 0;
                best_ind = -1;
              }
            }
            else {
              conflict_log << "                -- lattice_deformation = unknown;  basis_deformation = unknown;  weighted avg = unknown" << std::endl;
            }
            if(imported_config.calc_properties().contains("relaxed_energy")) {
              conflict_log << "                -- relaxed_energy = " << imported_config.calc_properties()["relaxed_energy"].get<double>() << std::endl;
              if(vm.count("min-energy")) {
                best_energy = imported_config.calc_properties()["relaxed_energy"].get<double>();
                best_conflict = 0;
                best_ind = -1;
              }
            }
            else
              conflict_log << "                -- relaxed_energy = unknown" << std::endl;
            conflict_log << std::endl;
          }
          for(Index i = 0; i < data_vec.size(); i++) {
            fs::path pos_path = std::get<Import_impl::path>(data_vec[i]);
            conflict_log << "           " << conflict_ind++ << ") Structure imported from " << pos_path << "." << std::endl
                         << "              Relaxation stats:" << std::endl;
            jsonParser &relaxjson = std::get<Import_impl::relaxjson>(data_vec[i]);
            double ld = relaxjson["lattice_deformation"].get<double>();
            double bd = relaxjson["basis_deformation"].get<double>();
            conflict_log << "                -- lattice_deformation = " << ld << ";  basis_deformation = " << bd << ";  weighted avg = " << w *ld + (1.0 - w)*bd << std::endl;
            if(std::get<Import_impl::energy>(data_vec[i]).first)
              conflict_log << "                -- relaxed_energy = " << std::get<Import_impl::energy>(data_vec[i]).second << std::endl;
            else
              conflict_log << "                -- relaxed_energy = unknown" << std::endl;
            conflict_log << std::endl;
            if(vm.count("min-energy")) {
              if(std::get<Import_impl::energy>(data_vec[i]).first) {
                if(std::get<Import_impl::energy>(data_vec[i]).second < best_energy) {
                  best_energy = std::get<Import_impl::energy>(data_vec[i]).second;
                  best_conflict = conflict_ind - 1;
                  best_ind = i;
                }
              }
            }
            else {
              if(w * ld + (1.0 - w)*bd < best_weight) {
                best_weight = w * ld + (1.0 - w) * bd;
                best_conflict = conflict_ind - 1;
                best_ind = i;
              }
            }
          }
          if(preexisting) {
            conflict_log << "          ==> Resolution: No data will be imported since data already exists" << std::endl;
            if(valid_index(best_ind)) {
              if(!vm.count("min-energy"))
                conflict_log << "          *** WARNING: Conflicting config #" << best_conflict << " maps more closely onto ideal crystal! ***" << std::endl;
              else
                conflict_log << "          *** WARNING: Conflicting config #" << best_conflict << " has a lower energy! ***" << std::endl;
            }
          }
          else {
            if(!vm.count("min-energy"))
              conflict_log << "          ==> Resolution: Import data from closest match, structure #" << best_conflict  << std::endl;
            else
              conflict_log << "          ==> Resolution: Import data from lowest energy config, structure #" << best_conflict  << std::endl;
          }
          conflict_log << "\n          ----------------------------------------------\n" << std::endl;
        }
        if(preexisting) {
          continue;
        }

        fs::path pos_path = std::get<Import_impl::path>(data_vec[best_ind]);
        if(pos_path.extension() != ".json" && pos_path.extension() != ".JSON") {
          std::cout << "  No calculation data was found in the enclosing directory of \n"
                    << "    " << pos_path << std::endl
                    << "  Continuing..." << std::endl;
          continue;
        }

<<<<<<< HEAD
        fs::path import_target = import_path / ("calctype." + primclex.settings().calctype());
=======
        fs::path import_target = import_path / ("calctype." + primclex.settings().default_clex().calctype);
>>>>>>> cc54ea64
        if(!fs::exists(import_target))
          fs::create_directories(import_target);

        fs::copy_file(pos_path, imported_config.calc_properties_path());

        if(!fs::exists(imported_config.pos_path()))
          imported_config.write_pos();

        {
          fs::ofstream contcar_out(import_target / "relaxed_structure.vasp");
          contcar_out << std::get<Import_impl::contcar>(data_vec[best_ind]);
        }

        jsonParser calc_data;
        if(!imported_config.read_calc_properties(calc_data)) {
          std::cout << "  WARNING: Some properties from " << pos_path << " were not valid. Viable values will still be recorded.\n";
        }

        jsonParser &relaxjson = std::get<Import_impl::relaxjson>(data_vec[best_ind]);
        //append relaxjson onto calc_data
        auto jit = relaxjson.cbegin(), jit_end = relaxjson.cend();
        for(; jit != jit_end; ++jit) {
          calc_data[jit.name()] = *jit;
        }
        imported_config.set_calc_properties(calc_data);

        imported_config.push_back_source(jsonParser(std::make_pair("data_inferred_from_mapping", pos_path.string())));

      }
    }
    std::cout << "\n***************************\n" << std::endl;

    std::cout << "  Finished importing " << pos_paths.size() <<  " structures";
    if(n_unique == 0)
      std::cout << " (none of these are new or unique)";
    else if(n_unique < pos_paths.size())
      std::cout << " (only " << n_unique << " of these " << (n_unique == 1 ? "is" : "are") << " new and unique)";
    std::cout << "." <<  std::endl;

    //Update directories
    std::cout << "  Writing SCEL..." << std::endl;
    primclex.print_supercells();
    std::cout << "  Writing config_list..." << std::endl << std::endl;
    primclex.write_config_list();
    std::cout << "  DONE" << std::endl << std::endl;

    if(error_log.size() > 0) {
      std::cout << "  WARNING: --The following paths could not be imported due to errors:\n";
      for(auto it = error_log.cbegin(); it != error_log.cend(); ++it) {
        std::cout << *it
                  << "\n        ----------------------------------------------\n" << std::endl;
      }
      std::cout << "\n" << std::endl;
    }
    if(conflict_log.str().size()) {
      std::cout << "  WARNING: -- The following conflicts were found\n" << std::endl
                << conflict_log.str() << std::endl;

      std::cout << "  Please review these conflicts.  A different resolution can be obtained by removing datafiles from\n"
                << "  the training_data directory and performing an import using a manually reduced set of files.\n";
    }
    std::cout << "  DONE" << std::endl << std::endl;

    std::cout << std::endl;

    return 0;
  };

}
<|MERGE_RESOLUTION|>--- conflicted
+++ resolved
@@ -232,11 +232,7 @@
       if(vm.count("data") && pos_path.extension() != ".json" && pos_path.extension() != ".JSON") {
         fs::path dft_path = pos_path;
         dft_path.remove_filename();
-<<<<<<< HEAD
-        (dft_path /= ("calctype." + primclex.settings().calctype())) /= "properties.calc.json";
-=======
         (dft_path /= ("calctype." + primclex.settings().default_clex().calctype)) /= "properties.calc.json";
->>>>>>> cc54ea64
         if(!fs::exists(dft_path)) {
           dft_path = pos_path;
           dft_path.remove_filename();
@@ -418,11 +414,7 @@
           continue;
         }
 
-<<<<<<< HEAD
-        fs::path import_target = import_path / ("calctype." + primclex.settings().calctype());
-=======
         fs::path import_target = import_path / ("calctype." + primclex.settings().default_clex().calctype);
->>>>>>> cc54ea64
         if(!fs::exists(import_target))
           fs::create_directories(import_target);
 
