--- conflicted
+++ resolved
@@ -172,13 +172,8 @@
     // Then whichever exists, store reference in 'primclex'
     std::unique_ptr<PrimClex> uniq_primclex;
     PrimClex &primclex = make_primclex_if_not(args, uniq_primclex);
-<<<<<<< HEAD
     Log &log = args.log();
     Log &err_log = args.err_log();
-=======
-    Log &log = args.log;
->>>>>>> 02183eed
-
 
     //Get path to settings json file
     settings_path = fs::absolute(settings_path);
