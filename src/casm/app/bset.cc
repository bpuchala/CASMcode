--- conflicted
+++ resolved
@@ -1,21 +1,10 @@
 #include <cstring>
 #include "casm/app/casm_functions.hh"
-<<<<<<< HEAD
 #include "casm/app/AppIO.hh"
 #include "casm/clusterography/ClusterOrbits.hh"
 #include "casm/clusterography/IntegralCluster.hh"
 #include "casm/clex/PrimClex.hh"
 #include "casm/clex/ClexBasis.hh"
-=======
-#include "casm/app/DirectoryStructure.hh"
-#include "casm/app/ProjectSettings.hh"
-#include "casm/crystallography/Structure.hh"
-#include "casm/app/AppIO.hh"
-#include "casm/clusterography/Orbitree.hh"
-#include "casm/clex/PrimClex.hh"
-#include "casm/clusterography/jsonClust.hh"
-#include "casm/completer/Handlers.hh"
->>>>>>> 2162c50a
 
 namespace CASM {
 
@@ -116,9 +105,6 @@
       clex_desc = it->second;
     }
     bset = clex_desc.bset;
-
-    // not sure how this will work yet...
-    std::vector<std::string> dof_keys = {"occupation"};
 
     if(vm.count("update")) {
 
@@ -173,8 +159,7 @@
       std::unique_ptr<ClexBasis> clex_basis;
 
       try {
-<<<<<<< HEAD
-        bspecs_json.read(dir.bspecs(set.bset()));
+        jsonParser bspecs_json(dir.bspecs(bset));
 
         args.log.construct("Orbitree");
         args.log << std::endl;
@@ -191,35 +176,6 @@
         clex_basis.reset(new ClexBasis(prim));
         clex_basis->generate(orbits.begin(), orbits.end(), bspecs_json, dof_keys);
 
-=======
-        jsonParser bspecs_json(dir.bspecs(bset));
-
-        args.log.generate("Cluster orbits");
-        args.log.begin_lap();
-        tree = make_orbitree(prim, bspecs_json);
-        if(tree.min_num_components < 2) {
-          args.err_log.error("Generating orbitree");
-          args.err_log << "Custom clusters include a site with only 1 allowed component. \n";
-          args.err_log << "This is not currently supported.\n" << std::endl;
-          for(int nb = 0; nb < tree.size(); ++nb) {
-            for(int no = 0; no < tree[nb].size(); ++no) {
-              for(int ns = 0; ns < tree[nb][no].prototype.size(); ++ns) {
-                if(tree[nb][no].prototype[ns].site_occupant().size() < 2) {
-                  args.err_log << "--- Prototype --- " << std::endl;
-                  tree[nb][no].prototype.print(args.err_log, '\n');
-                  break;
-                }
-              }
-            }
-          }
-          return ERR_INVALID_INPUT_FILE;
-        }
-        tree.generate_clust_bases();
-        tree.get_index();
-        args.log << "orbit generation time: " << args.log.lap_time() << " (s)\n";
-        args.log << "# of cluster orbits: " << tree.Norbits << "\n";
-        args.log << "# of basis functions: " << tree.basis_set_size() << "\n" << std::endl;
->>>>>>> 2162c50a
       }
       catch(std::exception &e) {
         args.err_log << e.what() << std::endl;
@@ -227,7 +183,6 @@
       }
 
       // -- write clust.json ----------------
-<<<<<<< HEAD
       {
         jsonParser clust_json;
         write_clust(orbits.begin(), orbits.end(), clust_json, ProtoSitesPrinter(), bspecs_json);
@@ -274,46 +229,8 @@
         args.log << std::endl;
       }
 
-=======
-      args.log.write("Cluster and basis set files");
-      jsonParser clust_json;
-      to_json(jsonHelper(tree, prim), clust_json).write(dir.clust(bset));
-
-      args.log << "write: " << dir.clust(bset) << std::endl;
-
-
-      // -- write basis.json ----------------
-      jsonParser basis_json;
-      write_basis(tree, prim, basis_json, primclex.crystallography_tol());
-      basis_json.write(dir.basis(bset));
-
-      args.log << "write: " << dir.basis(bset) << std::endl;
-
-
-      // -- write global Clexulator
-
-      // get the neighbor list
-      PrimNeighborList nlist(
-        set.nlist_weight_matrix(),
-        set.nlist_sublat_indices().begin(),
-        set.nlist_sublat_indices().end()
-      );
-
-      // expand the nlist to contain 'tree'
-      std::set<UnitCellCoord> nbors;
-      neighborhood(std::inserter(nbors, nbors.begin()), tree, prim, primclex.crystallography_tol());
-      nlist.expand(nbors.begin(), nbors.end());
-
-      // write source code
-      fs::ofstream outfile;
-      outfile.open(dir.clexulator_src(set.name(), bset));
-      print_clexulator(prim, tree, nlist, set.clexulator(), outfile, primclex.crystallography_tol());
-      outfile.close();
-      args.log << "write: " << dir.clexulator_src(set.name(), bset) << "\n" << std::endl;
-
       // compile clexulator
-      primclex.clexulator(set.default_clex());
->>>>>>> 2162c50a
+      //primclex.clexulator(set.default_clex());
     }
     else if(vm.count("orbits") || vm.count("clusters") || vm.count("functions")) {
 
@@ -323,18 +240,7 @@
         return ERR_MISSING_DEPENDS;
       }
 
-<<<<<<< HEAD
-      PrimClex primclex(root, args.log);
-      jsonParser clust_json(dir.clust(set.bset()));
-
-      std::vector<PrimPeriodicIntegralClusterOrbit> orbits;
-      read_clust(
-        std::back_inserter(orbits),
-        clust_json,
-        primclex.prim(),
-        primclex.prim().factor_group(),
-        PrimPeriodicIntegralClusterSymCompare(set.crystallography_tol())
-      );
+      auto orbits = primclex.orbitree(clex_desc);
 
       if(vm.count("orbits")) {
         print_clust(orbits.begin(), orbits.end(), args.log, ProtoSitesPrinter());
@@ -350,24 +256,6 @@
         clex_basis.generate(orbits.begin(), orbits.end(), bspecs_json, dof_keys);
 
         print_clust(orbits.begin(), orbits.end(), args.log, ProtoFuncsPrinter(clex_basis));
-=======
-      primclex.orbitree(clex_desc);
-
-      if(vm.count("orbits")) {
-        args.log.custom("Prototype clusters");
-        primclex.orbitree(clex_desc).print_proto_clust(args.log);
-        args.log << std::endl;
-      }
-      if(vm.count("clusters")) {
-        args.log.custom("All clusters");
-        primclex.orbitree(clex_desc).print_full_clust(args.log);
-        args.log << std::endl;
-      }
-      if(vm.count("functions")) {
-        args.log.custom("Basis functions");
-        primclex.orbitree(clex_desc).print_proto_clust_funcs(args.log);
-        args.log << std::endl;
->>>>>>> 2162c50a
       }
     }
     else {
