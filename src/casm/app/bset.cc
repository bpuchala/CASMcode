#include <cstring>

#include <boost/filesystem.hpp>
#include <boost/filesystem/fstream.hpp>
#include "casm/app/casm_functions.hh"
#include "casm/app/AppIO.hh"
#include "casm/app/ProjectSettings.hh"
#include "casm/app/DirectoryStructure.hh"
#include "casm/casm_io/json_io/container.hh"
#include "casm/clusterography/ClusterOrbits.hh"
#include "casm/clusterography/IntegralCluster.hh"
#include "casm/clex/PrimClex.hh"
#include "casm/clex/ClexBasis.hh"
#include "casm/clex/NeighborList.hh"
#include "casm/crystallography/Structure.hh"
#include "casm/completer/Handlers.hh"
#include "casm/database/DiffTransOrbitDatabase.hh"

namespace CASM {

  namespace Completer {

    BsetOption::BsetOption(): OptionHandlerBase("bset") {}

    void BsetOption::initialize() {
      add_help_suboption();

      m_desc.add_options()
      ("update,u", "Update basis set")
      ("orbits", "Pretty-print orbit prototypes")
      ("functions", "Pretty-print prototype cluster functions for each orbit")
      ("clusters", "Pretty-print all clusters")
      ("clex", po::value<std::string>(), "Name of the cluster expansion using the basis set")
      ("force,f", "Force overwrite");
      return;
    }
  }

  // ///////////////////////////////////////
  // 'clusters' function for casm
  //    (add an 'if-else' statement in casm.cpp to call this)

  int bset_command(const CommandArgs &args) {

    po::variables_map vm;

    /// Set command line options using boost program_options
    Completer::BsetOption bset_opt;

    try {
      po::store(po::parse_command_line(args.argc(), args.argv(), bset_opt.desc()), vm); // can throw
      bool call_help = false;

      /** --help option
       */
      if(vm.count("help") || call_help) {
        args.log() << "\n";
        args.log() << bset_opt.desc() << std::endl;

        return 0;
      }

      if(vm.count("desc")) {
        args.log() << "\n";
        args.log() << bset_opt.desc() << std::endl;
        args.log() << "DESCRIPTION" << std::endl;
        args.log() << "    Generate and inspect cluster basis functions. A bspecs.json file should be available at\n"
                   << "        $ROOT/basis_set/$current_bset/bspecs.json\n"
                   << "    Run 'casm format --bspecs' for an example file.\n\n" ;

        return 0;
      }

      po::notify(vm); // throws on error, so do after help in case
      // there are any problems
    }
    catch(po::error &e) {
      args.err_log() << bset_opt.desc() << std::endl;
      args.err_log() << "\nERROR: " << e.what() << std::endl << std::endl;
      return ERR_INVALID_ARG;
    }
    catch(std::exception &e) {
      args.err_log() << bset_opt.desc() << std::endl;
      args.err_log() << "\nERROR: "  << e.what() << std::endl;
      return ERR_UNKNOWN;

    }

    const fs::path &root = args.root;
    if(root.empty()) {
      args.err_log().error("No casm project found");
      args.err_log() << std::endl;
      return ERR_NO_PROJ;
    }

    // If 'args.primclex', use that, else construct PrimClex in 'uniq_primclex'
    // Then whichever exists, store reference in 'primclex'
    std::unique_ptr<PrimClex> uniq_primclex;
    PrimClex &primclex = make_primclex_if_not(args, uniq_primclex);
    const DirectoryStructure &dir = primclex.dir();
    const ProjectSettings &set = primclex.settings();
    std::string bset;
    ClexDescription clex_desc;

    // not sure how this will work yet...
    std::vector<std::string> dof_keys = {"occupation"};

    if(!vm.count("clex")) {
      clex_desc = set.default_clex();
    }
    else {
      auto it = set.cluster_expansions().find(vm["clex"].as<std::string>());
      if(it == set.cluster_expansions().end()) {
        args.err_log().error("Invalid --clex value");
        args.err_log() << vm["clex"].as<std::string>() << " not found.";
        return ERR_INVALID_ARG;
      }
      clex_desc = it->second;
    }
    bset = clex_desc.bset;

    if(vm.count("update")) {

      // initialize project info
      Structure prim = primclex.prim();

      if(!fs::is_regular_file(dir.bspecs(bset))) {
        args.err_log().error("'bspecs.json' file not found");
        args.err_log() << "expected basis set specifications file at: " << dir.bspecs(bset) << "\n" << std::endl;
        return ERR_MISSING_INPUT_FILE;
      }


      std::vector<fs::path> filepaths({dir.clust(bset),
                                       dir.basis(bset),
                                       dir.clexulator_src(set.name(), bset),
                                       dir.clexulator_o(set.name(), bset),
                                       dir.clexulator_so(set.name(), bset)
                                      });

      bool any_existing_files = false;
      std::for_each(filepaths.cbegin(),
                    filepaths.cend(),
      [&](const fs::path & p) {
        if(fs::exists(p)) {
          if(!any_existing_files) {
            args.log().custom("Found existing files");
            any_existing_files = true;
          }
          args.log() << "found: " << p << "\n";
        }
      });

      if(any_existing_files) {
        if(vm.count("force")) {
          args.log() << "Using --force. Will overwrite existing files.\n" << std::endl;
          fs::remove(dir.clexulator_src(set.name(), bset));
          fs::remove(dir.clexulator_o(set.name(), bset));
          fs::remove(dir.clexulator_so(set.name(), bset));
          if(args.primclex) {
            args.primclex->refresh(false, false, false, false, true);
          }
        }
        else {
          args.log() << "Exiting due to existing files.  Use --force to force overwrite.\n" << std::endl;
          return ERR_EXISTING_FILE;
        }
      }

      jsonParser bspecs_json(dir.bspecs(bset));
      std::vector<PrimPeriodicIntegralClusterOrbit> orbits;
      std::vector<LocalIntegralClusterOrbit> local_orbits;
      std::unique_ptr<ClexBasis> clex_basis;

      try {
        if(bspecs_json.contains("local_bspecs")) {
          //this is a local basis set
          //get hop from bspecs
          args.log().construct("Orbitree");
          args.log() << std::endl;
          std::string orbitname = bspecs_json["diff_trans"].get<std::string>();
          Kinetics::PrimPeriodicDiffTransOrbit dtorbit = *primclex.db<Kinetics::PrimPeriodicDiffTransOrbit>().find(orbitname);
          make_local_orbits(
            dtorbit.prototype(),
            bspecs_json["local_bspecs"],
            alloy_sites_filter,
            primclex.crystallography_tol(),
            std::back_inserter(local_orbits),
            args.log());

          clex_basis.reset(new ClexBasis(prim));
          clex_basis->generate(local_orbits.begin(), local_orbits.end(), bspecs_json["local_bspecs"], dof_keys);

<<<<<<< HEAD
        args.log().construct("Orbitree");
        args.log() << std::endl;

        make_prim_periodic_orbits(
          prim,
          bspecs_json,
          alloy_sites_filter,
          set.crystallography_tol(),
          std::back_inserter(orbits),
          args.log());

        clex_basis.reset(new ClexBasis(prim));
        clex_basis->generate(orbits.begin(), orbits.end(), bspecs_json);
=======
        }
        else {
          args.log().construct("Orbitree");
          args.log() << std::endl;

          make_prim_periodic_orbits(
            prim,
            bspecs_json,
            alloy_sites_filter,
            set.crystallography_tol(),
            std::back_inserter(orbits),
            args.log());

          clex_basis.reset(new ClexBasis(prim));
          clex_basis->generate(orbits.begin(), orbits.end(), bspecs_json, dof_keys);
        }
>>>>>>> d584f1e8

      }
      catch(std::exception &e) {
        args.err_log() << e.what() << std::endl;
        return ERR_INVALID_INPUT_FILE;
      }

      // -- write clust.json ----------------
      {
        jsonParser clust_json;
        if(bspecs_json.contains("local_bspecs")) {
          write_clust(local_orbits.begin(), local_orbits.end(), clust_json, ProtoSitesPrinter(), bspecs_json["local_bspecs"]);
        }
        else {
          write_clust(orbits.begin(), orbits.end(), clust_json, ProtoSitesPrinter(), bspecs_json);
        }
        clust_json.write(dir.clust(bset));

        args.log().write(dir.clust(bset).string());
        args.log() << std::endl;
      }

      // -- write basis.json ----------------
      {
        jsonParser basis_json;
        if(bspecs_json.contains("local_bspecs")) {
          write_clust(local_orbits.begin(), local_orbits.end(), basis_json, ProtoFuncsPrinter(*clex_basis), bspecs_json["local_bspecs"]);
        }
        else {
          write_clust(orbits.begin(), orbits.end(), basis_json, ProtoFuncsPrinter(*clex_basis), bspecs_json);
        }
        basis_json.write(dir.basis(bset));

        args.log().write(dir.basis(bset).string());
        args.log() << std::endl;
      }


      // -- write global Clexulator
      {
        // get the neighbor list
        PrimNeighborList nlist(
          set.nlist_weight_matrix(),
          set.nlist_sublat_indices().begin(),
          set.nlist_sublat_indices().end()
        );

        // expand the nlist to contain sites in all orbits
        std::set<UnitCellCoord> nbors;
        prim_periodic_neighborhood(orbits.begin(), orbits.end(), std::inserter(nbors, nbors.begin()));
        nlist.expand(nbors.begin(), nbors.end());

        // write source code
        fs::ofstream outfile;
        outfile.open(dir.clexulator_src(set.name(), bset));
        throw std::runtime_error("Error: print_clexulator is being re-implemented");
        //print_clexulator(...);
        outfile.close();

        args.log().write(dir.clexulator_src(set.name(), bset).string());
        args.log() << std::endl;
      }

      // compile clexulator
      //primclex.clexulator(set.default_clex());
    }
    else if(vm.count("orbits") || vm.count("clusters") || vm.count("functions")) {

      if(!fs::exists(dir.clust(bset))) {
        args.err_log().error("No 'clust.json' file found");
        args.err_log() << "Make sure to update your basis set with 'casm bset -u'.\n" << std::endl;
        return ERR_MISSING_DEPENDS;
      }

      typedef PrimPeriodicIntegralClusterOrbit orbit_type;
      std::vector<orbit_type> orbits;
      primclex.orbits(
        clex_desc,
        std::back_inserter(orbits),
        orbit_type::SymCompareType(set.crystallography_tol()));

      if(vm.count("orbits")) {
        print_clust(orbits.begin(), orbits.end(), args.log(), ProtoSitesPrinter());
      }
      if(vm.count("clusters")) {
        print_clust(orbits.begin(), orbits.end(), args.log(), FullSitesPrinter());
      }
      if(vm.count("functions")) {
        print_clust(
          orbits.begin(),
          orbits.end(),
          args.log(),
          ProtoFuncsPrinter(primclex.clex_basis(clex_desc)));
      }
    }
    else {
      args.err_log().error("Unknown error");
      args.err_log() << bset_opt.desc() << "\n" << std::endl;
    }

    return 0;
  };

}
<|MERGE_RESOLUTION|>--- conflicted
+++ resolved
@@ -191,21 +191,6 @@
           clex_basis.reset(new ClexBasis(prim));
           clex_basis->generate(local_orbits.begin(), local_orbits.end(), bspecs_json["local_bspecs"], dof_keys);
 
-<<<<<<< HEAD
-        args.log().construct("Orbitree");
-        args.log() << std::endl;
-
-        make_prim_periodic_orbits(
-          prim,
-          bspecs_json,
-          alloy_sites_filter,
-          set.crystallography_tol(),
-          std::back_inserter(orbits),
-          args.log());
-
-        clex_basis.reset(new ClexBasis(prim));
-        clex_basis->generate(orbits.begin(), orbits.end(), bspecs_json);
-=======
         }
         else {
           args.log().construct("Orbitree");
@@ -222,7 +207,6 @@
           clex_basis.reset(new ClexBasis(prim));
           clex_basis->generate(orbits.begin(), orbits.end(), bspecs_json, dof_keys);
         }
->>>>>>> d584f1e8
 
       }
       catch(std::exception &e) {
