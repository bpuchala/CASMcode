#include <cstring>

#include <boost/filesystem.hpp>
#include <boost/filesystem/fstream.hpp>
#include "casm/app/casm_functions.hh"
#include "casm/app/AppIO.hh"
#include "casm/app/ProjectSettings.hh"
#include "casm/app/DirectoryStructure.hh"
#include "casm/casm_io/container/json_io.hh"
#include "casm/symmetry/SymGroup.hh"
#include "casm/clusterography/ClusterOrbits_impl.hh"
#include "casm/clusterography/IntegralCluster_impl.hh"
#include "casm/clusterography/ClusterSymCompare_impl.hh"
#include "casm/clex/PrimClex.hh"
#include "casm/clex/Clexulator.hh"
#include "casm/clex/ClexBasis.hh"
#include "casm/clex/ClexBasisWriter.hh"
#include "casm/clex/NeighborList.hh"
#include "casm/crystallography/Structure.hh"
#include "casm/completer/Handlers.hh"
#include "casm/database/DiffTransOrbitDatabase.hh"

namespace CASM {

  namespace Completer {

    BsetOption::BsetOption(): OptionHandlerBase("bset") {}

    void BsetOption::initialize() {
      add_help_suboption();

      m_desc.add_options()
      ("update,u", "Update basis set")
      ("orbits", "Pretty-print orbit prototypes")
      ("functions", "Pretty-print prototype cluster functions for each orbit")
      ("clusters", "Pretty-print all clusters")
      ("clex", po::value<std::string>()->value_name(ArgHandler::clex()), "Name of the cluster expansion using the basis set")
      ("force,f", "Force overwrite");
      return;
    }
  }

  // ///////////////////////////////////////
  // 'clusters' function for casm
  //    (add an 'if-else' statement in casm.cpp to call this)

  int bset_command(const CommandArgs &args) {

    po::variables_map vm;

    /// Set command line options using boost program_options
    Completer::BsetOption bset_opt;

    try {
      po::store(po::parse_command_line(args.argc(), args.argv(), bset_opt.desc()), vm); // can throw
      bool call_help = false;

      /** --help option
       */
      if(vm.count("help") || call_help) {
        args.log() << "\n";
        args.log() << bset_opt.desc() << std::endl;

        return 0;
      }

      if(vm.count("desc")) {
        args.log() << "\n";
        args.log() << bset_opt.desc() << std::endl;
        args.log() << "DESCRIPTION" << std::endl;
        args.log() << "    Generate and inspect cluster basis functions. A bspecs.json file should be available at\n"
                   << "        $ROOT/basis_set/$current_bset/bspecs.json\n"
                   << "    Run 'casm format --bspecs' for an example file.\n\n" ;

        return 0;
      }

      po::notify(vm); // throws on error, so do after help in case
      // there are any problems
    }
    catch(po::error &e) {
      args.err_log() << bset_opt.desc() << std::endl;
      args.err_log() << "\nERROR: " << e.what() << std::endl << std::endl;
      return ERR_INVALID_ARG;
    }
    catch(std::exception &e) {
      args.err_log() << bset_opt.desc() << std::endl;
      args.err_log() << "\nERROR: "  << e.what() << std::endl;
      return ERR_UNKNOWN;

    }

    const fs::path &root = args.root;
    if(root.empty()) {
      args.err_log().error("No casm project found");
      args.err_log() << std::endl;
      return ERR_NO_PROJ;
    }

    // If 'args.primclex', use that, else construct PrimClex in 'uniq_primclex'
    // Then whichever exists, store reference in 'primclex'
    std::unique_ptr<PrimClex> uniq_primclex;
    PrimClex &primclex = make_primclex_if_not(args, uniq_primclex);
    const DirectoryStructure &dir = primclex.dir();
    const ProjectSettings &set = primclex.settings();
    std::string bset;
    ClexDescription clex_desc;

    if(!vm.count("clex")) {
      clex_desc = set.default_clex();
    }
    else {
      auto it = set.cluster_expansions().find(vm["clex"].as<std::string>());
      if(it == set.cluster_expansions().end()) {
        args.err_log().error("Invalid --clex value");
        args.err_log() << vm["clex"].as<std::string>() << " not found.";
        return ERR_INVALID_ARG;
      }
      clex_desc = it->second;
    }
    bset = clex_desc.bset;

    if(vm.count("update")) {

      // initialize project info
      if(!fs::is_regular_file(dir.bspecs(bset))) {
        args.err_log().error("'bspecs.json' file not found");
        args.err_log() << "expected basis set specifications file at: " << dir.bspecs(bset) << "\n" << std::endl;
        return ERR_MISSING_INPUT_FILE;
      }


      std::vector<fs::path> filepaths({dir.clust(bset),
                                       dir.basis(bset),
                                       dir.clexulator_src(set.name(), bset),
                                       dir.clexulator_o(set.name(), bset),
                                       dir.clexulator_so(set.name(), bset)
                                      });

      bool any_existing_files = false;
      std::for_each(filepaths.cbegin(),
                    filepaths.cend(),
      [&](const fs::path & p) {
        if(fs::exists(p)) {
          if(!any_existing_files) {
            args.log().custom("Found existing files");
            any_existing_files = true;
          }
          args.log() << "found: " << p << "\n";
        }
      });

      if(any_existing_files) {
        if(vm.count("force")) {
          args.log() << "Using --force. Will overwrite existing files.\n" << std::endl;
          fs::remove(dir.clexulator_src(set.name(), bset));
          fs::remove(dir.clexulator_o(set.name(), bset));
          fs::remove(dir.clexulator_so(set.name(), bset));
          if(args.primclex) {
            args.primclex->refresh(false, false, false, false, true);
          }
        }
        else {
          args.log() << "Exiting due to existing files.  Use --force to force overwrite.\n" << std::endl;
          return ERR_EXISTING_FILE;
        }
      }

      jsonParser bspecs_json;
      jsonParser local_bspecs_json;
      std::unique_ptr<ClexBasis> clex_basis_ptr;

      std::vector<PrimPeriodicIntegralClusterOrbit> orbits;
      std::vector<LocalIntegralClusterOrbit> local_orbits;

      try {
        bspecs_json = jsonParser::parse(dir.bspecs(bset));

        if(bspecs_json.contains("local_bspecs")) {
          local_bspecs_json = bspecs_json["local_bspecs"];
          //this is a local basis set
          //get hop from bspecs
          args.log().construct("Orbitree");
          args.log() << std::endl;
          std::string orbitname = bspecs_json["diff_trans"].get<std::string>();
          PrimPeriodicDiffTransOrbit dtorbit = *primclex.db<PrimPeriodicDiffTransOrbit>().find(orbitname);

          const SymGroup &prim_grp = primclex.prim().factor_group();

          PrimPeriodicSymCompare<Kinetics::DiffusionTransformation> dt_sym_compare(primclex.shared_prim(), primclex.crystallography_tol());
          SymGroup generating_grp {
            make_invariant_subgroup(dtorbit.prototype(), prim_grp, dt_sym_compare)};

          make_local_orbits(
            dtorbit.prototype(),
            generating_grp,
            LocalSymCompare<IntegralCluster>(primclex.shared_prim(), primclex.crystallography_tol()),
            local_bspecs_json,
            alloy_sites_filter,
            primclex.crystallography_tol(),
            std::back_inserter(local_orbits),
            args.log());

          clex_basis_ptr.reset(new ClexBasis(primclex.shared_prim(), local_bspecs_json));
          clex_basis_ptr->generate(local_orbits.begin(), local_orbits.end(), local_bspecs_json);

        }
        else {
          args.log().construct("Orbitree");
          args.log() << std::endl;

          make_prim_periodic_orbits(
            primclex.shared_prim(),
            bspecs_json,
            alloy_sites_filter,
            set.crystallography_tol(),
            std::back_inserter(orbits),
            args.log());

          clex_basis_ptr.reset(new ClexBasis(primclex.shared_prim(), bspecs_json));
          clex_basis_ptr->generate(orbits.begin(), orbits.end(), bspecs_json);
        }

      }
      catch(std::exception &e) {
        args.err_log() << e.what() << std::endl;
        return ERR_INVALID_INPUT_FILE;
      }

      // -- write clust.json ----------------
      {
        jsonParser clust_json;
        if(bspecs_json.contains("local_bspecs")) {
          write_clust(local_orbits.begin(), local_orbits.end(), clust_json, ProtoSitesPrinter(), local_bspecs_json);
        }
        else {
          write_clust(orbits.begin(), orbits.end(), clust_json, ProtoSitesPrinter(), bspecs_json);
        }
        clust_json.write(dir.clust(bset));

        args.log().write(dir.clust(bset).string());
        args.log() << std::endl;
      }

      // -- write basis.json ----------------
      {
        jsonParser basis_json;
        if(bspecs_json.contains("local_bspecs")) {
          //throw std::runtime_error("No pretty printing of local cluster functions");
          // clex_basis should be replaced with local_clex_basisl
<<<<<<< HEAD
          write_site_basis_funcs(primclex.prim(), *clex_basis_ptr, basis_json);
          write_clust(local_orbits.begin(), local_orbits.end(), basis_json, ProtoFuncsPrinter(*clex_basis_ptr, primclex.shared_prim()), local_bspecs_json);
        }
        else {
          write_site_basis_funcs(primclex.prim(), *clex_basis_ptr, basis_json);
=======
          write_site_basis_funcs(primclex.shared_prim(), *clex_basis_ptr, basis_json);
          write_clust(local_orbits.begin(), local_orbits.end(), basis_json, ProtoFuncsPrinter(*clex_basis_ptr, primclex.shared_prim()), local_bspecs_json);
        }
        else {
          write_site_basis_funcs(primclex.shared_prim(), *clex_basis_ptr, basis_json);
>>>>>>> cf8b5e8f
          write_clust(orbits.begin(), orbits.end(), basis_json, ProtoFuncsPrinter(*clex_basis_ptr, primclex.shared_prim()), bspecs_json);
        }
        basis_json.write(dir.basis(bset));

        args.log().write(dir.basis(bset).string());
        args.log() << std::endl;
      }


      // -- write global Clexulator
      if(bspecs_json.contains("local_bspecs")) {
        // get the neighbor list
        PrimNeighborList nlist(
          set.nlist_weight_matrix(),
          set.nlist_sublat_indices().begin(),
          set.nlist_sublat_indices().end()
        );

        // expand the nlist to contain sites in all orbits
        std::set<UnitCellCoord> nbors;
        local_neighborhood(local_orbits.begin(), local_orbits.end(), std::inserter(nbors, nbors.begin()));
        nlist.expand(nbors.begin(), nbors.end());

        // write source code
        fs::ofstream outfile;
        outfile.open(dir.clexulator_src(set.name(), bset));

        std::string parampack_type("DEFAULT");
        bspecs_json.get_if(parampack_type, "param_pack");
        ClexBasisWriter clexwriter(primclex.prim(), parampack_type);
        clexwriter.print_clexulator(set.global_clexulator_name(),
                                    *clex_basis_ptr,
                                    local_orbits,
                                    nlist,
                                    outfile,
                                    primclex.crystallography_tol());
        outfile.close();

        args.log().write(dir.clexulator_src(set.name(), bset).string());
        args.log() << std::endl;
      }
      else {
        // get the neighbor list
        PrimNeighborList nlist(
          set.nlist_weight_matrix(),
          set.nlist_sublat_indices().begin(),
          set.nlist_sublat_indices().end()
        );

        // expand the nlist to contain sites in all orbits
        std::set<UnitCellCoord> nbors;
        prim_periodic_neighborhood(orbits.begin(), orbits.end(), std::inserter(nbors, nbors.begin()));
        nlist.expand(nbors.begin(), nbors.end());

        // write source code
        fs::ofstream outfile;
        outfile.open(dir.clexulator_src(set.name(), bset));

        std::string parampack_type("DEFAULT");
        bspecs_json.get_if(parampack_type, "param_pack");
        ClexBasisWriter clexwriter(primclex.prim(), parampack_type);
        clexwriter.print_clexulator(set.global_clexulator_name(),
                                    *clex_basis_ptr,
                                    orbits,
                                    nlist,
                                    outfile,
                                    primclex.crystallography_tol());
        outfile.close();

        args.log().write(dir.clexulator_src(set.name(), bset).string());
        args.log() << std::endl;
      }

      // compile clexulator
      primclex.clexulator(set.default_clex());
    }
    else if(vm.count("orbits") || vm.count("clusters") || vm.count("functions")) {

      if(!fs::exists(dir.clust(bset))) {
        args.err_log().error("No 'clust.json' file found");
        args.err_log() << "Make sure to update your basis set with 'casm bset -u'.\n" << std::endl;
        return ERR_MISSING_DEPENDS;
      }

      typedef PrimPeriodicIntegralClusterOrbit orbit_type;
      typedef PrimPeriodicSymCompare<IntegralCluster> symcompare_type;

      std::vector<orbit_type> orbits;
      primclex.orbits(
        clex_desc,
        std::back_inserter(orbits),
        orbit_type::SymCompareType(primclex.shared_prim(), set.crystallography_tol()));

      if(vm.count("orbits")) {
        print_clust(orbits.begin(), orbits.end(), args.log(), ProtoSitesPrinter());
      }
      if(vm.count("clusters")) {
        print_clust(orbits.begin(), orbits.end(), args.log(), FullSitesPrinter());
      }
      if(vm.count("functions")) {
        print_site_basis_funcs(primclex.shared_prim(), primclex.clex_basis(clex_desc), args.log());
        print_clust(
          orbits.begin(),
          orbits.end(),
          args.log(),
          ProtoFuncsPrinter(primclex.clex_basis(clex_desc), primclex.shared_prim()));
      }
    }
    else {
      args.err_log().error("Unknown error");
      args.err_log() << bset_opt.desc() << "\n" << std::endl;
    }

    return 0;
  };

}
<|MERGE_RESOLUTION|>--- conflicted
+++ resolved
@@ -248,19 +248,11 @@
         if(bspecs_json.contains("local_bspecs")) {
           //throw std::runtime_error("No pretty printing of local cluster functions");
           // clex_basis should be replaced with local_clex_basisl
-<<<<<<< HEAD
-          write_site_basis_funcs(primclex.prim(), *clex_basis_ptr, basis_json);
-          write_clust(local_orbits.begin(), local_orbits.end(), basis_json, ProtoFuncsPrinter(*clex_basis_ptr, primclex.shared_prim()), local_bspecs_json);
-        }
-        else {
-          write_site_basis_funcs(primclex.prim(), *clex_basis_ptr, basis_json);
-=======
           write_site_basis_funcs(primclex.shared_prim(), *clex_basis_ptr, basis_json);
           write_clust(local_orbits.begin(), local_orbits.end(), basis_json, ProtoFuncsPrinter(*clex_basis_ptr, primclex.shared_prim()), local_bspecs_json);
         }
         else {
           write_site_basis_funcs(primclex.shared_prim(), *clex_basis_ptr, basis_json);
->>>>>>> cf8b5e8f
           write_clust(orbits.begin(), orbits.end(), basis_json, ProtoFuncsPrinter(*clex_basis_ptr, primclex.shared_prim()), bspecs_json);
         }
         basis_json.write(dir.basis(bset));
