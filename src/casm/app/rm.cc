#include "casm/app/rm.hh"
#include "casm/app/DBInterface.hh"
#include "casm/clex/PrimClex.hh"
#include "casm/clex/Configuration.hh"
#include "casm/database/Import.hh"
#include "casm/database/DatabaseTypes.hh"

// need to add specializations here
#include "casm/clex/RemoveSupercell.hh"
#include "casm/database/ConfigImport.hh"
#include "casm/database/DiffTransConfigImport.hh"
#include "casm/kinetics/RemovePrimPeriodicDiffTransOrbit.hh"

namespace CASM {

  namespace Completer {
    RmOption::RmOption(): OptionHandlerBase("rm") {}

    bool RmOption::force() const {
      return vm().count("force");
    }

    bool RmOption::data() const {
      return vm().count("data");
    }

    void RmOption::initialize() {
      add_help_suboption();
      add_names_suboption();
      add_selection_suboption();
      add_db_type_suboption(traits<Configuration>::short_name, DB::types_short());

      m_desc.add_options()
      ("data,d", "Remove calculation data only.")
      ("force,f", "Force remove including data and dependent objects (for --type=scel).");

      add_dry_run_suboption();

      return;
    }
  }

  /*
    namespace DB {

      template<>
      class MakeInterfaceData<RmCommand> {

        template<typename DataObject>
        static InterfaceData<DataObject> eval(
          const RmCommand& cmd,
          InterfaceData<DataObject>& data) {

          // set 'selected' column
          if(cmd.in_project() && cmd.vm.count("selection")) {
            data.m_sel.resize(1);
            data.m_sel[0].reset(
              new Selection<DataObject>(
                cmd.primclex().db<DataObject>(),
                cmd.opt().selection_path()));
            data.m_ss << cmd.opt().selection_path();
          }
        }

      };

    }
  */

  // -- RmCommandImplBase --------------------------------------------

  /// Defaults used if DataObject type doesn't matter or not given
  class RmCommandImplBase : public Logging {
  public:

    RmCommandImplBase(const RmCommand &cmd);

    virtual ~RmCommandImplBase() {}

    virtual int help() const;

    virtual int desc() const;

    virtual int run() const;

  protected:

    const RmCommand &m_cmd;
  };


  RmCommandImplBase::RmCommandImplBase(const RmCommand &cmd) :
    Logging(cmd),
    m_cmd(cmd) {}

  int RmCommandImplBase::help() const {
    log() << std::endl << m_cmd.opt().desc() << std::endl;
    m_cmd.print_names(log());
    m_cmd.print_config_names(log());
    return 0;
  }

  int RmCommandImplBase::desc() const {  // -- custom --
    help();

    log() <<
          "Erase objects specified by --names or --selection, and data if applicable. \n\n"

          "Calculated structures are mapped to the closest matching configuration \n"
          "consistent with the primitive crystal structure. \n\n"

          "For complete update options description for a particular config type, use\n"
          "--desc along with '--type <typename>'.\n\n";

    return 0;
  }

  int RmCommandImplBase::run() const {
    err_log() << "ERROR: No --type\n";
    m_cmd.print_names(err_log());
    return ERR_INVALID_ARG;
  }


  // -- RmCommandImpl -----------------

  /// 'casm query' implementation, templated by type
  ///
  /// This:
  /// - provides the implementation for 'help' (i.e. print allowed import options)
  /// - provides the implementation for 'run' (i.e. perform query)
  ///
  template<typename DataObject>
  class RmCommandImpl : public RmCommandImplBase {
  public:
    RmCommandImpl(const RmCommand &cmd) :
      RmCommandImplBase(cmd) {}

    int help() const override;

    int desc() const override;

    int run() const override;

  };

  template<typename DataObject>
  int RmCommandImpl<DataObject>::help() const {
    log() << std::endl << m_cmd.opt().desc() << std::endl
          << "For complete options description for a particular config type, use:\n"
          << "  casm " << RmCommand::name << " --desc --type " << traits<DataObject>::short_name << "\n\n";
    return 0;
  }

  template<typename DataObject>
  int RmCommandImpl<DataObject>::desc() const {
    log() << DB::Remove<DataObject>::desc << std::endl;
    return 0;
  }

  template<typename DataObject>
  int RmCommandImpl<DataObject>::run() const {
    return DB::Remove<DataObject>::run(m_cmd.primclex(), m_cmd.opt());
  }


  // -- class RmCommand ----------------------------------------------------

<<<<<<< HEAD
  const std::string RmCommand::name = "rm";
=======
    args.log.custom("Check supercells");
    for(const auto &scelname : rm_opt.supercell_strs()) {
      Index index;
      if(!primclex.contains_supercell(scelname, index)) {
        args.log << "skipping " << scelname << ": does not exist.\n";
        continue;
      }
>>>>>>> 02183eed

  RmCommand::RmCommand(const CommandArgs &_args, Completer::RmOption &_opt) :
    APICommand<Completer::RmOption>(_args, _opt) {}

<<<<<<< HEAD
  RmCommand::~RmCommand() {}

  int RmCommand::vm_count_check() const {
    if(!in_project()) {
      err_log().error("No casm project found");
      err_log() << std::endl;
      return ERR_NO_PROJ;
    }

    return 0;
  }

  int RmCommand::help() const {
    return impl().help();
  }

  int RmCommand::desc() const {
    return impl().desc();
  }

  int RmCommand::run() const {
    return impl().run();
  }

  RmCommandImplBase &RmCommand::impl() const {
    if(!m_impl) {
      if(in_project()) {
        if(DB::types_short().count(opt().db_type())) {
          DB::for_type_short(opt().db_type(), DB::ConstructImpl<RmCommand>(m_impl, *this));
        }
        else {
          std::stringstream msg;
          msg << "--type " << opt().db_type() << " is not allowed for 'casm " << name << "'.";
          print_names(err_log());
          throw CASM::runtime_error(msg.str(), ERR_INVALID_ARG);
        }
=======
      if(!rm_opt.force() && scel.get_config_list().size()) {
        args.log << "skipping " << scelname << ": has "
                 << scel.get_config_list().size() << " configurations and --force not given.\n";
>>>>>>> 02183eed
      }
      else {
        m_impl = notstd::make_unique<RmCommandImplBase>(*this);
      }
    }
    return *m_impl;
  }

  void RmCommand::print_names(std::ostream &sout) const {
    sout << "The allowed types are:\n";

    for(const auto &db_type : opt().db_type_opts()) {
      sout << "  " << db_type << std::endl;
    }
  }

  void RmCommand::print_config_names(std::ostream &sout) const {
    sout << "The allowed types with --data option are:\n";

    for(const auto &db_type : opt().db_type_opts()) {
      if(DB::config_types_short().count(db_type)) {
        sout << "  " << db_type << std::endl;
      }
    }
  }

}<|MERGE_RESOLUTION|>--- conflicted
+++ resolved
@@ -166,22 +166,11 @@
 
   // -- class RmCommand ----------------------------------------------------
 
-<<<<<<< HEAD
   const std::string RmCommand::name = "rm";
-=======
-    args.log.custom("Check supercells");
-    for(const auto &scelname : rm_opt.supercell_strs()) {
-      Index index;
-      if(!primclex.contains_supercell(scelname, index)) {
-        args.log << "skipping " << scelname << ": does not exist.\n";
-        continue;
-      }
->>>>>>> 02183eed
 
   RmCommand::RmCommand(const CommandArgs &_args, Completer::RmOption &_opt) :
     APICommand<Completer::RmOption>(_args, _opt) {}
 
-<<<<<<< HEAD
   RmCommand::~RmCommand() {}
 
   int RmCommand::vm_count_check() const {
@@ -218,11 +207,6 @@
           print_names(err_log());
           throw CASM::runtime_error(msg.str(), ERR_INVALID_ARG);
         }
-=======
-      if(!rm_opt.force() && scel.get_config_list().size()) {
-        args.log << "skipping " << scelname << ": has "
-                 << scel.get_config_list().size() << " configurations and --force not given.\n";
->>>>>>> 02183eed
       }
       else {
         m_impl = notstd::make_unique<RmCommandImplBase>(*this);
