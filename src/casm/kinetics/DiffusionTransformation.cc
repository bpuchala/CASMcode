#include "casm/kinetics/DiffusionTransformation_impl.hh"
#include "casm/clex/NeighborList.hh"
#include "casm/database/Named_impl.hh"
#include "casm/database/DiffTransOrbitDatabase.hh"
#include "casm/container/Counter.hh"
namespace CASM {

  namespace DB {
    template class Named<CRTPBase<PrimPeriodicDiffTransOrbit> >;
    template class Indexed<CRTPBase<PrimPeriodicDiffTransOrbit> >;
  }

  template class ClusterSymCompare<SymCompare<CRTPBase<AperiodicSymCompare<Kinetics::DiffusionTransformation> > > >;
  template class AperiodicSymCompare<Kinetics::DiffusionTransformation>;

  template class ClusterSymCompare<SymCompare<CRTPBase<PrimPeriodicSymCompare<Kinetics::DiffusionTransformation> > > >;
  template class PrimPeriodicSymCompare<Kinetics::DiffusionTransformation>;

  template class ClusterSymCompare<SymCompare<CRTPBase<ScelPeriodicSymCompare<Kinetics::DiffusionTransformation> > > >;
  template class ScelPeriodicSymCompare<Kinetics::DiffusionTransformation>;

  namespace Kinetics {

    namespace {
      std::ostream &operator<<(std::ostream &sout, const std::map<AtomSpecies, Index> &count) {
        for(const auto &t : count) {
          sout << "  " << t.first.name() << ": " << t.second << std::endl;
        }
        return sout;
      }
    }

    // SpecieLocation

    SpeciesLocation::SpeciesLocation(const UnitCellCoord &_uccoord, Index _occ, Index _pos) :
      uccoord(_uccoord),
      occ(_occ),
      pos(_pos) {}

    bool SpeciesLocation::operator<(const SpeciesLocation &B) const {
      return _tuple() < B._tuple();
    }

    const Molecule &SpeciesLocation::mol() const {
      return uccoord.sublat_site().site_occupant()[occ];
    }

    const AtomSpecies &SpeciesLocation::species() const {
      return mol().atom(pos).species();
    }

    std::tuple<UnitCellCoord, Index, Index> SpeciesLocation::_tuple() const {
      return std::make_tuple(uccoord, occ, pos);
    }

    /// \brief Print DiffTransInvariants
    std::ostream &operator<<(std::ostream &sout, const SpeciesLocation &obj) {
      sout << obj.uccoord << " : " << obj.occ << " " << obj.pos;
      return sout;
    }

  }

  jsonParser &to_json(const Kinetics::SpeciesLocation &obj, jsonParser &json) {
    json.put_obj();
    json["uccoord"] = obj.uccoord;
    json["occ"] = obj.occ;
    json["pos"] = obj.pos;
    return json;
  }

  Kinetics::SpeciesLocation jsonConstructor<Kinetics::SpeciesLocation>::from_json(const jsonParser &json, const Structure &prim) {
    return Kinetics::SpeciesLocation {
      jsonConstructor<UnitCellCoord>::from_json(json["uccoord"], prim),
      json["occ"].get<Index>(),
      json["pos"].get<Index>()
    };
  }

  void from_json(Kinetics::SpeciesLocation &obj, const jsonParser &json) {
    from_json(obj.uccoord, json["uccoord"]);
    from_json(obj.occ, json["occ"]);
    from_json(obj.pos, json["pos"]);
  }


  namespace Kinetics {


    // SpecieTrajectory

    SpecieTrajectory::SpecieTrajectory(const SpeciesLocation &_from,
                                       const SpeciesLocation &_to) :
      from(_from),
      to(_to) {}

    SpecieTrajectory &SpecieTrajectory::operator+=(UnitCell frac) {
      from.uccoord += frac;
      to.uccoord += frac;
      return *this;
    }

    SpecieTrajectory &SpecieTrajectory::operator-=(UnitCell frac) {
      from.uccoord -= frac;
      to.uccoord -= frac;
      return *this;
    }

    bool SpecieTrajectory::species_types_map() const {
      return from.species() == to.species();
    }

    bool SpecieTrajectory::is_no_change() const {
      return from == to;
    }

    /// \brief Gives the starting coordinate of the specie moving
    UnitCellCoord SpecieTrajectory::from_loc() const {
      return from.uccoord;
    }
    /// \brief Gives the ending coordinate of the specie moving
    UnitCellCoord SpecieTrajectory::to_loc() const {
      return to.uccoord;
    }
    /// \brief Gives the name of the specie moving
    AtomSpecie SpecieTrajectory::specie() const {
      if(specie_types_map()) {
        return from.specie();
      }
      throw std::runtime_error("Attempting to access single specie of a malformed SpecieTrajectory");
    }

    bool SpecieTrajectory::operator<(const SpecieTrajectory &B) const {
      return _tuple() < B._tuple();
    }

    SpecieTrajectory &SpecieTrajectory::apply_sym(const SymOp &op) {
      from.uccoord.apply_sym(op);
      to.uccoord.apply_sym(op);

      //MOLECULE_SUPPORT: apply permutation to to/from_value & to/from_species_index
      return *this;
    }

    void SpecieTrajectory::reverse() {
      using std::swap;
      swap(from, to);
    }

    std::tuple<SpeciesLocation, SpeciesLocation> SpecieTrajectory::_tuple() const {
      return std::make_tuple(from, to);
    }
  }

  jsonParser &to_json(const Kinetics::SpecieTrajectory &traj, jsonParser &json) {
    json.put_obj();
    to_json(traj.to, json["to"]);
    to_json(traj.from, json["from"]);
    return json;
  }

  Kinetics::SpecieTrajectory jsonConstructor<Kinetics::SpecieTrajectory>::from_json(const jsonParser &json, const Structure &prim) {
    return Kinetics::SpecieTrajectory {
      jsonConstructor<Kinetics::SpeciesLocation>::from_json(json["from"], prim),
      jsonConstructor<Kinetics::SpeciesLocation>::from_json(json["to"], prim)
    };
  }

  void from_json(Kinetics::SpecieTrajectory &traj, const jsonParser &json) {
    from_json(traj.from, json["from"]);
    from_json(traj.to, json["to"]);
  }


  namespace Kinetics {


    // DiffTransInvariants

    DiffTransInvariants::DiffTransInvariants(
      const DiffusionTransformation &trans) :
      cluster_invariants(trans.cluster().invariants()),
      species_count(trans.species_count()) {}
  }

  /// \brief Check if DiffTransInvariants are equal
  bool almost_equal(const Kinetics::DiffTransInvariants &A, const Kinetics::DiffTransInvariants &B, double tol) {
    return almost_equal(A.cluster_invariants, B.cluster_invariants, tol) &&
           A.species_count == B.species_count;
  }

  /// \brief Compare DiffTransInvariants
  bool compare(const Kinetics::DiffTransInvariants &A, const Kinetics::DiffTransInvariants &B, double tol) {
    if(compare(A.cluster_invariants, B.cluster_invariants, tol)) {
      return true;
    }
    if(compare(B.cluster_invariants, A.cluster_invariants, tol)) {
      return false;
    }
    return A.species_count < B.species_count;
  }

  /// \brief Print DiffTransInvariants
  std::ostream &operator<<(std::ostream &sout, const Kinetics::DiffTransInvariants &obj) {
    sout << obj.cluster_invariants;
    if(obj.species_count.size() > 0) {
      for(const auto &t : obj.species_count) {
        sout << " " << t.first.name() << ":" << t.second;
      }
    }
    return sout;
  }

  namespace Kinetics {

    // DiffusionTransformation

    DiffusionTransformation::DiffusionTransformation(const Structure &_prim) :
      m_prim_ptr(&_prim) {
    }

    const Structure &DiffusionTransformation::prim() const {
      return *m_prim_ptr;
    }

    DiffusionTransformation &DiffusionTransformation::operator+=(UnitCell frac) {
      m_cluster.reset();
      for(auto &t : m_occ_transform) {
        t += frac;
      }

      for(auto &t : m_species_traj) {
        t += frac;
      }
      return *this;
    }

    /// \brief Check if valid occupation transform
    ///
    /// Returns true if:
    /// - number of species of each type remains constant
    bool DiffusionTransformation::is_valid_occ_transform() const {
      return _from_species_count() == _to_species_count();
    }

    /// \brief Check if valid specie trajectories
    ///
    /// Returns true if:
    /// - species map to the correct specie type for occupation values,
    /// - no indivisble molecules are broken up,
    /// - some change occurs on every unitcell site (not a sub-hopcluster)
    bool DiffusionTransformation::is_valid_species_traj() const {
      return species_types_map() && !breaks_indivisible_mol() && !is_subcluster_transformation();
    }

    /// \brief Check if any SpecieTrajectory maps a Specie onto the wrong type
    bool DiffusionTransformation::species_types_map() const {
      return std::all_of(
               species_traj().begin(),
               species_traj().end(),
      [ = ](const SpecieTrajectory & t) {
        return t.species_types_map();
      });
    }

    /// \brief Check if any indivisible Molecules are broken
    bool DiffusionTransformation::breaks_indivisible_mol() const {

      // sort by 'from' uccoord (this may not typically be necessary, but let's be safe)
      auto tmp = species_traj();
      std::sort(tmp.begin(), tmp.end());

      // if species from the same 'from' molecule end up on different 'to' molecule (checked via uccoord),
      //   and the 'from' molecule is indivisible -> true

      auto f = [ = ](const SpecieTrajectory & A, const SpecieTrajectory & B) {
        return A.from.uccoord == B.from.uccoord && A.to.uccoord != B.to.uccoord && A.from.mol().is_indivisible();
      };

      return std::adjacent_find(tmp.begin(), tmp.end(), f) != tmp.end();
    }

    /// \brief Check if removing any site would leave the DiffusionTransformation unchanged
    ///
    /// - Is a subcluster if there is any unitcell site on which no species change positions,
    ///   of if any site begins and ends as a vacancy
    bool DiffusionTransformation::is_subcluster_transformation() const {

      // check if any vacancy transforms into a "different" vacancy
      auto is_va_to_va = [&](const OccupationTransformation & t) {
        return t.from_mol().is_vacancy() && t.to_mol().is_vacancy();
      };

      if(std::any_of(m_occ_transform.begin(), m_occ_transform.end(), is_va_to_va)) {
        return true;
      }

      // sort SpecieTrajectory by 'from' molecule
      typedef std::map<UnitCellCoord, std::vector<SpecieTrajectory> > map_type;
      map_type m;
      for(const auto &t : m_species_traj) {
        m[t.from.uccoord].push_back(t);
      }

      // lambda checks if all SpecieTrajectory from a molecule are 'no_change' trajectories
      auto is_no_change_mol = [ = ](const map_type::value_type & v) {
        return std::all_of(v.second.begin(), v.second.end(), [ = ](const SpecieTrajectory & t) {
          return t.is_no_change();
        });
      };

      // check if any Molecule is completely unchanged
      return std::any_of(m.begin(), m.end(), is_no_change_mol);
    }

    /// \brief Check if species_traj() and occ_transform() are consistent
    ///
    /// - Checks if species_traj occ indices match occ_transform indices
    ///   and that there as many traj as AtomSpecie in a Molecule
    ///
    bool DiffusionTransformation::is_self_consistent() const {
      for(const auto &trans : occ_transform()) {
        auto is_from_match = [&](const SpecieTrajectory & traj) {
          return trans.uccoord == traj.from.uccoord && trans.from_mol() == traj.from.mol();
        };
        auto from_match_count = std::count_if(species_traj().begin(), species_traj().end(), is_from_match);
        if(from_match_count != trans.from_mol().size()) {
          return false;
        }

        auto is_to_match = [&](const SpecieTrajectory & traj) {
          return trans.uccoord == traj.to.uccoord && trans.to_mol() == traj.to.mol();
        };
        auto to_match_count = std::count_if(species_traj().begin(), species_traj().end(), is_to_match);
        if(from_match_count != trans.to_mol().size()) {
          return false;
        }
      }
      return true;
    }

    /// \brief Check if occ_transform and species_traj are valid and self consistent
    bool DiffusionTransformation::is_valid() const {
      return is_valid_occ_transform() && is_valid_species_traj() && is_self_consistent();
    }

    std::vector<OccupationTransformation> &DiffusionTransformation::occ_transform() {
      _reset();
      return m_occ_transform;
    }

    const std::vector<OccupationTransformation> &DiffusionTransformation::occ_transform() const {
      return m_occ_transform;
    }

    std::vector<SpecieTrajectory> &DiffusionTransformation::species_traj() {
      _reset();
      return m_species_traj;
    }

    const std::vector<SpecieTrajectory> &DiffusionTransformation::species_traj() const {
      return m_species_traj;
    }

    /// \brief IntegralCluster as determined from sites in occ_transform()
    const IntegralCluster &DiffusionTransformation::cluster() const {
      if(!m_cluster) {
        m_cluster = notstd::make_cloneable<IntegralCluster>(prim());
        for(const auto &t : m_occ_transform) {
          m_cluster->elements().push_back(t.uccoord);
        }
      }
      return *m_cluster;
    }

    /// \brief Specie count as determined from sites in occ_transform()
    ///
    /// - Uses occ_transform() 'from' specie
    /// - Is equal to 'to' specie count if is_valid_occ_transform() == true
    const std::map<AtomSpecies, Index> &DiffusionTransformation::species_count() const {
      if(!m_species_count) {
        m_species_count = notstd::make_cloneable<std::map<AtomSpecies, Index> >(_from_species_count());
      }
      return *m_species_count;
    }

    /// \brief Compare DiffusionTransformation
    ///
    /// - lexicographic comparison of [size, occ_transform, species_traj], for the sorted
    ///   versions of this and B.
    bool DiffusionTransformation::operator<(const DiffusionTransformation &B) const {
      return this->sorted()._lt(B.sorted());
    }

    Permutation DiffusionTransformation::sort_permutation() const {
      throw std::runtime_error("DiffusionTransformation::sort_permutation() not yet implemented.");
      return Permutation(0);

    }

    /// \brief Puts this in a sorted form, to enable comparisons
    ///
    /// - the forward and reverse occ_transform and species_traj are sorted in
    ///   ascending order
    /// - this becomes the minimum of the forward and reverse
    ///
    DiffusionTransformation &DiffusionTransformation::sort() {
      _forward_sort();
      DiffusionTransformation rev {*this};
      rev.reverse();
      rev._forward_sort();
      if(rev._lt(*this)) {
        *this = rev;
      }
      return *this;
    }

    /// \brief Returns the sorted version of this
    ///
    DiffusionTransformation DiffusionTransformation::sorted() const {
      DiffusionTransformation tmp {*this};
      return tmp.sort();
    }

    /// \brief Check if sorted
    bool DiffusionTransformation::is_sorted() const {
      DiffusionTransformation _tmp = sorted();
      return !this->_lt(_tmp) && !_tmp._lt(*this);
    }

    /// \brief Return the cluster size
    Index DiffusionTransformation::size() const {
      return cluster().size();
    }

    /// \brief Return the min pair distance, or 0.0 if size() <= 1
    double DiffusionTransformation::min_length() const {
      return cluster().min_length();
    }

    /// \brief Return the max pair distance, or 0.0 if size() <= 1
    double DiffusionTransformation::max_length() const {
      return cluster().max_length();
    }

    Configuration &DiffusionTransformation::apply_to(Configuration &config) const {
      // transform the occupation variables
      for(const auto &t : m_occ_transform) {
        t.apply_to(config);
      }
      return config;
    }

    DiffusionTransformation &DiffusionTransformation::apply_sym(const SymOp &op) {
      m_cluster.reset();
      for(auto &t : m_occ_transform) {
        t.apply_sym(op);
      }

      for(auto &t : m_species_traj) {
        t.apply_sym(op);
      }
      return *this;
    }

    DiffusionTransformation &DiffusionTransformation::apply_sym(const PermuteIterator &it) {
      apply_sym(it.sym_op());
      return *this;
    }

    void DiffusionTransformation::reverse() {
      for(auto &t : m_occ_transform) {
        t.reverse();
      }

      for(auto &t : m_species_traj) {
        t.reverse();
      }
    }

    Configuration &DiffusionTransformation::apply_reverse_to_impl(Configuration &config) const {
      // transform the occupation variables
      for(const auto &t : m_occ_transform) {
        t.apply_reverse_to(config);
      }
      return config;
    }

    /// \brief Puts this in a sorted form, without considering the reverse
    void DiffusionTransformation::_forward_sort() {
      std::sort(occ_transform().begin(), occ_transform().end());
      std::sort(species_traj().begin(), species_traj().end());
    }

    /// \brief Comparison of this and B, without sorting or considering reverse
    bool DiffusionTransformation::_lt(const DiffusionTransformation &B) const {
      if(occ_transform().size() < B.occ_transform().size()) {
        return true;
      }
      if(occ_transform().size() > B.occ_transform().size()) {
        return false;
      }
      {
        auto it = occ_transform().begin();
        auto B_it = B.occ_transform().begin();
        for(; it != occ_transform().end(); ++it, ++B_it) {
          if(*it < *B_it) {
            return true;
          }
          if(*it > *B_it) {
            return false;
          }
        }
      }
      {
        auto it = species_traj().begin();
        auto B_it = B.species_traj().begin();
        for(; it != species_traj().end(); ++it, ++B_it) {
          if(*it < *B_it) {
            return true;
          }
          if(*it > *B_it) {
            return false;
          }
        }
      }
      return false;
    }

    /// \brief Reset mutable members, cluster and invariants, when necessary
    void DiffusionTransformation::_reset() {
      m_cluster.reset();
      reset_invariants();
      m_species_count.reset();
    }

    std::map<AtomSpecies, Index> DiffusionTransformation::_from_species_count() const {
      return from_species_count(m_occ_transform.begin(), m_occ_transform.end());
    }

    std::map<AtomSpecies, Index> DiffusionTransformation::_to_species_count() const {
      return to_species_count(m_occ_transform.begin(), m_occ_transform.end());
    }

    /// \brief Print DiffusionTransformation to stream, using default Printer<Kinetics::DiffusionTransformation>
    std::ostream &operator<<(std::ostream &sout, const DiffusionTransformation &trans) {
      Printer<Kinetics::DiffusionTransformation> printer;
      Log out(sout);
      printer.print(trans, out);
      return sout;
    }

    /// \brief Returns the vector from uccoord to the closest point on a linearly
    /// interpolated diffusion path considers the shortest path across periodic boundaries. (Could be an end point)
    Eigen::Vector3d vector_to_path_pbc(const DiffusionTransformation &diff_trans, const UnitCellCoord &uccoord, const Supercell &scel) {
      EigenCounter<Eigen::Vector3l> counter(Eigen::Vector3l::Constant(-1), Eigen::Vector3l::Constant(1), Eigen::Vector3l::Ones());
      double min_dist = dist_to_path(diff_trans, uccoord);
      Eigen::Vector3d vec = vector_to_path(diff_trans, uccoord);
      Eigen::Matrix3d lat_mat = scel.lattice().lat_column_mat();
      while(counter.valid()) {
        UnitCell shift = lround(scel.prim().lattice().inv_lat_column_mat() * lat_mat * counter().cast<double>());
        UnitCellCoord new_coord = uccoord;
        new_coord += shift;

        if(vector_to_path(diff_trans, new_coord).norm() < min_dist) {
          vec = vector_to_path(diff_trans, new_coord);
          min_dist = vec.norm();
        }
        counter++;
      }
      return vec;
    }


    /// \brief Returns the distance from uccoord to the closest point on a linearly
    /// interpolated diffusion path considers the shortest path across periodic boundaries. (Could be an end point)
    double dist_to_path_pbc(const DiffusionTransformation &diff_trans, const UnitCellCoord &uccoord, const Supercell &scel) {
      return vector_to_path_pbc(diff_trans, uccoord, scel).norm();
    }

    /// \brief Returns the distance from uccoord to the closest point on a linearly
    /// interpolated diffusion path. (Could be an end point)
    double dist_to_path(const DiffusionTransformation &diff_trans, const UnitCellCoord &uccoord) {
      return vector_to_path(diff_trans, uccoord).norm();
    }

    /// \brief Returns the vector from uccoord to the closest point on a linearly
    /// interpolated diffusion path. (Could be an end point)
    Eigen::Vector3d vector_to_path(const DiffusionTransformation &diff_trans, const UnitCellCoord &uccoord) {
      double dist = std::numeric_limits<double>::max();
      Eigen::Vector3d result;
      for(auto it = diff_trans.species_traj().begin(); it != diff_trans.species_traj().end(); it++) {
        //vector from -> input
        Coordinate v1 = (uccoord.coordinate() - it->from.uccoord.coordinate());
        //vector from -> to
        Coordinate v2 = (it->to.uccoord.coordinate() - it->from.uccoord.coordinate());
        // projection of v1 onto v2
        Eigen::Vector3d v3 = v1.const_cart().dot(v2.const_cart()) / (v1.const_cart().norm()) / (v2.const_cart().norm()) * v2.const_cart();
        double curr_dist;
        Eigen::Vector3d curr_vec;
        //if v3 length is greater than v2 then input is closer to "to" than the path
        if(v3.norm() > v2.const_cart().norm()) {
          curr_vec = it->to.uccoord.coordinate().const_cart() - uccoord.coordinate().const_cart();
          curr_dist = curr_vec.norm();
        }
        //if v3 is in opposite direction of v2 then input is closer to "from" than the path
        else if(v3.dot(v2.const_cart()) < 0) {
          curr_vec = -v1.const_cart();
          curr_dist = curr_vec.norm();
        }
        else {
          // find magnitude of v1-v3 and set to current distance
          curr_vec = v3 - v1.const_cart();
          curr_dist = curr_vec.norm();
        }
        if(curr_dist < dist) {
          dist = curr_dist;
          result = curr_vec;
        }
      }
      return result;
    }

    /// \brief Determines the nearest site distance to the diffusion path
    std::pair<UnitCellCoord, Eigen::Vector3d> _path_nearest_neighbor(const DiffusionTransformation &diff_trans) {
      double dist = std::numeric_limits<double>::max();
      Eigen::Vector3d ret_vec;
      Structure prim(diff_trans.species_traj().begin()->from.uccoord.unit());
      std::set<int> sublat_indices;
      for(int i = 0; i < prim.basis().size(); i++) {
        sublat_indices.insert(i);
      }
      UnitCellCoord ret_coord(prim);
      // construct
      PrimNeighborList nlist(
        PrimNeighborList::make_weight_matrix(prim.lattice().lat_column_mat(), 10, TOL),
        sublat_indices.begin(),
        sublat_indices.end()
      );
      UnitCell pos(1, 1, 1);
      for(auto it = diff_trans.species_traj().begin(); it != diff_trans.species_traj().end(); ++it) {
        UnitCellCoord fromcoord = it->from.uccoord;
        UnitCellCoord tocoord = it->to.uccoord;
        nlist.expand(fromcoord);
        nlist.expand(fromcoord + pos);
        nlist.expand(fromcoord - pos);
        nlist.expand(tocoord);
        nlist.expand(tocoord + pos);
        nlist.expand(tocoord - pos);
      }
      for(auto n_it = nlist.begin(); n_it != nlist.end(); n_it++) {
        for(int b = 0; b < prim.basis().size(); b++) {
          UnitCellCoord uccoord(prim, b, *n_it);
          bool in_diff_trans = false;
          for(auto it = diff_trans.species_traj().begin(); it != diff_trans.species_traj().end(); it++) {
            if(uccoord == it->from.uccoord || uccoord == it->to.uccoord) {
              in_diff_trans = true;
            }
          }

          if(!in_diff_trans) {
            double curr_dist = dist_to_path(diff_trans, uccoord);
            Eigen::Vector3d curr_vec = vector_to_path(diff_trans, uccoord);
            if(curr_dist < dist) {
              dist = curr_dist;
              ret_vec = curr_vec;
              ret_coord = uccoord;
            }
          }
        }
      }

      std::pair<UnitCellCoord, Eigen::Vector3d> pair(ret_coord, ret_vec);
      return pair;
    }

    /// \brief Determines which site is closest to the diffusion transformation
    UnitCellCoord path_nearest_neighbor(const DiffusionTransformation &diff_trans) {
      return _path_nearest_neighbor(diff_trans).first;
    }

    /// \brief Determines the nearest site distance to the diffusion path
    double min_dist_to_path(const DiffusionTransformation &diff_trans) {
      return _path_nearest_neighbor(diff_trans).second.norm();
    }

    /// \brief Determines the vector from the nearest site to the diffusion path
    Eigen::Vector3d min_vector_to_path(const DiffusionTransformation &diff_trans) {
      return _path_nearest_neighbor(diff_trans).second;
    }

    /// \brief Determines whether the atoms moving in the diffusion transformation will collide on a linearly interpolated path
    bool path_collision(const DiffusionTransformation &diff_trans) {
      std::vector<SpecieTrajectory> paths_to_check;
      for(auto it = diff_trans.species_traj().begin(); it != diff_trans.species_traj().end(); ++it) {
        if(!is_vacancy(it->from.species().name())) {
          paths_to_check.push_back(*it);
        }
      }
      for(int i = 0; i < paths_to_check.size(); ++i) {
        for(int j = i + 1; j < paths_to_check.size(); ++j) {
          //vector from -> to path 1
          Eigen::Vector3d v1 = (paths_to_check[i].to.uccoord.coordinate() - paths_to_check[i].from.uccoord.coordinate()).const_cart();
          //vector from -> to path 2
          Eigen::Vector3d v2 = (paths_to_check[j].to.uccoord.coordinate() - paths_to_check[j].from.uccoord.coordinate()).const_cart();
          // simplification of the following problem
          // parametric representation of path 1 = parametric representation of path 2
          // paths_to_check[i].from.uccoord.coordinate() + t*v1 = paths_to_check[j].from.uccoord.coordinate() + s*v2
          // v3 =  paths_to_check[j].from.uccoord.coordinate() - paths_to_check[i].from.uccoord.coordinate()
          Eigen::Vector3d v3 = (paths_to_check[j].from.uccoord.coordinate() - paths_to_check[i].from.uccoord.coordinate()).const_cart();
          Eigen::MatrixXd soln(2, 1);
          Eigen::Matrix2d m;
          Eigen::MatrixXd b(2, 1);
          m << v1[0], v2[0],
          v1[1], v2[1];
          b << v3[0],
          v3[1];
          int excluded_index = 2;
          try {
            Eigen::FullPivLU<Eigen::Matrix2d> lu(m);
            if(lu.rank() < 2) {
              m << v1[1], v2[1],
              v1[2], v2[2];
              b << v3[1],
              v3[2];
              excluded_index = 0;
              Eigen::FullPivLU<Eigen::Matrix2d> lu2(m);
              if(lu2.rank() < 2) {
                return true;
              }
            }
            soln = m.inverse() * b;
            if(soln(0, 0)*v1[excluded_index] + soln(1, 0)*v2[excluded_index] != v3[excluded_index]) {
              continue; //if solution for x and y coordinates but not z solution is not viable
            }
            if(soln(0, 0) < 1 && soln(0, 0) > 0 && soln(1, 0) < 0 && soln(1, 0) > -1) {
              return true;  // there is an intersection of paths not at the end points
            }

            if(soln(0, 0) == 1 || soln(0, 0) == 0 || soln(1, 0) == 0 || soln(1, 0) == -1) {
              if(v1 == -v2) {
                return true; // the paths are overlapping in opposition directions perfectly
              }
            }
          }
          catch(...) {
            throw;
          }
        }
      }
      return false;
    }
  }

  /// \brief Write DiffusionTransformation to JSON object
  jsonParser &to_json(const Kinetics::DiffusionTransformation &trans, jsonParser &json) {
    json.put_obj();
    json["occ_transform"].put_array(trans.occ_transform().begin(), trans.occ_transform().end());
    json["species_traj"].put_array(trans.species_traj().begin(), trans.species_traj().end());
    return json;
  }

  Kinetics::DiffusionTransformation jsonConstructor<Kinetics::DiffusionTransformation>::from_json(const jsonParser &json, const Structure &prim) {
    Kinetics::DiffusionTransformation trans {prim};
    CASM::from_json(trans, json, prim);
    return trans;
  }

  Kinetics::DiffusionTransformation jsonConstructor<Kinetics::DiffusionTransformation>::from_json(
    const jsonParser &json, const PrimClex &primclex) {
    Kinetics::DiffusionTransformation trans {primclex.prim()};
    CASM::from_json(trans, json, primclex.prim());
    return trans;
  }

  /// \brief Read from JSON
  void from_json(Kinetics::DiffusionTransformation &trans, const jsonParser &json, const Structure &prim) {
    if(json["occ_transform"].size() > 0) {
      trans.occ_transform().clear();
      for(auto it = json["occ_transform"].begin(); it != json["occ_transform"].end(); ++it) {
        trans.occ_transform().push_back(jsonConstructor<Kinetics::OccupationTransformation>::from_json(*it, prim));
      }
      /*from_json(
        trans.occ_transform(),
        json["occ_transform"],
        json["occ_transform"][0].get<Kinetics::OccupationTransformation>(prim));*/
    }
    if(json["species_traj"].size() > 0) {
      trans.species_traj().clear();
      for(auto it = json["species_traj"].begin(); it != json["species_traj"].end(); ++it) {
        trans.species_traj().push_back(jsonConstructor<Kinetics::SpecieTrajectory>::from_json(*it, prim));
      }
      /*from_json(
        trans.species_traj(),
        json["species_traj"],
        json["species_traj"][0].get<Kinetics::SpecieTrajectory>(prim));*/
    }
  }

  const std::string Printer<Kinetics::DiffusionTransformation>::element_name = "DiffusionTransformation";

<<<<<<< HEAD
  void Printer<Kinetics::DiffusionTransformation>::print(const Kinetics::DiffusionTransformation &trans, Log &out) {
=======
  void Printer<Kinetics::DiffusionTransformation>::print(const Kinetics::DiffusionTransformation &trans, Log &out) const {
>>>>>>> fb46995b
    if(!out.print()) {
      return;
    }

<<<<<<< HEAD
    COORD_MODE printer_mode(this->opt.coord_type);

    if(trans.is_valid()) {
      if(this->opt.coord_type != INTEGRAL) {
        // calculate nice widths
        int name_width = 0;
        int prec = this->opt.prec;
=======
    COORD_MODE printer_mode(mode);

    if(trans.is_valid()) {
      if(mode != INTEGRAL) {
        // calculate nice widths
        int name_width = 0;
        int prec = 7;
>>>>>>> fb46995b
        int width = prec;
        out.ostream().precision(prec);
        out.ostream().flags(std::ios::showpoint | std::ios::fixed | std::ios::right);
        for(const auto &traj : trans.species_traj()) {
          if(traj.from.species().name().length() > name_width) name_width = traj.from.species().name().length();
          Eigen::Vector3d vec_from, vec_to;
<<<<<<< HEAD
          if(this->opt.coord_type == CART) {
=======
          if(mode == CART) {
>>>>>>> fb46995b
            vec_from = traj.from.uccoord.coordinate().cart();
            vec_to = traj.to.uccoord.coordinate().cart();
          }
          else {
            vec_from = traj.from.uccoord.coordinate().frac();
            vec_to = traj.to.uccoord.coordinate().frac();
          }
          width = print_matrix_width(out, vec_from, width);
          width = print_matrix_width(out, vec_to, width);
        }

        // print
        Eigen::IOFormat format(prec, width + 1);
        for(const auto &traj : trans.species_traj()) {
<<<<<<< HEAD
          out << out.indent_str();
=======
          out << out.indent_str() << indent();
>>>>>>> fb46995b
          out << std::setw(name_width) << traj.from.species().name() << ": ";
          {
            const auto &obj = traj.from;
            obj.uccoord.coordinate().print(out, 0, format);
            out << " : " << obj.occ << " " << obj.pos;
          }
          out << "  ->  ";
          {
            const auto &obj = traj.to;
            obj.uccoord.coordinate().print(out, 0, format);
            out << " : " << obj.occ << " " << obj.pos;
          }
<<<<<<< HEAD
          if(this->opt.delim)
            out << this->opt.delim;
=======
          if(delim)
            out << delim;
>>>>>>> fb46995b
          out << std::flush;
        }
      }
      else {
        // calculate nice widths
        int name_width = 0;
        int prec = 1;
        int width = prec;
        out.ostream().precision(prec);
        out.ostream().flags(std::ios::showpoint | std::ios::fixed | std::ios::right);
        for(const auto &traj : trans.species_traj()) {
          if(traj.from.species().name().length() > name_width) name_width = traj.from.species().name().length();
          width = print_matrix_width(out, traj.from.uccoord.unitcell(), width);
          width = print_matrix_width(out, traj.to.uccoord.unitcell(), width);
        }

        // print
        Eigen::IOFormat format(prec, width);
        for(const auto &traj : trans.species_traj()) {
<<<<<<< HEAD
          out << out.indent_str();
=======
          out << out.indent_str() << indent();
>>>>>>> fb46995b
          out << std::setw(name_width) << traj.from.species().name() << ": ";
          {
            const auto &obj = traj.from;
            out << obj.uccoord.sublat() << ", " << obj.uccoord.unitcell().transpose().format(format) << " : " << obj.occ << " " << obj.pos;
          }
          out << "  ->  ";
          {
            const auto &obj = traj.to;
            out << obj.uccoord.sublat() << ", " << obj.uccoord.unitcell().transpose().format(format) << " : " << obj.occ << " " << obj.pos;
          }
<<<<<<< HEAD
          if(this->opt.delim)
            out << this->opt.delim;
=======
          if(delim)
            out << delim;
>>>>>>> fb46995b
          out << std::flush;
        }
      }
    }
    else {
<<<<<<< HEAD
      out << out.indent_str() << "occupation transformation:" << this->opt.delim;
      for(const auto &t : trans.occ_transform()) {
        out << t;
      }
      out << out.indent_str() << "species trajectory:" << this->opt.delim;
      for(const auto &traj : trans.species_traj()) {
        out << out.indent_str();
=======
      out << out.indent_str() << indent() << "occupation transformation:" << delim;
      for(const auto &t : trans.occ_transform()) {
        out << t;
      }
      out << out.indent_str() << indent() << "specie trajectory:" << delim;
      for(const auto &traj : trans.species_traj()) {
        out << out.indent_str() << indent();
>>>>>>> fb46995b
        out << traj.from << " (" << traj.from.species().name() << ")";
        out << "  ->  ";
        out << traj.to << " (" << traj.to.species().name() << ")";

        if(this->opt.delim)
          out << this->opt.delim;
        out << std::flush;
      }
    }
  }

}
<|MERGE_RESOLUTION|>--- conflicted
+++ resolved
@@ -799,16 +799,11 @@
 
   const std::string Printer<Kinetics::DiffusionTransformation>::element_name = "DiffusionTransformation";
 
-<<<<<<< HEAD
-  void Printer<Kinetics::DiffusionTransformation>::print(const Kinetics::DiffusionTransformation &trans, Log &out) {
-=======
   void Printer<Kinetics::DiffusionTransformation>::print(const Kinetics::DiffusionTransformation &trans, Log &out) const {
->>>>>>> fb46995b
     if(!out.print()) {
       return;
     }
 
-<<<<<<< HEAD
     COORD_MODE printer_mode(this->opt.coord_type);
 
     if(trans.is_valid()) {
@@ -816,26 +811,13 @@
         // calculate nice widths
         int name_width = 0;
         int prec = this->opt.prec;
-=======
-    COORD_MODE printer_mode(mode);
-
-    if(trans.is_valid()) {
-      if(mode != INTEGRAL) {
-        // calculate nice widths
-        int name_width = 0;
-        int prec = 7;
->>>>>>> fb46995b
         int width = prec;
         out.ostream().precision(prec);
         out.ostream().flags(std::ios::showpoint | std::ios::fixed | std::ios::right);
         for(const auto &traj : trans.species_traj()) {
           if(traj.from.species().name().length() > name_width) name_width = traj.from.species().name().length();
           Eigen::Vector3d vec_from, vec_to;
-<<<<<<< HEAD
           if(this->opt.coord_type == CART) {
-=======
-          if(mode == CART) {
->>>>>>> fb46995b
             vec_from = traj.from.uccoord.coordinate().cart();
             vec_to = traj.to.uccoord.coordinate().cart();
           }
@@ -850,11 +832,7 @@
         // print
         Eigen::IOFormat format(prec, width + 1);
         for(const auto &traj : trans.species_traj()) {
-<<<<<<< HEAD
           out << out.indent_str();
-=======
-          out << out.indent_str() << indent();
->>>>>>> fb46995b
           out << std::setw(name_width) << traj.from.species().name() << ": ";
           {
             const auto &obj = traj.from;
@@ -867,13 +845,8 @@
             obj.uccoord.coordinate().print(out, 0, format);
             out << " : " << obj.occ << " " << obj.pos;
           }
-<<<<<<< HEAD
           if(this->opt.delim)
             out << this->opt.delim;
-=======
-          if(delim)
-            out << delim;
->>>>>>> fb46995b
           out << std::flush;
         }
       }
@@ -893,11 +866,7 @@
         // print
         Eigen::IOFormat format(prec, width);
         for(const auto &traj : trans.species_traj()) {
-<<<<<<< HEAD
           out << out.indent_str();
-=======
-          out << out.indent_str() << indent();
->>>>>>> fb46995b
           out << std::setw(name_width) << traj.from.species().name() << ": ";
           {
             const auto &obj = traj.from;
@@ -908,19 +877,13 @@
             const auto &obj = traj.to;
             out << obj.uccoord.sublat() << ", " << obj.uccoord.unitcell().transpose().format(format) << " : " << obj.occ << " " << obj.pos;
           }
-<<<<<<< HEAD
           if(this->opt.delim)
             out << this->opt.delim;
-=======
-          if(delim)
-            out << delim;
->>>>>>> fb46995b
           out << std::flush;
         }
       }
     }
     else {
-<<<<<<< HEAD
       out << out.indent_str() << "occupation transformation:" << this->opt.delim;
       for(const auto &t : trans.occ_transform()) {
         out << t;
@@ -928,15 +891,6 @@
       out << out.indent_str() << "species trajectory:" << this->opt.delim;
       for(const auto &traj : trans.species_traj()) {
         out << out.indent_str();
-=======
-      out << out.indent_str() << indent() << "occupation transformation:" << delim;
-      for(const auto &t : trans.occ_transform()) {
-        out << t;
-      }
-      out << out.indent_str() << indent() << "specie trajectory:" << delim;
-      for(const auto &traj : trans.species_traj()) {
-        out << out.indent_str() << indent();
->>>>>>> fb46995b
         out << traj.from << " (" << traj.from.species().name() << ")";
         out << "  ->  ";
         out << traj.to << " (" << traj.to.species().name() << ")";
