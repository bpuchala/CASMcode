--- conflicted
+++ resolved
@@ -764,15 +764,11 @@
 
   const std::string Printer<Kinetics::DiffusionTransformation>::element_name = "DiffusionTransformation";
 
-<<<<<<< HEAD
-  void Printer<Kinetics::DiffusionTransformation>::print(const Kinetics::DiffusionTransformation &trans, std::ostream &out) const {
-=======
-  void Printer<Kinetics::DiffusionTransformation>::print(const Kinetics::DiffusionTransformation &trans, Log &out) {
+  void Printer<Kinetics::DiffusionTransformation>::print(const Kinetics::DiffusionTransformation &trans, Log &out) const {
     if(!out.print()) {
       return;
     }
 
->>>>>>> bd36a2d5
     COORD_MODE printer_mode(mode);
 
     if(trans.is_valid()) {
