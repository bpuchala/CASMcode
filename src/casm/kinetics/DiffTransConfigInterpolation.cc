--- conflicted
+++ resolved
@@ -5,16 +5,9 @@
 #include "casm/clex/FilteredConfigIterator.hh"
 #include "casm/app/casm_functions.hh"
 #include "casm/completer/Handlers.hh"
-<<<<<<< HEAD
 #include "casm/database/Selection_impl.hh"
-
-=======
-#include "casm/container/Enumerator_impl.hh"
 #include "casm/kinetics/DiffusionTransformation.hh"
 #include "casm/kinetics/DiffTransConfiguration.hh"
-#include "casm/kinetics/DiffTransConfigInterpolation.hh"
-#include "casm/database/Selection.hh"
->>>>>>> 086c2917
 
 // extern "C" {
 //   CASM::EnumInterfaceBase *make_DiffTransConfigInterpolation_interface() {
@@ -34,8 +27,8 @@
       const DiffTransConfiguration &_diff_trans_config,
       const int n_images, std::string calctype):
       RandomAccessEnumeratorBase<Configuration>(n_images + 2),
-      m_current(_diff_trans_config.sorted().from_config()) { 
-      auto diff_trans_config = _diff_trans_config.sorted(); 
+      m_current(_diff_trans_config.sorted().from_config()) {
+      auto diff_trans_config = _diff_trans_config.sorted();
       auto configs = get_relaxed_endpoints(diff_trans_config, calctype);
       Configuration from_config = configs.first;
       Configuration to_config = configs.second;
@@ -84,11 +77,11 @@
       int n_images = kwargs["n_images"].get<int>(); // set defaults with get_else
       std::string calctype = kwargs["calctype"].get<std::string>();
       Index i;
-      for (const auto &config : sel.selected()){
+      for(const auto &config : sel.selected()) {
         // Create a interpolation object
         DiffTransConfigInterpolation enumerator(config, n_images, calctype);
         i = 0;
-        for (const auto &img_config: enumerator){
+        for(const auto &img_config : enumerator) {
           // file_path = $project_dir/training_data/diff_trans/$diff_trans_name/$scelname/$configid/$image_number/POSCAR
           auto file_path = primclex.dir().configuration_calc_dir(config.name(), calctype);
           file_path += "N_images_" + std::to_string(n_images) + "/0" + std::to_string(i) + "/POSCAR";
