#include "casm/kinetics/DiffTransConfigMapping.hh"
#include "casm/clex/ConfigMapping.hh"

#include "casm/misc/CASM_Eigen_math.hh"
#include "casm/casm_io/json_io/container.hh"
#include "casm/clex/PrimClex.hh"
#include "casm/clex/ConfigDoF.hh"
#include "casm/clex/Configuration.hh"
#include "casm/clex/Supercell.hh"
#include "casm/clex/ParamComposition.hh"
#include "casm/strain/StrainConverter.hh"
#include "casm/crystallography/Lattice.hh"
#include "casm/crystallography/UnitCellCoord.hh"
#include "casm/crystallography/Niggli.hh"
#include "casm/crystallography/LatticeMap.hh"
#include "casm/crystallography/SupercellEnumerator.hh"
#include "casm/crystallography/Structure.hh"
#include "casm/symmetry/PermuteIterator.hh"
#include "casm/completer/Handlers.hh"
#include "casm/kinetics/DiffusionTransformation.hh"
#include "casm/kinetics/DiffTransConfiguration.hh"
#include "casm/kinetics/DiffTransConfigInterpolation.hh"
#include "casm/crystallography/jsonStruc.hh"
#include "casm/symmetry/Orbit.hh"
#include "casm/symmetry/OrbitDecl.hh"
#include "casm/symmetry/OrbitGeneration.hh"
#include "casm/kinetics/DiffusionTransformationTraits.hh"
#include "casm/database/DiffTransOrbitDatabase.hh"
namespace CASM {
  namespace Kinetics {
    //*******************************************************************************************

    DiffTransConfigMapper::DiffTransConfigMapper(const PrimClex &_pclex,
                                                 double _lattice_weight,
                                                 double _max_volume_change/*=0.5*/,
                                                 int options/*=robust*/,
                                                 double _tol/*=TOL*/) :
      m_pclex(&_pclex),
      m_lattice_weight(_lattice_weight),
      m_max_volume_change(_max_volume_change),
      m_min_va_frac(0.),
      m_max_va_frac(1.),
      m_robust_flag(options & robust),
      m_strict_flag(options & strict),
      m_rotate_flag(options & rotate),
      m_tol(max(1e-9, _tol)) {
      //squeeze lattice_weight into (0,1] if necessary
      m_lattice_weight = max(min(_lattice_weight, 1.0), 1e-9);
      ParamComposition param_comp(_pclex.prim());
      m_fixed_components = param_comp.fixed_components();
      m_max_volume_change = max(m_tol, _max_volume_change);
    }

    //*******************************************************************************************

    DiffTransConfigMapperResult DiffTransConfigMapper::import_structure_occupation(const fs::path &pos_path) const {
      return import_structure_occupation(pos_path, nullptr);
    }

    //*******************************************************************************************

    DiffTransConfigMapperResult DiffTransConfigMapper::import_structure_occupation(
      const fs::path &pos_path,
      const Kinetics::DiffTransConfiguration *hint_ptr) const {
      DiffTransConfigMapperResult result;
      result.structures = _get_structures(pos_path);
      ConfigMapper mapper(primclex(),
                          lattice_weight(),
                          m_max_volume_change,
                          m_robust_flag || m_rotate_flag || m_strict_flag,
                          primclex().crystallography_tol());
      //Find out which species are moving from which basis site to the other
      mapper.set_max_va_frac(m_max_va_frac);
      mapper.set_min_va_frac(m_min_va_frac);
      if(m_restricted) {
        mapper.restricted();
      }
      if(m_lattices_to_force.size()) {
        mapper.force_lattices(m_lattices_to_force);
      }
      if(hint_ptr != nullptr) {
        Configuration tmp = hint_ptr->from_config().canonical_form();
        std::vector<std::string> scelname;
        scelname.push_back(tmp.supercell().name());
        mapper.unforce_lattices();
        mapper.force_lattices(scelname);
        //	*result.config =*hint_ptr;
      }
      //      else {
      ConfigDoF from_dof;
      ConfigDoF to_dof;
      Lattice from_lat;
      Lattice to_lat;
      Eigen::Matrix3d cart_op;
      std::vector<Index> best_assign;
      mapper.struc_to_configdof(result.structures[0], from_dof, from_lat, best_assign, cart_op);
      mapper.struc_to_configdof(result.structures.back(), to_dof, to_lat);
      auto scel_ptr = std::make_shared<Supercell>(&(mapper.primclex()), from_lat);
      Configuration non_canon_from_config(scel_ptr, jsonParser(), from_dof);
      std::vector<UnitCellCoord> from_uccoords;
      std::vector<UnitCellCoord> to_uccoords;
      Configuration from_config = non_canon_from_config;
      std::set<UnitCellCoord> vacancy_from;
      std::set<UnitCellCoord> vacancy_to;
      //This rigid rotation and rigid shift seems unnecessary surprisingly
      BasicStructure<Site> cpy = result.structures[0];
      cpy.set_lattice(Lattice(non_canon_from_config.deformation().inverse() * result.structures[0].lattice().lat_column_mat()), FRAC);
      SymOp op(cart_op);
      Coordinate rigid_shift = copy_apply(op, cpy.basis()[0]) - Coordinate(non_canon_from_config.uccoord(std::find(best_assign.begin(), best_assign.end(), 0) - best_assign.begin()));
      Coordinate t_shift(primclex().prim().lattice());
      t_shift.cart() = rigid_shift.cart();
      //std::cout << "t shift " << t_shift.const_frac() << std::endl;
      //Maybe check coordinate similarity after applying deformations
      //Check the unitcell coordinate within a tolerance of the maxium displacement of any atom in the from config
      //This max_displacement is not considering rigid translational shifts of the structures's basis to the primclex's basis
      BasicStructure<Site> from = result.structures[0];
      BasicStructure<Site> to = result.structures[result.structures.size() - 1];
      //std::cout << "unconditioned from struc" << std::endl;
      //from.print_xyz(std::cout,true);
      //std::cout << "unconditioned to struc" << std::endl;
      //to.print_xyz(std::cout,true);
      _precondition_from_and_to(cart_op, non_canon_from_config.deformation(), t_shift.const_cart(), from, to);
      //std::cout << "cart_op"<<cart_op<< std::endl;
      //std::cout << "deformation"<<non_canon_from_config.deformation()<< std::endl;
      //std::cout << "trans" << t_shift.const_cart() << std::endl;
      //std::cout << "from struc" << std::endl;
      //from.print_xyz(std::cout,true);
      //std::cout << "to struc" << std::endl;
      //to.print_xyz(std::cout,true);
      double uccoord_tol = 1.1 * max(from_dof.displacement().colwise().norm().maxCoeff(), to_dof.displacement().colwise().norm().maxCoeff()) + cuberoot(abs(from_lat.vol())) * primclex().crystallography_tol();
      //std::cout << "uccoord_tol " << uccoord_tol <<std::endl;
      std::vector<Index> moving_atoms = _analyze_atoms_ideal(from,
                                                             to,
                                                             *scel_ptr,
                                                             uccoord_tol,
                                                             from_uccoords,
                                                             to_uccoords,
                                                             vacancy_from,
                                                             vacancy_to);
      //std::cout << " MOVING ATOM IS GOING FROM " << from_uccoords[moving_atoms[0]]<< " TO " << to_uccoords[moving_atoms[0]]    << std::endl;
      Kinetics::DiffusionTransformation diff_trans = _make_hop(result.structures[0],
                                                               from_uccoords,
                                                               to_uccoords,
                                                               vacancy_from,
                                                               vacancy_to,
                                                               moving_atoms);
      //std::cout << "possibly not shortest hop" << diff_trans << std::endl;
      //diff_trans constructed from end points might not be shortest path
      //in order to set up shortest path create eigen counter that represents all adjacent supercells
      //to which the unitcell coords will be reachable from the from uccoords
      // for each item in counter take item wise product with maximum uccoord in from configs scel
      // + 1 to account for starting at 0
      // make temp storage "final_diff_trans" replace if max length is smaller for current diff_trans
      //
      Kinetics::DiffusionTransformation final_diff_trans = _shortest_hop(diff_trans, from_config.supercell());
      //THIS IS THE FIRST CASE IN WHICH WE DON'T WANT TO SORT DIFFTRANS ON CONSTRUCTION -speak with brian about removing sorting from prepare
      //or stick with prepareless workaround. Alternatively check if sorted, if not then sort diff trans and flip from/to then create.
      //Need to somehow only use occupation from the config to construct diff_trans_config
      diff_trans = final_diff_trans;
      //std::cout << "diff_trans is " << std::endl;
      //std::cout << diff_trans << std::endl;
      //Attach hop to ideal from config in same orientation
      from_config.clear_deformation();
      from_config.clear_displacement();
      from_config.init_deformation();
      from_config.init_displacement();
      //std::cout << "from config is " << std::endl << from_config << std::endl;
      result.config = notstd::make_unique<Kinetics::DiffTransConfiguration>(from_config, diff_trans);
      if(!result.config->has_valid_from_occ()) {
        throw std::runtime_error("Moving forward with invalid diff_trans_config is a bad idea.");
      }
      //std::cout << "to config is " << std::endl << non_canon_to_config << std::endl;
      //NEED TO SET ORBIT NAME OF DTC SOMEHOW FOR NEW DIFF TRANS
      PrimPeriodicDiffTransSymCompare sym_c {primclex().crystallography_tol()};
      OrbitGenerators<PrimPeriodicDiffTransOrbit> generators(primclex().prim().factor_group(), sym_c);
      generators.insert(sym_c.prepare(diff_trans));
      std::vector<PrimPeriodicDiffTransOrbit> dt_orbits;
      generators.make_orbits(std::back_inserter(dt_orbits), primclex());
      auto insert_res = primclex().db<PrimPeriodicDiffTransOrbit>().insert(dt_orbits.front());
      primclex().db<PrimPeriodicDiffTransOrbit>().commit();
      result.config->set_orbit_name(insert_res.first.name());
      //    }

      //use this to interpolate same amount of images

      Kinetics::DiffTransConfigInterpolation interpolater(result.config->diff_trans(), result.config->from_config(), result.config->to_config(), result.structures.size() - 2); //<- using current calctype here
      int image_no = 0;
      for(auto it = interpolater.begin(); it != interpolater.end(); ++it) {
        result.relaxation_properties.push_back(jsonParser());
        result.relaxation_properties[image_no].put_obj();
        //Structure pseudoprim = make_deformed_struc(*it);
        //Structure img = Structure(result.structures[image_no]);
        // ConfigMapperResult tmp_result = ConfigMapping::structure_mapping(pseudoprim, img, lattice_weight());
        //result.relaxation_properties[image_no]["lattice_deformation"] = tmp_result.relaxation_properties["best_mapping"]["lattice_deformation"];
        result.relaxation_properties[image_no]["lattice_deformation"] = -1.0;
        //result.relaxation_properties[image_no]["basis_deformation"] = tmp_result.relaxation_properties["best_mapping"]["basis_deformation"];
        result.relaxation_properties[image_no]["basis_deformation"] = -1.0;
        image_no++;
      }

      //Structure config.supercell().superstructure(config) //<---how to get structure from ideal config
      //calculate strain scores and basis scores for every image and sum/average/sumsq
      // set relaxation properties and indicate successful mapping or not
      if(pos_path.extension() == ".json" || pos_path.extension() == ".JSON") {
        jsonParser all_strucs;
        to_json(pos_path, all_strucs);
        int count = 0;
        std::vector<double> energies;
        for(auto &img : all_strucs) {
          energies.push_back(img["relaxed_energy"].get<double>());
          result.relaxation_properties[count]["relaxed_energy"] = img["relaxed_energy"];
          count++;
        }
        if(!all_strucs.contains("kra")) {
          all_strucs["kra"] = *(std::max_element(energies.begin(), energies.end())) - (energies.front() + energies.back()) / 2.0;
        }
        result.kra = all_strucs["kra"].get<double>();
      }
      result.success = true;
      return result;
    }

    std::vector<Index> DiffTransConfigMapper::_analyze_atoms_ideal(const BasicStructure<Site> &from,
                                                                   const BasicStructure<Site> &to,
                                                                   const Supercell &scel,
                                                                   double uccoord_tol,
                                                                   std::vector<UnitCellCoord> &from_uccoords,
                                                                   std::vector<UnitCellCoord> &to_uccoords,
                                                                   std::set<UnitCellCoord> &vacancy_from,
                                                                   std::set<UnitCellCoord> &vacancy_to) const {
      // For image 00 set reference of POSCAR index to  basis site linear index
      // tolerance for UnitCellCoord mapping has 20% wiggle room from max displacement
      // instead of introducing wiggle room maybe take max disp between from map and to map
      int from_count = 0;
      for(auto &site : from.basis()) {
        from_uccoords.push_back(scel.prim_grid().within(_site_to_uccoord(site, primclex(), uccoord_tol)));
        from_count++;
      }

      // For last image  find POSCAR index to basis site linear index
      int to_count = 0;
      for(auto &site : to.basis()) {
        to_uccoords.push_back(scel.prim_grid().within(_site_to_uccoord(site, primclex(), uccoord_tol)));
        to_count++;
      }
      std::vector<Index> moving_atoms;
      for(int i = 0 ; i < from_uccoords.size(); i++) {
        if(from_uccoords[i] != to_uccoords[i]) {
          moving_atoms.push_back(i);
        }
      }
      ////if this isn't a closed loop one of the species is a vacancy
      for(int i = 0 ; i < moving_atoms.size() ; i++) {
        if(vacancy_from.find(to_uccoords[moving_atoms[i]]) == vacancy_from.end()) {
          vacancy_from.insert(to_uccoords[moving_atoms[i]]);
        }
        else {
          std::cout << "There should be only 1 vacancy in hop!" << std::endl;
          vacancy_from.erase(vacancy_from.find(to_uccoords[moving_atoms[i]]));
        }
        if(vacancy_to.find(from_uccoords[moving_atoms[i]]) == vacancy_to.end()) {
          vacancy_to.insert(from_uccoords[moving_atoms[i]]);
        }
        else {
          std::cout << "There should be only 1 vacancy in hop!" << std::endl;
          vacancy_to.erase(vacancy_to.find(from_uccoords[moving_atoms[i]]));
        }
      }
      return moving_atoms;
    }

    UnitCellCoord DiffTransConfigMapper::_site_to_uccoord(const Site &site, const PrimClex &pclex, double tol) const {
      return UnitCellCoord(pclex.prim(), site, tol);
    }

    void DiffTransConfigMapper::_precondition_from_and_to(const Eigen::Matrix3d &cart_op, const Eigen::Matrix3d &strain, const Eigen::Vector3d &trans, BasicStructure<Site> &from, BasicStructure<Site> &to) const {
      from.set_lattice(Lattice(strain.inverse() * (cart_op.transpose()*from.lattice().lat_column_mat())), FRAC);
      from += Coordinate(trans, from.lattice(), CART);
      for(auto &site : from.set_basis()) {
        site.within();
      }
      to.set_lattice(Lattice(strain.inverse() * (cart_op.transpose()*to.lattice().lat_column_mat())), FRAC);
      to += Coordinate(trans, to.lattice(), CART);
      for(auto &site : to.set_basis()) {
        site.within();
      }
      return;
    }

    Kinetics::DiffusionTransformation DiffTransConfigMapper::_shortest_hop(const Kinetics::DiffusionTransformation &diff_trans, const Supercell &scel) const {
      Kinetics::DiffusionTransformation final_diff_trans = diff_trans;
      EigenCounter<Eigen::Vector3l> counter(Eigen::Vector3l::Constant(-1), Eigen::Vector3l::Constant(1), Eigen::Vector3l::Ones());
      for(int i = 0 ; i < diff_trans.occ_transform().size(); i++) {
        Eigen::Matrix3d lat_mat = scel.lattice().lat_column_mat();
        while(counter.valid()) {
          UnitCell shift = lround(scel.prim().lattice().inv_lat_column_mat() * lat_mat * counter().cast<double>());
          Kinetics::DiffusionTransformation tmp = diff_trans;
          UnitCellCoord replace_this = tmp.occ_transform()[i].uccoord;
          tmp.occ_transform()[i].uccoord = replace_this + shift;
          for(auto &traj : tmp.species_traj()) {
            if(traj.from.uccoord == replace_this) {
              traj.from.uccoord = replace_this + shift;
            }
            if(traj.to.uccoord == replace_this) {
              traj.to.uccoord = replace_this + shift;
            }
          }
          if(tmp.max_length() <= final_diff_trans.max_length()) {
            final_diff_trans = tmp;
          }
          counter++;
        }
      }
      return final_diff_trans;
    }

    Kinetics::DiffusionTransformation DiffTransConfigMapper::_make_hop(const BasicStructure<Site> &from_struc,
                                                                       const std::vector<UnitCellCoord> &from_coords,
                                                                       const std::vector<UnitCellCoord> &to_coords,
                                                                       const std::set<UnitCellCoord> &vacancy_from,
                                                                       const std::set<UnitCellCoord> &vacancy_to,
                                                                       const std::vector<Index> &moving_atoms) const {
      //From the moving species and basis sites, should be able to create hop
      Kinetics::DiffusionTransformation diff_trans(primclex().prim());
      for(int i = 0; i < moving_atoms.size(); i++) {
        diff_trans.occ_transform().emplace_back(from_coords[moving_atoms[i]], 0, 0);
      }
      if(vacancy_from.size() && vacancy_to.size()) {
        diff_trans.occ_transform().emplace_back(*vacancy_from.begin(), 0, 0);
      }
      for(int i = 0; i < moving_atoms.size(); i++) {
        std::vector<std::string> allowed_from_occs = primclex().prim().basis()[from_coords[moving_atoms[i]].sublat()].allowed_occupants();
        Index from_occ_index = std::distance(allowed_from_occs.begin(), std::find(allowed_from_occs.begin(), allowed_from_occs.end(), from_struc.basis()[moving_atoms[i]].occ_name()));
        //for now pos is 0 because Molecules are hard
<<<<<<< HEAD
        Kinetics::SpeciesLocation from_loc(from_coords[moving_atoms[i]], from_occ_index, 0);
        std::vector<std::string> allowed_to_occs = primclex().prim().basis[to_coords[moving_atoms[i]].sublat()].allowed_occupants();
        Index to_occ_index = std::distance(allowed_to_occs.begin(), std::find(allowed_to_occs.begin(), allowed_to_occs.end(), from_struc.basis[moving_atoms[i]].occ_name()));
=======
        Kinetics::SpecieLocation from_loc(from_coords[moving_atoms[i]], from_occ_index, 0);
        std::vector<std::string> allowed_to_occs = primclex().prim().basis()[to_coords[moving_atoms[i]].sublat()].allowed_occupants();
        Index to_occ_index = std::distance(allowed_to_occs.begin(), std::find(allowed_to_occs.begin(), allowed_to_occs.end(), from_struc.basis()[moving_atoms[i]].occ_name()));
>>>>>>> 3f441b79
        //for now pos is 0 because Molecules are hard
        Kinetics::SpeciesLocation to_loc(to_coords[moving_atoms[i]], to_occ_index, 0);
        diff_trans.species_traj().emplace_back(from_loc, to_loc);
        for(auto &occ_trans : diff_trans.occ_transform()) {
          if(occ_trans.uccoord == from_coords[moving_atoms[i]]) {
            occ_trans.from_value = from_occ_index;
          }
          if(occ_trans.uccoord == to_coords[moving_atoms[i]]) {
            occ_trans.to_value = to_occ_index;
          }
        }
      }
      if(vacancy_from.size() && vacancy_to.size()) {
        std::vector<std::string> allowed_from_occs = primclex().prim().basis()[vacancy_from.begin()->sublat()].allowed_occupants();
        Index from_occ_index = std::distance(allowed_from_occs.begin(), std::find(allowed_from_occs.begin(), allowed_from_occs.end(), "Va"));
<<<<<<< HEAD
        Kinetics::SpeciesLocation from_loc(*vacancy_from.begin(), from_occ_index, 0);
        std::vector<std::string> allowed_to_occs = primclex().prim().basis[vacancy_to.begin()->sublat()].allowed_occupants();
=======
        Kinetics::SpecieLocation from_loc(*vacancy_from.begin(), from_occ_index, 0);
        std::vector<std::string> allowed_to_occs = primclex().prim().basis()[vacancy_to.begin()->sublat()].allowed_occupants();
>>>>>>> 3f441b79
        Index to_occ_index = std::distance(allowed_to_occs.begin(), std::find(allowed_to_occs.begin(), allowed_to_occs.end(), "Va"));
        Kinetics::SpeciesLocation to_loc(*vacancy_to.begin(), to_occ_index, 0);
        diff_trans.species_traj().emplace_back(from_loc, to_loc);
        for(auto &occ_trans : diff_trans.occ_transform()) {
          if(occ_trans.uccoord == *vacancy_from.begin()) {
            occ_trans.from_value = from_occ_index;
          }
          if(occ_trans.uccoord == *vacancy_to.begin()) {
            occ_trans.to_value = to_occ_index;
          }
        }
      }
      return diff_trans;
    }


    std::vector<BasicStructure<Site>> DiffTransConfigMapper::_get_structures(const fs::path &pos_path) const {
      std::map<Index, BasicStructure<Site>> bins;
      std::vector<BasicStructure<Site>> images;
      if(pos_path.extension() == ".json" || pos_path.extension() == ".JSON") {
        jsonParser all_strucs;
        to_json(pos_path, all_strucs);
        for(auto it =  all_strucs.begin(); it != all_strucs.end(); ++it) {
          BasicStructure<Site> struc;
          try {
            int img_no = std::stoi(it.name());
            from_json(simple_json(struc, "relaxed_"), *it);
            bins.insert(std::make_pair(img_no, struc));
          }
          catch(std::invalid_argument) {
          }
        }
      }
      else {
        fs::directory_iterator end;
        for(fs::directory_iterator begin(pos_path); begin != end; ++begin) {
          try {
            int img_no = std::stoi(begin->path().filename().string());
            if(fs::is_directory(*begin)) {
              if(fs::is_regular(*begin / "CONTCAR")) {
                bins.insert(std::make_pair(img_no, BasicStructure<Site>(*begin / "CONTCAR")));
              }
              else if(fs::is_regular(*begin / "POSCAR")) {
                bins.insert(std::make_pair(img_no, BasicStructure<Site>(*begin / "POSCAR")));
              }
              else {
                std::cerr << "NO POSCAR OR CONTCAR FOUND IN " << *begin << std::endl;
              }
            }
          }
          catch(...) {
          }
        }
      }
      for(int i = 0 ; i < bins.size(); i++) {
        try {
          images.push_back(bins[i]);
        }
        catch(...) {
          std::cerr << "IMAGE NUMBERS NOT CONSECUTIVE IN " << pos_path << std::endl;
        }
      }
      return images;
    }

  }
}
//*******************************************************************************************<|MERGE_RESOLUTION|>--- conflicted
+++ resolved
@@ -332,15 +332,9 @@
         std::vector<std::string> allowed_from_occs = primclex().prim().basis()[from_coords[moving_atoms[i]].sublat()].allowed_occupants();
         Index from_occ_index = std::distance(allowed_from_occs.begin(), std::find(allowed_from_occs.begin(), allowed_from_occs.end(), from_struc.basis()[moving_atoms[i]].occ_name()));
         //for now pos is 0 because Molecules are hard
-<<<<<<< HEAD
         Kinetics::SpeciesLocation from_loc(from_coords[moving_atoms[i]], from_occ_index, 0);
-        std::vector<std::string> allowed_to_occs = primclex().prim().basis[to_coords[moving_atoms[i]].sublat()].allowed_occupants();
-        Index to_occ_index = std::distance(allowed_to_occs.begin(), std::find(allowed_to_occs.begin(), allowed_to_occs.end(), from_struc.basis[moving_atoms[i]].occ_name()));
-=======
-        Kinetics::SpecieLocation from_loc(from_coords[moving_atoms[i]], from_occ_index, 0);
         std::vector<std::string> allowed_to_occs = primclex().prim().basis()[to_coords[moving_atoms[i]].sublat()].allowed_occupants();
         Index to_occ_index = std::distance(allowed_to_occs.begin(), std::find(allowed_to_occs.begin(), allowed_to_occs.end(), from_struc.basis()[moving_atoms[i]].occ_name()));
->>>>>>> 3f441b79
         //for now pos is 0 because Molecules are hard
         Kinetics::SpeciesLocation to_loc(to_coords[moving_atoms[i]], to_occ_index, 0);
         diff_trans.species_traj().emplace_back(from_loc, to_loc);
@@ -356,13 +350,8 @@
       if(vacancy_from.size() && vacancy_to.size()) {
         std::vector<std::string> allowed_from_occs = primclex().prim().basis()[vacancy_from.begin()->sublat()].allowed_occupants();
         Index from_occ_index = std::distance(allowed_from_occs.begin(), std::find(allowed_from_occs.begin(), allowed_from_occs.end(), "Va"));
-<<<<<<< HEAD
         Kinetics::SpeciesLocation from_loc(*vacancy_from.begin(), from_occ_index, 0);
-        std::vector<std::string> allowed_to_occs = primclex().prim().basis[vacancy_to.begin()->sublat()].allowed_occupants();
-=======
-        Kinetics::SpecieLocation from_loc(*vacancy_from.begin(), from_occ_index, 0);
         std::vector<std::string> allowed_to_occs = primclex().prim().basis()[vacancy_to.begin()->sublat()].allowed_occupants();
->>>>>>> 3f441b79
         Index to_occ_index = std::distance(allowed_to_occs.begin(), std::find(allowed_to_occs.begin(), allowed_to_occs.end(), "Va"));
         Kinetics::SpeciesLocation to_loc(*vacancy_to.begin(), to_occ_index, 0);
         diff_trans.species_traj().emplace_back(from_loc, to_loc);
