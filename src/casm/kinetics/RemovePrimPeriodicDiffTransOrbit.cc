--- conflicted
+++ resolved
@@ -194,7 +194,6 @@
       primclex().db<Kinetics::PrimPeriodicDiffTransOrbit>().commit();
     }
 
-
     int Remove<PrimPeriodicDiffTransOrbit>::run(
       const PrimClex &primclex,
       const Completer::RmOption &opt) {
@@ -217,13 +216,8 @@
       report_dir = create_report_dir(report_dir);
 
       // -- erase --
-<<<<<<< HEAD
-      Remove<PrimPeriodicDiffTransOrbit> f(primclex, report_dir, primclex.log());
-      /*
-=======
       Remove<Kinetics::PrimPeriodicDiffTransOrbit> f(primclex, report_dir, primclex.log());
 
->>>>>>> 994a31fd
       if(opt.force()) {
         f.erase_all(selection, opt.dry_run());
       }
