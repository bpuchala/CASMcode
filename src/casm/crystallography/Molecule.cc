--- conflicted
+++ resolved
@@ -1,43 +1,17 @@
 #include "casm/crystallography/Molecule.hh"
 
+#include "casm/misc/CASM_Eigen_math.hh"
 #include "casm/symmetry/SymOp.hh"
-
 #include "casm/casm_io/json_io/container.hh"
 
 namespace CASM {
 
-<<<<<<< HEAD
-
-  jsonParser &to_json(const Specie &specie, jsonParser &json) {
-    json.put_obj();
-    json["name"] = specie.name;
-    //json["mass"] = specie.mass;
-    //json["magmom"] = specie.magmom;
-    //json["U"] = specie.U;
-    //json["J"] = specie.J;
-    return json;
-  }
-
-  void from_json(Specie &specie, const jsonParser &json) {
-    try {
-      from_json(specie.name, json["name"]);
-      //from_json(specie.mass, json["mass"]);
-      //from_json(specie.magmom, json["magmom"]);
-      //from_json(specie.U, json["U"]);
-      //from_json(specie.J, json["J"]);
-    }
-    catch(...) {
-      /// re-throw exceptions
-      throw;
-    }
-=======
   void from_json(AtomSpecie &_specie, jsonParser const &json) {
     _specie = AtomSpecie(json.get<std::string>());
   }
 
   jsonParser &to_json(AtomSpecie const &_specie, jsonParser &json) {
     return json = _specie.name();
->>>>>>> d88af5a9
   }
 
 
@@ -158,21 +132,6 @@
   //****************************************************
   //
   //****************************************************
-<<<<<<< HEAD
-  //TODO:
-  bool Molecule::operator<(const Molecule &RHS) const {
-    return name < RHS.name;
-  }
-
-  //****************************************************
-  /**
-   *
-   */
-  //****************************************************
-  //TODO:
-  bool Molecule::_eq(const Molecule &RHS) const {
-=======
->>>>>>> d88af5a9
 
   bool Molecule::identical(Molecule const &RHS, double _tol) const {
     // compare number of atoms
