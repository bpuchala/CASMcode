--- conflicted
+++ resolved
@@ -474,9 +474,6 @@
     m_lat(unit),
     m_point_group(point_grp),
     m_begin_volume(begin_volume),
-<<<<<<< HEAD
-    m_end_volume(end_volume) {}
-=======
     m_end_volume(end_volume),
     m_dims(init_dims),
     m_gen_mat(init_gen_mat)
@@ -488,7 +485,6 @@
 
   }
 
->>>>>>> f54c6193
 
 
   template<>
