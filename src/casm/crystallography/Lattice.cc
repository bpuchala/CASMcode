--- conflicted
+++ resolved
@@ -542,14 +542,9 @@
 
     Eigen::Vector3d tpoint;
     int i;
-<<<<<<< HEAD
-
+    int nrows = 1;
     Lattice tlat_reduced(reduced_cell());
-=======
-    int nrows = 1;
-    Lattice tlat_reduced(get_reduced_cell());
-
->>>>>>> 09135dbf
+
     //Count over all lattice vectors, face diagonals, and body diagonals
     //originating from origin;
     EigenCounter<Eigen::Vector3i > combo_count(Eigen::Vector3i(-1, -1, -1),
