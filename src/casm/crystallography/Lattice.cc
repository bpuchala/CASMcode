--- conflicted
+++ resolved
@@ -994,13 +994,6 @@
     Eigen::Matrix3d tMat;
 
     Eigen::JacobiSVD<Eigen::Matrix3d> tSVD(tMat, Eigen::ComputeFullU | Eigen::ComputeFullV);
-<<<<<<< HEAD
-=======
-    tMat = Eigen::Matrix3d::Zero();
-    for(int i = 0; i < 3; i++) {
-      tMat(i, i) = tSVD.singularValues()[i];
-    }
->>>>>>> 1465dfe9
 
     // tMat is sqrt of symlat.transpose()*symlat
     tMat = tSVD.matrixU() * tSVD.singularValues().cwiseSqrt().asDiagonal() * tSVD.matrixV().transpose();
