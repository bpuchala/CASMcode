--- conflicted
+++ resolved
@@ -111,15 +111,9 @@
     stream.flags(std::ios::showpoint | std::ios::fixed | std::ios::right);
     stream  << 1.0 << '\n';
 
-<<<<<<< HEAD
-    stream << ' ' << std::setw(16) << m_lat_mat.col(0).transpose() << '\n';
-    stream << ' ' << std::setw(16) << m_lat_mat.col(1).transpose() << '\n';
-    stream << ' ' << std::setw(16) << m_lat_mat.col(2).transpose() << '\n';
-=======
-    stream << ' ' << std::setw(_prec + 8) << vecs[0] << '\n';
-    stream << ' ' << std::setw(_prec + 8) << vecs[1] << '\n';
-    stream << ' ' << std::setw(_prec + 8) << vecs[2] << '\n';
->>>>>>> 4e5b6720
+    stream << ' ' << std::setw(_prec + 8) << m_lat_mat.col(0).transpose() << '\n';
+    stream << ' ' << std::setw(_prec + 8) << m_lat_mat.col(1).transpose() << '\n';
+    stream << ' ' << std::setw(_prec + 8) << m_lat_mat.col(2).transpose() << '\n';
 
     stream.precision(tprec);
     stream.flags(tflags);
@@ -340,14 +334,14 @@
 
       tols.push_back(i);
       generate_point_group(point_group, i);
-      point_group.get_character_table();
+      point_group.character_table();
       old_name.push_back(point_group.get_name());
       num_ops.push_back(point_group.size());
       is_group.push_back(point_group.is_group(i));
       point_group.enforce_group(i);
       is_group_now.push_back(point_group.is_group(i));
       num_enforced_ops.push_back(point_group.size());
-      point_group.get_character_table();
+      point_group.character_table();
       new_name.push_back(point_group.get_name());
     }
 
@@ -1065,20 +1059,12 @@
 
   /// \brief Apply SymOp to a Lattice
   Lattice &apply(const SymOp &op, Lattice &lat) {
-<<<<<<< HEAD
     return lat = Lattice(op.matrix() * lat.lat_column_mat());
-=======
-    return lat = Lattice(op.get_matrix(CART) * lat.lat_column_mat());
->>>>>>> 4e5b6720
   }
 
   /// \brief Copy and apply SymOp to a Lattice
   Lattice copy_apply(const SymOp &op, const Lattice &lat) {
-<<<<<<< HEAD
     return Lattice(op.matrix() * lat.lat_column_mat());
-=======
-    return Lattice(op.get_matrix(CART) * lat.lat_column_mat());
->>>>>>> 4e5b6720
   }
 
   namespace niggli_impl {
@@ -1532,24 +1518,7 @@
     for(Index i = 0; i < 3; i++) {
       S(i, i) = N / gcf(S(i, i), N);
     }
-<<<<<<< HEAD
     //Matrix 'N_1', as above is now equal to inverse(V) * S
-=======
-    //Reuse matrix iA for matrix 'N_1', as above
-    iA = V.inverse() * iA;
-    //std::cout << "N_1 is: \n" << iA << "\n\n";
-    //Reuse matrix dA
-    for(Index i = 0; i < 3; i++) {
-      for(Index j = 0; j < 3; j++) {
-        dA(i, j) = double(iA(i, j));
-      }
-    }
-
-    Lattice tlat(lat1.lat_column_mat()*dA);
-    Lattice result = tlat.get_reduced_cell();
-
-    return result;
->>>>>>> 4e5b6720
 
     Lattice tlat(lat1.lat_column_mat() * (inverse(V)*S).cast<double>());
     return tlat.get_reduced_cell();
@@ -1559,14 +1528,8 @@
 
   /// Check if scel is a supercell of unitcell unit and some integer transformation matrix T
   std::pair<bool, Eigen::MatrixXi> is_supercell(const Lattice &scel, const Lattice &unit, double tol) {
-<<<<<<< HEAD
     // check scel = unit*T, with integer T
     Eigen::MatrixXd T = unit.inv_lat_column_mat() * scel.lat_column_mat();
-=======
-
-    // check scel = unit*T, with integer T
-    Eigen::MatrixXd T = unit.lat_column_mat().inverse() * scel.lat_column_mat();
->>>>>>> 4e5b6720
 
     if(is_integer(T, tol) && !almost_zero(T)) {
       return std::make_pair(true, iround(T));
