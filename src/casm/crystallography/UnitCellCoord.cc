--- conflicted
+++ resolved
@@ -12,18 +12,13 @@
 
   UnitCellCoord::UnitCellCoord(const UnitType &unit, const Coordinate &coord, double tol) :
     m_unit(&unit) {
-<<<<<<< HEAD
-    for(Index b = 0; b < unit.basis().size(); ++b) {
-      auto diff = coord - unit.basis()[b];
-      if(is_integer(diff.const_frac(), tol)) {
-=======
     Coordinate coord_in_unit(unit.lattice());
     coord_in_unit.cart() = coord.cart();
-    for(Index b = 0; b < unit.basis.size(); ++b) {
+    for(Index b = 0; b < unit.basis().size(); ++b) {
       //Standard debugging statements when things go wrong - Please leave in
       //std::cout << "Coord" << coord_in_unit.const_frac() <<std::endl;
       //std::cout << "b" << unit.basis[b].const_frac() <<std::endl;
-      auto diff = coord_in_unit - unit.basis[b];
+      auto diff = coord_in_unit - unit.basis()[b];
       //std::cout << "diff" << diff.const_frac() <<std::endl;
       Coordinate tmp = diff;
       tmp.frac() = round(diff.const_frac());
@@ -31,7 +26,6 @@
       //std::cout << "tmp" << tmp.const_frac() <<std::endl;
       //std::cout << "error is " << (diff - tmp).const_cart().norm() << "tol is " << tol<< std::endl;
       if((diff - tmp).const_cart().norm() < tol) {
->>>>>>> 9bc34f44
         *this = UnitCellCoord(unit, b, lround(diff.const_frac()));
         return;
       }
