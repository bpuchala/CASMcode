--- conflicted
+++ resolved
@@ -4,18 +4,10 @@
 #include "casm/crystallography/Site.hh"
 #include "casm/crystallography/UnitCellCoord.hh"
 #include "casm/misc/CASM_Eigen_math.hh"
-<<<<<<< HEAD
-#include "casm/misc/CASM_math.hh"
-#include "casm/symmetry/SymBasisPermute.hh"
-#include "casm/symmetry/SymOp.hh"
-#include <functional>
-=======
->>>>>>> cf8b5e8f
 
 namespace CASM {
   namespace xtal {
 
-<<<<<<< HEAD
     //TODO: Make this take a tolerance
     UnitCell UnitCell::from_coordinate(Coordinate const &lattice_point) {
       Eigen::Vector3l rounded_lattice_point = lround(lattice_point.const_frac());
@@ -56,12 +48,9 @@
       coord_in_prim.cart() = coord.cart();
 
       for(Index b = 0; b < prim.basis().size(); ++b) {
-        auto coord_distance_to_basis_site = coord_in_prim - prim.basis()[b];
-        auto rounded_distance = coord_distance_to_basis_site;
-        rounded_distance.frac() = round(coord_distance_to_basis_site.const_frac());
-
-        if((coord_distance_to_basis_site - rounded_distance).const_cart().norm() < tol) {
-          return UnitCellCoord(b, lround(coord_distance_to_basis_site.const_frac()));
+        if(coord_in_prim.min_dist(prim.basis(b)) < tol) {
+          UnitCell coord_unitcell(lround(coord_in_prim.const_frac() - prim.basis(b).const_frac()));
+          return UnitCellCoord(b, coord_unitcell);
         }
       }
 
@@ -94,53 +83,6 @@
       if(!this->_is_compatible_with_prim(prim)) {
         UnitCellCoord::_throw_incompatible_primitive_cell();
       }
-=======
-    UnitCell UnitCell::from_coordinate(Coordinate const &lattice_point) {
-      return UnitCell(lround(lattice_point.const_frac()));
-    }
-
-
-    UnitCellCoord UnitCellCoord::from_coordinate(const PrimType &prim, const Coordinate &coord, double tol) {
-      Coordinate coord_in_prim(prim.lattice());
-      coord_in_prim.cart() = coord.cart();
-
-      for(Index b = 0; b < prim.basis().size(); ++b) {
-        if(coord_in_prim.min_dist(prim.basis(b)) < tol) {
-          UnitCell coord_unitcell(lround(coord_in_prim.const_frac() - prim.basis(b).const_frac()));
-          return UnitCellCoord(b, coord_unitcell);
-        }
-      }
-
-      throw std::runtime_error("Error constructing UnitCellCoord. No basis site could be found within the given tolerance.");
-    }
-
-    /// \brief Get corresponding coordinate
-    Coordinate UnitCellCoord::coordinate(const PrimType &prim) const {
-      return site(prim);
-    }
-
-    bool UnitCellCoord::_is_compatible_with_prim(const PrimType &prim) const {
-      return this->sublattice() < prim.basis().size();
-    }
-
-    void UnitCellCoord::_throw_incompatible_primitive_cell() {
-      throw std::runtime_error("Error in UnitCellCoord. Sublattice index out of range.");
-    }
-
-    /// \brief Get corresponding site
-    Site UnitCellCoord::site(const PrimType &prim) const {
-      if(!this->_is_compatible_with_prim(prim)) {
-        UnitCellCoord::_throw_incompatible_primitive_cell();
-      }
-      return prim.basis()[sublattice()] + Coordinate(unitcell().cast<double>(), prim.lattice(), FRAC);
-    }
-
-    /// \brief Get reference to corresponding sublattice site in the unit structure
-    const Site &UnitCellCoord::sublattice_site(const PrimType &prim) const {
-      if(!this->_is_compatible_with_prim(prim)) {
-        UnitCellCoord::_throw_incompatible_primitive_cell();
-      }
->>>>>>> cf8b5e8f
       return prim.basis()[sublattice()];
     }
 
@@ -165,16 +107,7 @@
     auto j = read_json[2].get<Index>();
     auto k = read_json[3].get<Index>();
 
-<<<<<<< HEAD
-    auto b = read_json[0].get<Index>();
-    auto i = read_json[1].get<Index>();
-    auto j = read_json[2].get<Index>();
-    auto k = read_json[3].get<Index>();
-
-    fill_value = UnitCellCoord(b, i, j, k);
-=======
     fill_value = xtal::UnitCellCoord(b, i, j, k);
->>>>>>> cf8b5e8f
 
     return;
   }
