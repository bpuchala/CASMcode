#include "casm/crystallography/StrucMapping.hh"

#include "casm/container/algorithm.hh"
#include "casm/crystallography/CanonicalForm.hh"
#include "casm/crystallography/Coordinate.hh"
#include "casm/crystallography/Lattice.hh"
#include "casm/crystallography/LatticeMap.hh"
#include "casm/crystallography/Strain.hh"
#include "casm/crystallography/StrucMapCalculatorInterface.hh"
#include "casm/crystallography/SuperlatticeEnumerator.hh"
#include "casm/crystallography/SymTools.hh"
#include "casm/crystallography/io/VaspIO.hh"
#include "casm/misc/CASM_Eigen_math.hh"

namespace CASM {
  namespace xtal {

    namespace Local {

      static bool lex_lt(Eigen::Matrix<long, 3, 3> const &A,
                         Eigen::Matrix<long, 3, 3> const &B) {
        return std::lexicographical_compare(A.data(), A.data() + 9, B.data(),
                                            B.data() + 9);
      }
    } // namespace Local
    //*******************************************************************************************

    namespace StrucMapping {
      double atomic_cost_child(const MappingNode &mapped_result, Index Nsites) {
        Nsites = max(Nsites, Index(1));
        // mean square displacement distance in deformed coordinate system
        double atomic_vol =
          mapped_result.lattice_node.parent.superlattice().volume() /
          double(Nsites) / mapped_result.lattice_node.stretch.determinant();
        return pow(3. * abs(atomic_vol) / (4. * M_PI), -2. / 3.) *
               (mapped_result.lattice_node.stretch.inverse() *
                mapped_result.atom_displacement)
               .squaredNorm() /
               double(Nsites);
      }
      //*******************************************************************************************

      double atomic_cost_parent(const MappingNode &mapped_result, Index Nsites) {
        Nsites = max(Nsites, Index(1));
        // mean square displacement distance in deformed coordinate system
        double atomic_vol =
          mapped_result.lattice_node.parent.superlattice().volume() /
          double(Nsites);
        return pow(3. * abs(atomic_vol) / (4. * M_PI), -2. / 3.) *
               (mapped_result.atom_displacement).squaredNorm() / double(Nsites);
      }

      //*******************************************************************************************

      double atomic_cost(const MappingNode &mapped_result, Index Nsites) {
        // mean square displacement distance in deformed coordinate system
        return (atomic_cost_child(mapped_result, Nsites) +
                atomic_cost_parent(mapped_result, Nsites)) /
               2.;
      }
<<<<<<< HEAD
    } // namespace StrucMapping
=======

      MappingNode symmetry_preserving_node(const MappingNode &basic_mapping_node,
                                           SymOpVector &factor_group,
                                           PermuteOpVector &permutation_group) {
        const auto disp_matrix = basic_mapping_node.atom_displacement;
        auto symmetry_preserving_displacement = disp_matrix;
        auto symmetry_preserving_stretch = basic_mapping_node.lattice_node.stretch;
        symmetry_preserving_displacement.setZero();
        symmetry_preserving_stretch.setZero();
        for(int i = 0; i < factor_group.size(); ++i) {
          auto transformed_disp = factor_group[i].matrix * disp_matrix;
          Eigen::MatrixXd transformed_and_permuted_disp = transformed_disp;
          transformed_and_permuted_disp.setZero();
          int ind = 0;
          for(const auto &j : permutation_group[i]) {
            transformed_and_permuted_disp.col(j) += transformed_disp.col(ind);
            ind++;
          }
          symmetry_preserving_displacement += transformed_and_permuted_disp / factor_group.size();
          Eigen::MatrixXd transformed_stretch =
            factor_group[i].matrix.transpose() * basic_mapping_node.lattice_node.stretch * factor_group[i].matrix;
          symmetry_preserving_stretch += transformed_stretch / factor_group.size();
        }
        auto new_report = basic_mapping_node;
        new_report.lattice_node.stretch = symmetry_preserving_stretch;
        new_report.atom_displacement = symmetry_preserving_displacement;
        return new_report;

      };

    }
>>>>>>> 1844e39a

    //*******************************************************************************************
    namespace Local {
      // Local helper function for StrucMapper::k_best_maps_better_than
      template <typename OutputIterator>
      static bool initial_atomic_maps(SimpleStructure child_struc,
                                      MappingNode const &seed,
                                      StrucMapCalculatorInterface const &calculator,
                                      double max_cost, OutputIterator it) {

        // derotate first
        child_struc.rotate_coords(seed.isometry());

        // Then undeform by inverse of right stretch
        child_struc.deform_coords(seed.stretch());

        // We want to get rid of translations.
        // define translation such that:
        //    IDEAL = RELAXED + translation
        // and use it when calculating cost matrix

        for(Eigen::Vector3d const &translation :
            calculator.translations(seed, child_struc)) {

          MappingNode node = seed;
          node.atomic_node.translation = translation;
          if(!calculator.populate_cost_mat(node, child_struc)) {
            // Indicates that structure is incompatible with supercell, regardless of
            // translation so return false
            return false;
          }

          // The mapping routine is called here
          node.calc();

          // if assignment is smaller than child_struc.basis().size(), then
          // child_struc is incompattible with supercell (assignment.size()==0 if the
          // hungarian routine detects an incompatibility, regardless of translation)
          if(!node.is_viable) {
            return false;
          }
          // Now we are filling up displacements
          calculator.finalize(node, child_struc);

          if(node.cost < max_cost) {
            *it = node;
          }
        }
        return true;
      }

      //*******************************************************************************************
      // Local helper function for StrucMapper::k_best_maps_better_than
      template <typename OutputIterator>
      static void partition_node(MappingNode const &_node,
                                 StrucMapCalculatorInterface const &_calculator,
                                 SimpleStructure child_struc, OutputIterator it) {
        // derotate first
        child_struc.rotate_coords(_node.isometry());

        // Then undeform by inverse of right stretch
        child_struc.deform_coords(_node.stretch());

        Index cN = _node.lattice_node.child.size() *
                   _calculator.struc_info(child_struc).size();

        // We will increment from i=0 to number of rows in cost matrix of '_node'
        // For each (i,j) assignment of '_node', we will will spawn a new node, where
        // the (i,j) assignment is forced OFF and all (k,l) assignments with k<i will
        // be forced ON. This involves
        //   (1) setting the cost of element (i,j) to infinity (forccing it off)
        //   (2) striking the first 'k' rows from the staring cost matrix, and all
        //   columns corresponding to
        //       their atomic assignments.
        //   (3) recording the (i,j) pairs that have been turned on
        //   (4) resolving the reduced assignment problem with the new cost matrix
        Index old_j, new_j, deleted_j;
        Index n = _node.atomic_node.assignment.size();
        MappingNode t1(_node), t2(_node);

        _node.is_partitioned = true;
        t1.is_partitioned = false;
        t2.is_partitioned = false;

        MappingNode *p1 = &t1;
        MappingNode *p2 = &t2;
        for(Index m = n; 1 < m && (p1->is_viable || p2->is_viable); --m) {
          AssignmentNode &n1(p1->atomic_node);
          AssignmentNode &n2(p2->atomic_node);
          // clear assignment and cost_mat
          n2.assignment.clear();
          n2.irow.clear();
          n2.icol.clear();
          n2.cost_mat.resize(m - 1, m - 1);
          n2.forced_on = n1.forced_on;

          // We are forcing on the first site assignment in t1: i.e.,  [0,deleted_j]
          // this involves striking row 0 and col deleted_j from t2's cost_mat
          deleted_j = n1.assignment[0];

          // [0,deleted_j] have local context only. We store the forced assignment in
          // forced_on using the original indexing from n1
          n2.forced_on.emplace(n1.irow[0], n1.icol[deleted_j]);

          // Strike row 0 and col deleted_j to form new AssignmentNode for t2
          // (i,j) indexes the starting cost_mat, (i-1, new_j) indexes the resulting
          // cost_mat
          n2.irow = std::vector<Index>(++n1.irow.begin(), n1.irow.end());
          // We will also store an updated assignment vector in t2, which will be
          // used to construct next node of partition
          n2.assignment =
            std::vector<Index>(++n1.assignment.begin(), n1.assignment.end());
          for(old_j = 0, new_j = 0; old_j < m; ++old_j, ++new_j) {
            if(old_j == deleted_j) {
              --new_j;
              continue;
            }
            n2.icol.push_back(n1.icol[old_j]);

            // We will also store an updated assignment vector in t2, which will be
            // used to construct next node of partition
            if(n2.assignment[new_j] > deleted_j)
              n2.assignment[new_j]--;

            // Fill col new_j of t2's cost mat
            for(Index i = 1; i < m; ++i)
              n2.cost_mat(i - 1, new_j) = n1.cost_mat(i, old_j);
          }
          // t2 properly initialized; we can now force OFF [0,deleted_j] in t1, and
          // add it to node list
          n1.cost_mat(0, deleted_j) = StrucMapping::big_inf();
          // IMPORTANT: If n1.icol[deleted_j]=cN, it is a virtual vacancy.
          // If we exclude a single virtual vacancy from occupying this parent site,
          // the marginal cost of assigning a different virtual vacancy to the same
          // site is zero, and the mapping is equivalent. So, we need to exclude ALL
          // virtual vacancies from occupying this parent site:
          if(n1.icol[deleted_j] >= cN) {
            for(old_j = n1.icol.size() - 1; old_j >= 0 && n1.icol[old_j] >= cN;
                --old_j) {
              n1.cost_mat(0, old_j) = StrucMapping::big_inf();
            }
          }
          n1.assignment.clear();
          p1->is_viable = true;
          p1->calc();
          if(p1->is_viable) {
            // even if p1 is unviable, p2 may still be viable, so we continue
            _calculator.finalize(*p1, child_struc);
            it = *p1;
          }
          std::swap(p1, p2);
        }
      }
    } // namespace Local

    //*******************************************************************************************

    LatticeNode::LatticeNode(Lattice const &parent_prim, Lattice const &parent_scel,
                             Lattice const &child_prim, Lattice const &child_scel,
                             Index child_N_atom,
                             double _cost /*=StrucMapping::big_inf()*/)
      : parent(parent_prim, parent_scel),
        // Transform child_prim lattice to its idealized state using same
        // F.inverse as below, but inline:
        child(Lattice((parent_scel.lat_column_mat() *
                       child_scel.inv_lat_column_mat()) *
                      child_prim.lat_column_mat(),
                      parent_prim.tol()),
              parent_scel),
        cost(_cost) {

      // F is from ideal parent to child ( child_scel = F * parent_scel )
      Eigen::Matrix3d F =
        child_scel.lat_column_mat() * parent_scel.inv_lat_column_mat();

      // stretch is from (de-rotated, strained) child to ideal parent
      // child_scel = F * parent_scel = isometry.transpose() * stretch.inverse() *
      // parent_scel OR: parent_scel = stretch * isometry * child_scel
      stretch = strain::right_stretch_tensor(F).inverse();

      // isometry is from child to strained parent
      isometry = (F * stretch).transpose();

      if(StrucMapping::is_inf(cost))
        cost = StrainCostCalculator::isotropic_strain_cost(stretch);
    }

    //*******************************************************************************************

    LatticeNode::LatticeNode(LatticeMap const &_lat_map, Lattice const &parent_prim,
                             Lattice const &child_prim)
      : // stretch is from (de-rotated, strained) child to ideal parent
        stretch(polar_decomposition(_lat_map.deformation_gradient()).inverse()),
        // isometry is from child to strained parent
        isometry((_lat_map.deformation_gradient() * stretch).transpose()),
        parent(parent_prim, Lattice(_lat_map.parent_matrix(), parent_prim.tol())),
        child(Lattice(_lat_map.deformation_gradient().inverse() *
                      child_prim.lat_column_mat(),
                      parent_prim.tol()),
              Lattice(_lat_map.parent_matrix(), parent_prim.tol())),
        cost(_lat_map.strain_cost()) {}

    //*******************************************************************************************

    /// \brief Compare two LatticeMap objects, based on their mapping cost
    bool less(LatticeNode const &A, LatticeNode const &B, double cost_tol) {
      if(!almost_equal(A.cost, B.cost, cost_tol))
        return A.cost < B.cost;
      if(A.child.transformation_matrix_to_super() !=
         B.child.transformation_matrix_to_super())
        return Local::lex_lt(A.child.transformation_matrix_to_super(),
                             B.child.transformation_matrix_to_super());
      if(A.parent.transformation_matrix_to_super() !=
         B.parent.transformation_matrix_to_super())
        return Local::lex_lt(A.parent.transformation_matrix_to_super(),
                             B.parent.transformation_matrix_to_super());
      return false;
    }

    //*******************************************************************************************

    bool identical(LatticeNode const &A, LatticeNode const &B, double cost_tol) {
      if(!almost_equal(A.cost, B.cost, cost_tol))
        return false;
      if(A.parent.transformation_matrix_to_super() !=
         B.parent.transformation_matrix_to_super())
        return false;
      if(A.child.transformation_matrix_to_super() !=
         B.child.transformation_matrix_to_super())
        return false;
      return true;
    }

    //*******************************************************************************************

    bool AssignmentNode::operator<(AssignmentNode const &B) const {
      if(empty() != B.empty())
        return empty();
      if(time_reversal != B.time_reversal)
        return B.time_reversal;
      if(!almost_equal(translation, B.translation, 1e-6))
        return float_lexicographical_compare(translation, B.translation, 1e-6);
      return false;
    }

    //*******************************************************************************************

    bool identical(AssignmentNode const &A, AssignmentNode const &B) {
      if(A.empty() != B.empty())
        return false;
      if(A.time_reversal != B.time_reversal)
        return false;
      if(!almost_equal(A.translation, B.translation, 1e-6))
        return false;
      return true;
    }
    //*******************************************************************************************

    MappingNode MappingNode::invalid() {
      static MappingNode result(LatticeNode(Lattice::cubic(), Lattice::cubic(),
                                            Lattice::cubic(), Lattice::cubic(), 1),
                                0.5);
      result.is_viable = false;
      result.is_valid = false;
      result.is_partitioned = false;
      return result;
    }

    //*******************************************************************************************

    void MappingNode::calc() {
      if(is_viable) {
        if(atomic_node.irow.empty())
          atomic_node.irow = sequence<Index>(0, atomic_node.cost_mat.rows() - 1);
        if(atomic_node.icol.empty())
          atomic_node.icol = sequence<Index>(0, atomic_node.cost_mat.cols() - 1);
        double tcost =
          hungarian_method(atomic_node.cost_mat, atomic_node.assignment,
                           cost_tol()); // + atomic_node.cost_offset;
        if(StrucMapping::is_inf(tcost)) {
          is_viable = false;
          cost = StrucMapping::big_inf();
        }
      }
      else
        cost = StrucMapping::big_inf();
    }

    //*******************************************************************************************

    bool MappingNode::operator<(MappingNode const &B) const {
      double _cost_tol = max(this->cost_tol(), B.cost_tol());
      if(!almost_equal(this->cost, B.cost, _cost_tol)) {
        return this->cost < B.cost;
      }
      if(!almost_equal(this->lattice_node.cost, B.lattice_node.cost, _cost_tol)) {
        return this->lattice_node.cost < B.lattice_node.cost;
      }
      if(this->atomic_node.empty() != B.atomic_node.empty()) {
        return this->atomic_node.empty();
      }
      if(!identical(this->lattice_node, B.lattice_node, _cost_tol)) {
        return less(this->lattice_node, B.lattice_node, _cost_tol);
      }
      if(!identical(this->atomic_node, B.atomic_node)) {
        return this->atomic_node < B.atomic_node;
      }
      if(atom_permutation != B.atom_permutation)
        return std::lexicographical_compare(
                 this->atom_permutation.begin(), this->atom_permutation.end(),
                 B.atom_permutation.begin(), B.atom_permutation.end());

      return false;
    }

    //*******************************************************************************************

    StrucMapper::StrucMapper(
      StrucMapCalculatorInterface const &calculator,
      double _lattice_weight /*= 0.5*/, double _max_volume_change /*= 0.5*/,
      int _options /*= robust*/, // this should actually be a bitwise-OR of
      // StrucMapper::Options
      double _cost_tol /*= TOL*/, double _min_va_frac /*= 0.*/,
      double _max_va_frac /*= 1.*/)
      : m_calc_ptr(calculator.clone()), m_max_volume_change(_max_volume_change),
        m_options(_options), m_cost_tol(max(1e-10, _cost_tol)), m_xtal_tol(TOL),
        m_lattice_transformation_range(1), m_filtered(false),
        m_symmetrize_lattice_cost(false) {

      set_min_va_frac(_min_va_frac);
      set_max_va_frac(_max_va_frac);

      // squeeze lattice_weight into (0,1] if necessary
      set_lattice_weight(_lattice_weight);

      // Make sure that max_volume_change is positive
      m_max_volume_change = max(3 * xtal_tol(), _max_volume_change);
    }

    //*******************************************************************************************

    Index StrucMapper::_n_species(SimpleStructure const &sstruc) const {
      return calculator().struc_info(sstruc).size();
    }

    //*******************************************************************************************

    std::pair<Index, Index>
    StrucMapper::_vol_range(const SimpleStructure &child_struc) const {
      Index min_vol(0), max_vol(0);
      // mapped_result.clear();
      SimpleStructure::Info const &c_info(calculator().struc_info(child_struc));

      // Using _n_species() instead of parent().n_mol() here.
      // For mapping molecules, may need to push this entire routine into the
      // StrucMapCalculator?
      double N_sites_p = double(_n_species(parent()));

      double N_sites_c = double(_n_species(child_struc));

      if(calculator().fixed_species().size() > 0) {
        std::string tcompon = calculator().fixed_species().begin()->first;
        int ncompon(0);
        for(std::string const &sp : c_info.names) {
          if(sp == tcompon)
            ncompon++;
        }
        min_vol = ncompon / int(calculator().fixed_species().begin()->second);
        max_vol = min_vol;
      }
      else {

        // Try to narrow the range of supercell volumes -- the best bounds are
        // obtained from the convex hull of the end-members, but we need to wait for
        // improvements to convex hull routines

        int max_n_va = calculator().max_n_va();

        // Absolute largest Va fraction
        double max_va_frac_limit = double(max_n_va) / N_sites_p;

        double t_min_va_frac = min(min_va_frac(), max_va_frac_limit);
        double t_max_va_frac = min(max_va_frac(), max_va_frac_limit);

        // Use vacancy range to narrow volume range.

        // the number of sites implied in order to realize va_frac >= min_va_frac
        // (TOL is not super important):
        double min_n_sites = floor(N_sites_c / (1. - t_min_va_frac) - TOL);

        // the number of sites implied to realize va_frac <= max_va_frac  (TOL is
        // not super important):
        double max_n_sites = ceil(N_sites_c / (1. - t_max_va_frac) + TOL);

        // min_vol assumes min number vacancies -- best case scenario (buffer by
        // half an atom)
        min_vol = ceil((min_n_sites - 0.5) / N_sites_p);

        // max_vol assumes min number vacancies -- best case scenario (buffer by
        // half an atom)
        max_vol = floor((max_n_sites + 0.5) / N_sites_p);

        // If volume is not fully determined, use volume ratio of child to parent to
        // narrow search
        if(min_vol != max_vol) {
          // Nvol is approximate integer volume-- assume that actual integer is
          // within m_max_volume_change*100% of this volume, and use it to tighten
          // our bounds
          double Nvol = (std::abs(child_struc.lat_column_mat.determinant() /
                                  parent().lat_column_mat.determinant()));
          min_vol = min(
                      max_vol, max<Index>(round((1.0 - m_max_volume_change) * double(Nvol)),
                                          min_vol));
          max_vol = max(
                      min_vol, min<Index>(round((1.0 + m_max_volume_change) * double(Nvol)),
                                          max_vol));
        }
      }

      // make sure volume range is above zero
      if(options() & StrucMapper::soft_va_limit) {
        Index smallest_possible_vol = ceil((N_sites_c - 0.5) / N_sites_p);
        min_vol = max<Index>(min_vol, smallest_possible_vol);
        max_vol = max<Index>(max_vol, smallest_possible_vol);
      }

      return std::pair<Index, Index>(min_vol, max_vol);
    }

    //*******************************************************************************************

    SimpleStructure const &StrucMapper::parent() const {
      return calculator().parent();
    }

    //*******************************************************************************************

    std::set<MappingNode> StrucMapper::_seed_from_vol_range(
      SimpleStructure const &child_struc, Index k, Index min_vol, Index max_vol,
      double max_lattice_cost, double min_lattice_cost,
      SymOpVector const &child_factor_group) const {

      if(!valid_index(min_vol) || !valid_index(min_vol) || max_vol < min_vol) {
        auto vol_range = _vol_range(child_struc);
        min_vol = vol_range.first;
        max_vol = vol_range.second;
      }

      // There is nothing to enumerate, don't even bother.
      if(max_vol < 1) {
        return {};
      }
      // Ensure that you don't try to enumerate size zero supercells
      min_vol = std::max(min_vol, Index{1});

      Lattice child_lat(child_struc.lat_column_mat, xtal_tol());
      std::set<MappingNode> mapping_seed;
      for(Index i_vol = min_vol; i_vol <= max_vol; i_vol++) {
        std::vector<Lattice> lat_vec;
        for(Lattice const &lat : _lattices_of_vol(i_vol)) {
          if(m_filtered && !_filter_lat(lat, child_lat)) {
            continue;
          }
          lat_vec.push_back(lat);
        }

        std::set<MappingNode> t_seed = _seed_k_best_from_super_lats(
                                         child_struc, lat_vec, {Lattice(child_struc.lat_column_mat, xtal_tol())},
                                         k, max_lattice_cost, max(min_lattice_cost, cost_tol()),
                                         child_factor_group);

        mapping_seed.insert(std::make_move_iterator(t_seed.begin()),
                            std::make_move_iterator(t_seed.end()));
      }
      return mapping_seed;
    }

    //*******************************************************************************************
    /*
     * Given a structure and a mapping node, find a perfect supercell of the prim
     * that is equivalent to structure's lattice and then try to map the structure's
     * basis onto that supercell
     *
     * Returns false if no mapping is possible, or if the lattice is not ideal
     *
     * What this does NOT do:
     *    -Check if the imported Structure is the same as one in a smaller Supercell
     *
     */
    //*******************************************************************************************

    std::set<MappingNode>
    StrucMapper::map_ideal_struc(const SimpleStructure &child_struc, Index k,
                                 double max_cost /*=StrucMapping::big_inf()*/,
                                 double min_cost /*=-TOL*/,
                                 bool keep_invalid /*=false*/) const {

      // xtal::is_superlattice isn't very smart right now, and will return
      // false if the two lattices differ by a rigid rotation
      // In the future this may not be the case, so we will assume that child_struc
      // may be rigidly rotated relative to prim
      Eigen::Matrix3d trans_mat;

      // c_lat must be an ideal supercell of the parent lattice, but it need not be
      // canonical We will account for the difference in orientation between c_lat
      // and the canonical supercell, which must be related by a point group
      // operation
      Lattice c_lat(child_struc.lat_column_mat, xtal_tol());

      bool c_lat_is_supercell_of_parent;
      std::tie(c_lat_is_supercell_of_parent, trans_mat) = xtal::is_superlattice(
                                                            c_lat, Lattice(parent().lat_column_mat), xtal_tol());
      if(!c_lat_is_supercell_of_parent) {
        return {};
      }

      // We know child_struc.lattice() is a supercell of the prim, now we have to
      // reorient 'child_struc' by a point-group operation of the parent to match
      // canonical lattice vectors This may not be a rotation in the child
      // structure's point group
      Lattice derot_c_lat(canonical::equivalent(
                            Lattice(parent().lat_column_mat * trans_mat, xtal_tol()),
                            calculator().point_group()));

      // We now find a transformation matrix of c_lat so that, after transformation,
      // it is related to derot_c_lat by rigid rotation only. Following line finds R
      // and T such that derot_c_lat = R*c_lat*T
      auto res = xtal::is_equivalent_superlattice(
                   derot_c_lat, c_lat, calculator().point_group().begin(),
                   calculator().point_group().end(), xtal_tol());
      LatticeNode lattice_node(
        Lattice(parent().lat_column_mat, xtal_tol()), derot_c_lat, c_lat,
        Lattice(child_struc.lat_column_mat * res.second.cast<double>(),
                xtal_tol()),
        _n_species(child_struc), 0. /*strain_cost is zero in ideal case*/);

      return map_deformed_struc_impose_lattice_node(
               child_struc, lattice_node, k, max_cost, min_cost, keep_invalid);
    }

    //*******************************************************************************************

    std::set<MappingNode> StrucMapper::map_deformed_struc(
      const SimpleStructure &child_struc, Index k /*=1*/,
      double max_cost /*=StrucMapping::big_inf()*/, double min_cost /*=-TOL*/,
      bool keep_invalid /*=false*/, SymOpVector const &child_factor_group) const {
      auto vols = _vol_range(child_struc);
      return map_deformed_struc_impose_lattice_vols(
               child_struc, vols.first, vols.second, k, max_cost, min_cost, keep_invalid,
               child_factor_group);
    }

    //*******************************************************************************************

    std::set<MappingNode> StrucMapper::map_deformed_struc_impose_lattice_vols(
      const SimpleStructure &child_struc, Index min_vol, Index max_vol,
      Index k /*=1*/, double max_cost /*=StrucMapping::big_inf()*/,
      double min_cost /*=-TOL*/, bool keep_invalid /*=false*/,
      SymOpVector const &child_factor_group) const {

      int seed_k = 10 + 5 * k;
      std::set<MappingNode> mapping_seed = _seed_from_vol_range(
                                             child_struc, seed_k, min_vol, max_vol,
                                             max_cost / (this->lattice_weight()),
                                             max(min_cost / (this->lattice_weight()), cost_tol()), child_factor_group);

      bool no_partition = (!(robust & options())) && k <= 1;
      k_best_maps_better_than(child_struc, mapping_seed, k, max_cost, min_cost,
                              keep_invalid, false, no_partition);

      return mapping_seed;
    }

    //*******************************************************************************************

    std::set<MappingNode> StrucMapper::map_deformed_struc_impose_lattice(
      const SimpleStructure &child_struc, const Lattice &imposed_lat,
      Index k /*=1*/, double max_cost /*=StrucMapping::big_inf()*/,
      double min_cost /*=-TOL*/, bool keep_invalid /*=false*/,
      SymOpVector const &child_factor_group) const {

      std::set<MappingNode> mapping_seed = _seed_k_best_from_super_lats(
      child_struc, {imposed_lat},
      {Lattice(child_struc.lat_column_mat, xtal_tol())}, k,
      max_cost / (this->lattice_weight()),
      max(min_cost / (this->lattice_weight()), cost_tol()), child_factor_group);

      bool no_partition = !(robust & options()) && k <= 1;
      k_best_maps_better_than(child_struc, mapping_seed, k, max_cost, min_cost,
                              keep_invalid, false, no_partition);
      return mapping_seed;
    }

    //*******************************************************************************************

    std::set<MappingNode> StrucMapper::map_deformed_struc_impose_lattice_node(
      const SimpleStructure &child_struc, const LatticeNode &imposed_node,
      Index k /*=1*/, double max_cost /*=StrucMapping::big_inf()*/,
      double min_cost /*=-TOL*/, bool keep_invalid /*=false*/) const {

      std::set<MappingNode> mapping_seed;
      mapping_seed.emplace(imposed_node, m_lattice_weight);
      bool no_partition = !(robust & options()) && k <= 1;
      k_best_maps_better_than(child_struc, mapping_seed, k, max_cost, min_cost,
                              keep_invalid, false, no_partition);
      return mapping_seed;
    }

    //*******************************************************************************************

    std::vector<Lattice> StrucMapper::_lattices_of_vol(Index prim_vol) const {

      if(!valid_index(prim_vol)) {
        throw std::runtime_error("Cannot enumerate lattice of volume " +
                                 std::to_string(prim_vol) +
                                 ", which is out of bounds.\n");
      }

      // If you specified that you wanted certain lattices, return those, otherwise
      // do the usual enumeration
      if(this->lattices_constrained()) {
        // This may very well return an empty vector, saving painful time
        // enumerating things
        return m_allowed_superlat_map[prim_vol];
      }

      // If we already have candidate lattices for the given volume, return those
      auto it = m_superlat_map.find(prim_vol);
      if(it != m_superlat_map.end())
        return it->second;

      // We don't have any lattices for the provided volume, enumerate them all!!!
      std::vector<Lattice> &lat_vec = m_superlat_map[prim_vol];

      auto pg = calculator().point_group();
      SuperlatticeEnumerator enumerator(
        pg.begin(), pg.end(), Lattice(parent().lat_column_mat, xtal_tol()),
        ScelEnumProps(prim_vol, prim_vol + 1));

      for(auto it = enumerator.begin(); it != enumerator.end(); ++it) {
        Lattice canon_lat = *it;
        if(canonical::check(canon_lat, calculator().point_group())) {
          canon_lat = canonical::equivalent(canon_lat, calculator().point_group());
        }
        lat_vec.push_back(canon_lat);
      }

      return lat_vec;
    }

    //*******************************************************************************************
    /*
     * Starting from a child structure and a queue of (possibly unfinalized) mapping
     * nodes, visit each node in the queue, test its fitness, and add any of its
     * viable derivative nodes to the queue
     *
     * The queue is ordered by the lower bound of a node's mapping cost. This lower
     * cost is less than or equal to its finalized mapping cost or the finalized
     * mapping costs of any of its derivatives node. As such, the queue only needs
     * to be iterated over once.
     *
     * At the end of the process, the queue is pruned to have at most 'k' valid
     * nodes that are the best mappings of child_struc onto the parent structure.
     *
     * Returns the number of mappings found.
     *
     *   @param max_cost: maximum allowed mapping cost. Will ignore any mapping
     * greater than this value
     *   @param min_cost: minimum mapping cost. For each node with a cost less than
     * min_cost, 'k' will be increased by 1
     *   @param keep_invalid: Invalid nodes are retained in queue if true
     *   @param erase_tail: Tail end of queue is retained if true
     *
     * What this does NOT do:
     *    -Check if the imported Structure is the same as one in a smaller Supercell
     *
     */
    //*******************************************************************************************
    // This is where the magic happens, part 1
    Index StrucMapper::k_best_maps_better_than(
      SimpleStructure const &child_struc, std::set<MappingNode> &queue, Index k,
      double max_cost /*=StrucMapping::big_inf()*/, double min_cost /*=-TOL*/,
      bool keep_invalid /*=false*/, bool keep_tail /*= false*/,
      bool no_partition /*= false*/) const {
      int nfound = 0;
      // Track pairs of supercell volumes that are chemically incompatible
      std::set<std::pair<Index, Index>> vol_mismatch;

      if(k == 0) {
        // If k==0, then we only keep values less than min_cost
        // However, max_cost controls search loop, so we set max_cost to min_cost
        max_cost = min_cost;
      }
      auto it = queue.begin();
      while(it != queue.end()) {
        bool erase = true;
        auto current = it;
        if(it->cost <= (max_cost + this->cost_tol())) {
          // If supercell volumes have already been determined incompatible, we do
          // nothing; current node is deleted
          if(!vol_mismatch.count(current->vol_pair())) {

            // Consider two exlusive cases (and base case, in which current node
            // isn't even viable)
            if(current->atomic_node.empty()) {
              // Case 1: Current node only describes a lattice mapping with no basis
              // mapping
              //         Perform basis mapping, insert result into queue, and erase
              //         current (new node must have cost greather than the current
              //         node, so will
              //          appear later in the queue)
              if(!Local::initial_atomic_maps(child_struc, *current, calculator(),
                                             max_cost,
                                             std::inserter(queue, current))) {
                // If no basis maps are viable, it indicates volume mismatch; add to
                // vol_mismatch
                vol_mismatch.insert(current->vol_pair());
              }
            }
            else if(current->is_viable) {
              // Case 2: Current node is a complete mapping and is viable
              //         Either it is a valid node, and thus part of the solution
              //         set, or it is invalid, but we must add its partition to the
              //         queue because it may have a suboptimal derivative mapping
              //         that is valid and is part of the solution set

              if(current->is_valid && current->cost > min_cost && nfound < k) {
                // current node is part of solution set
                ++nfound;

                // Need to account for case where mapping k+1 is as good as mapping
                // k A few ways to make this happen, but we will do it by increasing
                // k when nfound==k, and shrink max_cost to be current cost
                if(nfound == k) {
                  ++k;
                  max_cost = current->cost; // + tol();
                }
              }

              // Regardless of validity, we partition current node and add the
              // derivative nodes to queue (but only if we haven't reached stopping
              // condition) Skip partitioning if node is already partitioned, or if
              // caller has asked not to
              if(nfound < k || current->cost <= min_cost) {
                if(!(no_partition || current->is_partitioned)) {
                  Local::partition_node(*current, calculator(), child_struc,
                                        std::inserter(queue, current));
                }

                // Keep current node if it is in the solution set if we have been
                // asked to keep invalids
                if(current->is_valid || keep_invalid)
                  erase = false;
              }
            }
            // Never keep unviable nodes or incomplete nodes
          }
        }
        else {
          erase = !keep_tail;
        }
        // std::cout << "Finished map logic, incrementing iterator" << std::endl;
        // Safe to increment here:
        //  1) No continue/break statements
        //  2) Nothing has been deleted yet
        //  3) Everything that needs to be inserted has been inserted
        ++it;

        // Erase current if no longer needed
        if(erase)
          queue.erase(current);
      }

      return nfound;
    }

    //****************************************************************************************************************

    // Find all Lattice mappings better than min_cost and at most the k best
    // mappings in range [min_cost,max_cost]
    std::set<MappingNode> StrucMapper::_seed_k_best_from_super_lats(
      SimpleStructure const &child_struc,
      std::vector<Lattice> const &_parent_scels,
      std::vector<Lattice> const &_child_scels, Index k,
      double max_lattice_cost /*=StrucMapping::small_inf()*/,
      double min_lattice_cost /*=1e-6*/,
      SymOpVector const &child_factor_group) const {
      Lattice p_prim_lat(parent().lat_column_mat, xtal_tol());
      Lattice c_prim_lat(child_struc.lat_column_mat, xtal_tol());
      std::set<MappingNode> result;

      if(k == 0 || !valid_index(k)) {
        max_lattice_cost = min_lattice_cost;
      }

      for(Lattice const &c_lat : _child_scels) {
        auto pg_indices = invariant_subgroup_indices(c_lat, child_factor_group);
        SymOpVector c_lat_factor_group;
        c_lat_factor_group.reserve(pg_indices.size());
        for(Index i : pg_indices) {
          c_lat_factor_group.push_back(child_factor_group[i]);
        }

        for(Lattice const &p_lat : _parent_scels) {
          int n_child_atom = round(std::abs(volume(c_lat) / volume(c_prim_lat))) *
                             _n_species(child_struc);
          LatticeMap lattice_map(
            p_lat, c_lat, n_child_atom, this->lattice_transformation_range(),
            calculator().point_group(), c_lat_factor_group, m_strain_gram_mat,
            max_lattice_cost, symmetrize_lattice_cost());

          // lattice_map is initialized to first mapping better than
          // 'max_lattice_cost', if such a mapping exists We will continue checking
          // possibilities until all such mappings are exhausted
          while(lattice_map.strain_cost() < (max_lattice_cost + cost_tol())) {

            // Mappings worse than min_lattice_cost count against k
            if(lattice_map.strain_cost() > min_lattice_cost) {
              if(k == 0 || !valid_index(k)) {
                // If k is already depleted, we will still add this mapping, but
                // adjust max_lattice_cost to avoid adding anything worse
                max_lattice_cost = max(min_lattice_cost, lattice_map.strain_cost());
              }
              else {
                // If k is not depleted, decrement k
                k--;
              }
            }

            result.emplace(LatticeNode(lattice_map, p_prim_lat, c_prim_lat),
                           this->lattice_weight());

            lattice_map.next_mapping_better_than(max_lattice_cost);
          }
        }
      }
      return result;
    }

  } // namespace xtal
} // namespace CASM<|MERGE_RESOLUTION|>--- conflicted
+++ resolved
@@ -58,10 +58,6 @@
                 atomic_cost_parent(mapped_result, Nsites)) /
                2.;
       }
-<<<<<<< HEAD
-    } // namespace StrucMapping
-=======
-
       MappingNode symmetry_preserving_node(const MappingNode &basic_mapping_node,
                                            SymOpVector &factor_group,
                                            PermuteOpVector &permutation_group) {
@@ -92,7 +88,6 @@
       };
 
     }
->>>>>>> 1844e39a
 
     //*******************************************************************************************
     namespace Local {
