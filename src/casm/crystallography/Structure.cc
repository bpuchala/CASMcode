--- conflicted
+++ resolved
@@ -212,15 +212,9 @@
     // For each site
     for(i = 0; i < basis().size(); i++) {
       // For each atomposition in the molecule on the site
-<<<<<<< HEAD
       for(j = 0; j < basis()[i].occ().size(); j++) {
-        // Count the present specie
-        tnum_each_specie(find_index(tstruc_specie, basis()[i].occ().atom(j).specie()))++;
-=======
-      for(j = 0; j < basis[i].occ().size(); j++) {
         // Count the present species
-        tnum_each_species(find_index(tstruc_species, basis[i].occ().atom(j).species()))++;
->>>>>>> bd36a2d5
+        tnum_each_species(find_index(tstruc_species, basis()[i].occ().atom(j).species()))++;
       }
     }
 
@@ -435,15 +429,10 @@
   //***********************************************************
 
   void Structure::reset() {
-<<<<<<< HEAD
     //std::cout << "begin reset() " << this << std::endl;
 
     for(Index nb = 0; nb < basis().size(); nb++) {
       m_basis[nb].set_basis_ind(nb);
-=======
-    for(Index nb = 0; nb < basis.size(); nb++) {
-      basis[nb].set_basis_ind(nb);
->>>>>>> bd36a2d5
     }
     within();
     m_factor_group.clear();
@@ -576,15 +565,8 @@
     Array<Site> operbasis;
     for(Index rf = 0; rf < relaxed_factors.size(); rf++) {
       operbasis.clear();
-<<<<<<< HEAD
       for(Index b = 0; b < basis().size(); b++) {
         operbasis.push_back(relaxed_factors[rf]*basis()[b]);
-        operbasis.back().print(std::cout);
-        std::cout << std::endl;
-=======
-      for(Index b = 0; b < basis.size(); b++) {
-        operbasis.push_back(relaxed_factors[rf]*basis[b]);
->>>>>>> bd36a2d5
       }
 
       //Now that you have a transformed basis, find the closest mapping of atoms
@@ -604,7 +586,7 @@
       }
 
     }
-    basis = avg_basis;
+    set_basis(avg_basis);
     //generate_factor_group();
     update();
     return;
