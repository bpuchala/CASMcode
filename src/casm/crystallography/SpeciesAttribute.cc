#include "casm/misc/CASM_Eigen_math.hh"
#include "casm/crystallography/SpeciesAttribute.hh"
#include "casm/crystallography/SymType.hh"

namespace CASM {
<<<<<<< HEAD
=======
  namespace xtal {
    namespace SpeciesAttribute_impl {

      SpeciesAttribute BasicTraits::copy_apply(SymOp const &_op, SpeciesAttribute const &_attr) const {
        return _attr;
      }
    }
>>>>>>> 05e38366

  namespace xtal {
    SpeciesAttribute &SpeciesAttribute::apply_sym(SymOp const &_op) {
      m_value = traits().symop_to_matrix(_op.matrix(), _op.tau(), _op.time_reversal()) * m_value;
      return *this;
    }

    //*******************************************************************

    bool SpeciesAttribute::identical(SpeciesAttribute const &other, double _tol) const {
      return name() == other.name() && almost_equal(value(), other.value(), _tol);
    }
  }

  //  template<>
  //ParsingDictionary<xtal::SpeciesAttribute::BasicTraits>  make_parsing_dictionary<xtal::SpeciesAttribute::BasicTraits>() {
  //ParsingDictionary<xtal::SpeciesAttribute::BasicTraits> dict;
  //return dict;
  //}

}<|MERGE_RESOLUTION|>--- conflicted
+++ resolved
@@ -3,17 +3,6 @@
 #include "casm/crystallography/SymType.hh"
 
 namespace CASM {
-<<<<<<< HEAD
-=======
-  namespace xtal {
-    namespace SpeciesAttribute_impl {
-
-      SpeciesAttribute BasicTraits::copy_apply(SymOp const &_op, SpeciesAttribute const &_attr) const {
-        return _attr;
-      }
-    }
->>>>>>> 05e38366
-
   namespace xtal {
     SpeciesAttribute &SpeciesAttribute::apply_sym(SymOp const &_op) {
       m_value = traits().symop_to_matrix(_op.matrix(), _op.tau(), _op.time_reversal()) * m_value;
