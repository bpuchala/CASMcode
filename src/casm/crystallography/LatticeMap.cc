#include "casm/crystallography/LatticeMap.hh"

#include "casm/crystallography/Lattice.hh"
#include "casm/crystallography/LatticeIsEquivalent.hh"
<<<<<<< HEAD
#include "casm/crystallography/Strain.hh"
#include "casm/crystallography/SymType.hh"
#include "casm/misc/CASM_Eigen_math.hh"
#include "submodules/eigen/Eigen/src/Core/Matrix.h"
=======
#include "casm/crystallography/SymType.hh"
#include "casm/misc/CASM_Eigen_math.hh"
>>>>>>> 6efcf4d5

namespace CASM {
namespace xtal {
StrainCostCalculator::StrainCostCalculator(
    Eigen::Ref<const Eigen::MatrixXd> const
        &strain_gram_mat /*= Eigen::MatrixXd::Identity(9,9)*/) {
  if (strain_gram_mat.size() == 0 || strain_gram_mat.isIdentity(1e-9)) {
    m_sym_cost = false;
  } else {
    m_sym_cost = true;
    m_gram_mat.resize(6, 6);
    if (strain_gram_mat.rows() == 6 && strain_gram_mat.cols() == 6) {
      std::vector<Index> map({0, 5, 4, 1, 3, 2});
      for (Index i = 0; i < 6; ++i) {
        for (Index j = 0; j < 6; ++j) {
          m_gram_mat(i, j) = strain_gram_mat(map[i], map[j]);
          if (i > 2) m_gram_mat(i, j) *= sqrt(2.);
          if (j > 2) m_gram_mat(i, j) *= sqrt(2.);
        }
      }
    }
    if (strain_gram_mat.rows() == 9 && strain_gram_mat.cols() == 9) {
      Index m = 0;
      for (Index i = 0; i < 3; ++i) {
        for (Index j = i; j < 3; ++j, ++m) {
          Index n = 0;
          for (Index k = 0; k < 3; ++k) {
            for (Index l = k; l < 3; ++l, ++n) {
              m_gram_mat(m, n) = strain_gram_mat(i * 3 + j, k * 3 + l);
              if (m > 2) m_gram_mat(m, n) *= sqrt(2.);
              if (n > 2) m_gram_mat(m, n) *= sqrt(2.);
            }
          }
        }
      }
    }
  }
}

//*******************************************************************************************
// static function
double StrainCostCalculator::isotropic_strain_cost(
    const Eigen::Matrix3d &_deformation_gradient, double _vol_factor) {
  Eigen::Matrix3d tmat =
      polar_decomposition(_deformation_gradient / _vol_factor);

  // -> epsilon=(_deformation_gradient_deviatoric-identity)
  return ((tmat - Eigen::Matrix3d::Identity(3, 3)).squaredNorm() +
          (tmat.inverse() - Eigen::Matrix3d::Identity(3, 3)).squaredNorm()) /
         6.;
}

//*******************************************************************************************
// static function
double StrainCostCalculator::isotropic_strain_cost(
    const Eigen::Matrix3d &_deformation_gradient) {
  return isotropic_strain_cost(_deformation_gradient,
                               vol_factor(_deformation_gradient));
}

//*******************************************************************************************

// strain_cost is the mean-square displacement of a point on the surface of a
// unit sphere when it is deformed by the volume-preserving deformation
// _deformation_gradient_deviatoric =
// _deformation_gradient/det(_deformation_gradient)^(1/3)
double StrainCostCalculator::strain_cost(
    const Eigen::Matrix3d &_deformation_gradient, double _vol_factor) const {
  if (m_sym_cost) {
    double cost = 0;
    m_cache = polar_decomposition(_deformation_gradient / _vol_factor);
    m_cache_inv = m_cache.inverse() - Eigen::Matrix3d::Identity(3, 3);
    m_cache -= Eigen::Matrix3d::Identity(3, 3);
    Index m = 0;
    for (Index i = 0; i < 3; ++i) {
      for (Index j = i; j < 3; ++j, ++m) {
        Index n = 0;
        for (Index k = 0; k < 3; ++k) {
          for (Index l = k; l < 3; ++l, ++n) {
            cost += m_gram_mat(m, n) *
                    (m_cache(i, j) * m_cache(j, k) +
                     m_cache_inv(i, j) * m_cache_inv(j, k)) /
                    6.;
          }
        }
      }
    }
    // geometric factor: (3*V/(4*pi))^(2/3)/3 = V^(2/3)/7.795554179
    return cost;
  }

  return isotropic_strain_cost(_deformation_gradient, _vol_factor);
}

//*******************************************************************************************

double StrainCostCalculator::strain_cost(
    const Eigen::Matrix3d &_deformation_gradient) const {
  return strain_cost(_deformation_gradient, vol_factor(_deformation_gradient));
}
<<<<<<< HEAD

//*******************************************************************************************

double StrainCostCalculator::strain_cost(
    Eigen::Matrix3d const &_deformation_gradient,
    Eigen::Matrix3d const &parent_lattice,
    std::vector<Eigen::Matrix3i> const &parent_fsym_mats) const {
  // Convert the fractional sym ops back into cartesian symops
  std::vector<Eigen::Matrix3d> parent_sym_mats;
  parent_sym_mats.reserve(parent_fsym_mats.size());
  Eigen::Matrix3d tmp_op;
  for (auto const &op : parent_fsym_mats) {
    tmp_op = parent_lattice * op.cast<double>() * parent_lattice.inverse();
    parent_sym_mats.push_back(tmp_op.transpose());
  }
  // Apply the sym op to the deformation gradient and average
  Eigen::Matrix3d stretch_aggregate = Eigen::Matrix3d::Zero();
  Eigen::Matrix3d stretch = strain::right_stretch_tensor(_deformation_gradient);

  for (auto const &op : parent_sym_mats) {
    stretch_aggregate += op * stretch * op.inverse();
  }
  stretch_aggregate = stretch_aggregate / double(parent_sym_mats.size());
  return strain_cost(stretch - stretch_aggregate + Eigen::Matrix3d::Identity());
}

=======

>>>>>>> 6efcf4d5
//*******************************************************************************************

LatticeMap::LatticeMap(const Lattice &_parent, const Lattice &_child,
                       Index num_atoms, int _range,
                       SymOpVector const &_parent_point_group,
                       SymOpVector const &_child_point_group,
                       Eigen::Ref<const Eigen::MatrixXd> const &strain_gram_mat,
<<<<<<< HEAD
                       double _init_better_than /* = 1e20 */,
                       bool _symmetrize_strain_cost, double _xtal_tol)
=======
                       double _init_better_than /* = 1e20 */)
>>>>>>> 6efcf4d5
    : m_calc(strain_gram_mat),
      m_vol_factor(pow(std::abs(volume(_child) / volume(_parent)), 1. / 3.)),
      m_range(_range),
      m_cost(1e20),
<<<<<<< HEAD
      m_currmat(0),
      m_symmetrize_strain_cost(_symmetrize_strain_cost),
      m_xtal_tol(_xtal_tol) {
=======
      m_currmat(0) {
>>>>>>> 6efcf4d5
  Lattice reduced_parent = _parent.reduced_cell();
  m_parent = reduced_parent.lat_column_mat();

  Lattice reduced_child = _child.reduced_cell();
  m_child = reduced_child.lat_column_mat();

  m_U = _parent.inv_lat_column_mat() * m_parent;
  m_V_inv = m_child.inverse() * _child.lat_column_mat();

  if (_range == 1)
    m_mvec_ptr = &unimodular_matrices<1>();
  else if (_range == 2)
    m_mvec_ptr = &unimodular_matrices<2>();
  else if (_range == 3)
    m_mvec_ptr = &unimodular_matrices<3>();
  else if (_range == 4)
    m_mvec_ptr = &unimodular_matrices<4>();
  else
    throw std::runtime_error(
        "LatticeMap cannot currently be invoked for range>4");

  // Construct inverse fractional symops for parent
  {
    IsPointGroupOp symcheck(reduced_parent);
    m_parent_fsym_mats.reserve(_parent_point_group.size());
    for (auto const &op : _parent_point_group) {
      if (!symcheck(op)) continue;
<<<<<<< HEAD
=======
      // if(symcheck.U().isIdentity())
      // continue;
      // std::cout << "Testing point op:\n" << get_matrix(op) << "\n";
>>>>>>> 6efcf4d5
      m_parent_fsym_mats.push_back(
          iround(reduced_parent.inv_lat_column_mat() * op.matrix.transpose() *
                 reduced_parent.lat_column_mat()));
      for (Index i = 0; i < (m_parent_fsym_mats.size() - 1); ++i) {
        if (m_parent_fsym_mats[i] == m_parent_fsym_mats.back()) {
          m_parent_fsym_mats.pop_back();
          break;
<<<<<<< HEAD
        }
      }
    }
  }

  // Construct fractional symops for child
  {
    IsPointGroupOp symcheck(reduced_child);
    m_child_fsym_mats.reserve(_child_point_group.size());
    for (auto const &op : _child_point_group) {
      if (!symcheck(op)) continue;
      m_child_fsym_mats.push_back(
          iround(reduced_child.inv_lat_column_mat() * op.matrix *
                 reduced_child.lat_column_mat()));
      for (Index i = 0; i < (m_child_fsym_mats.size() - 1); ++i) {
        if (m_child_fsym_mats[i] == m_child_fsym_mats.back()) {
          m_child_fsym_mats.pop_back();
          break;
        }
      }
    }
  }

=======
        }
      }
    }
  }

  // Construct fractional symops for child
  {
    IsPointGroupOp symcheck(reduced_child);
    m_child_fsym_mats.reserve(_child_point_group.size());
    for (auto const &op : _child_point_group) {
      if (!symcheck(op)) continue;
      // if(symcheck.U().isIdentity())
      // continue;
      // std::cout << "Testing point op:\n" << get_matrix(op) << "\n";
      m_child_fsym_mats.push_back(
          iround(reduced_child.inv_lat_column_mat() * op.matrix *
                 reduced_child.lat_column_mat()));
      for (Index i = 0; i < (m_child_fsym_mats.size() - 1); ++i) {
        if (m_child_fsym_mats[i] == m_child_fsym_mats.back()) {
          m_child_fsym_mats.pop_back();
          break;
        }
      }
    }
  }

>>>>>>> 6efcf4d5
  reset(_init_better_than);
}

LatticeMap::LatticeMap(Eigen::Ref<const LatticeMap::DMatType> const &_parent,
                       Eigen::Ref<const LatticeMap::DMatType> const &_child,
                       Index _num_atoms, int _range,
                       SymOpVector const &_parent_point_group,
                       SymOpVector const &_child_point_group,
                       Eigen::Ref<const Eigen::MatrixXd> const &strain_gram_mat,
<<<<<<< HEAD
                       double _init_better_than /* = 1e20 */,
                       bool _symmetrize_strain_cost, double _xtal_tol)
    : LatticeMap(Lattice(_parent), Lattice(_child), _num_atoms, _range,
                 _parent_point_group, _child_point_group, strain_gram_mat,
                 _init_better_than, _symmetrize_strain_cost, _xtal_tol) {}
=======
                       double _init_better_than /* = 1e20 */)
    : LatticeMap(Lattice(_parent), Lattice(_child), _num_atoms, _range,
                 _parent_point_group, _child_point_group, strain_gram_mat,
                 _init_better_than) {}
>>>>>>> 6efcf4d5

//*******************************************************************************************
void LatticeMap::reset(double _better_than) {
  m_currmat = 0;

  // From relation F * parent * inv_mat.inverse() = child
  m_deformation_gradient = m_child * inv_mat().cast<double>() *
                           m_parent.inverse();  // -> _deformation_gradient

<<<<<<< HEAD
  double tcost = calc_strain_cost(m_deformation_gradient);
=======
  double tcost = m_calc.strain_cost(m_deformation_gradient, m_vol_factor);
>>>>>>> 6efcf4d5

  // Initialize to first valid mapping
  if (tcost <= _better_than && _check_canonical()) {
    m_cost = tcost;
    // reconstruct correct N for unreduced lattice
    m_N = m_U * inv_mat().cast<double>().inverse() * m_V_inv;
  } else
    next_mapping_better_than(_better_than);
}
//*******************************************************************************************
/*
 *  For L_child = (*this).lat_column_mat() and L_parent =
 * _parent_lat.lat_column_mat(), we find the mapping:
 *
 *        L_child = _deformation_gradient * L_parent * N      -- (Where 'N' is
 * an integer matrix of determinant=1)
 *
 *  That minimizes the cost function:
 *
 *        C = pow((*this).volume(),2/3) *
 * trace(E_dev.transpose()*E_dev.transpose()) / 4
 *
 *  Where E_dev is the non-volumetric component of the green-lagrange strain
 *
 *        E_dev = E - trace(E/3)*Identity   -- (such that E_dev is traceless)
 *
 *  where the Green-Lagrange strain is
 *
 *        E =
 * (_deformation_gradient.transpose()*_deformation_gradient-Identity)/2
 *
 *  The cost function approximates the mean-square-displacement of a point in a
 * cube of volume (*this).volume() when it is deformed by deformation matrix
 * '_deformation_gradient', but neglecting volumetric effects
 *
 *  The algorithm proceeds by counting over 'N' matrices (integer matrices of
 * determinant 1) with elements on the interval (-2,2). (we actually count over
 * N.inverse(), because....)
 *
 *  The green-lagrange strain for that 'N' is then found using the relation
 *
 *        _deformation_gradient.transpose()*_deformation_gradient =
 * L_parent.inverse().transpose()*N.inverse().transpose()*L_child.transpose()*L_child*N.inverse()*L_parent.inverse()
 *
 *  The minimal 'C' is returned at the end of the optimization.
 */
//*******************************************************************************************

const LatticeMap &LatticeMap::best_strain_mapping() const {
  m_currmat = 0;

  // Get an upper bound on the best mapping by starting with no lattice
  // equivalence
  m_N = DMatType::Identity(3, 3);
  // m_dcache -> value of inv_mat() that gives m_N = identity;
  m_dcache = m_V_inv * m_U;
  m_deformation_gradient = m_child * m_dcache * m_parent.inverse();

<<<<<<< HEAD
  double best_cost = calc_strain_cost(m_deformation_gradient);
=======
  double best_cost = m_calc.strain_cost(m_deformation_gradient, m_vol_factor);
>>>>>>> 6efcf4d5

  while (next_mapping_better_than(best_cost).strain_cost() < best_cost) {
    best_cost = strain_cost();
  }

  m_cost = best_cost;
  return *this;
}
<<<<<<< HEAD

//*******************************************************************************************
double LatticeMap::calc_strain_cost(
    const Eigen::Matrix3d &deformation_gradient) const {
  if (symmetrize_strain_cost())
    return m_calc.strain_cost(deformation_gradient, m_parent,
                              m_parent_fsym_mats);
  else
    return m_calc.strain_cost(deformation_gradient, m_vol_factor);
}

=======
>>>>>>> 6efcf4d5
//*******************************************************************************************

const LatticeMap &LatticeMap::next_mapping_better_than(double max_cost) const {
  m_cost = 1e20;
  return _next_mapping_better_than(max_cost);
}

//*******************************************************************************************
// Implements the algorithm as above, with generalized inputs:
//       -- m_inv_count saves the state between calls
//       -- the search breaks when a mapping is found with cost < max_cost
const LatticeMap &LatticeMap::_next_mapping_better_than(double max_cost) const {
  DMatType init_deformation_gradient(m_deformation_gradient);
  // tcost initial value shouldn't matter unles m_inv_count is invalid
  double tcost = max_cost;

  while (++m_currmat < n_mat()) {
    if (!_check_canonical()) {
      continue;
    }

    // From relation _deformation_gradient * parent * inv_mat.inverse() = child
    m_deformation_gradient = m_child * inv_mat().cast<double>() *
                             m_parent.inverse();  // -> _deformation_gradient
<<<<<<< HEAD
    tcost = calc_strain_cost(m_deformation_gradient);
    if (std::abs(tcost) < (std::abs(max_cost) + std::abs(xtal_tol()))) {
=======
    tcost = m_calc.strain_cost(m_deformation_gradient, m_vol_factor);
    if (tcost < max_cost) {
>>>>>>> 6efcf4d5
      m_cost = tcost;

      // need to undo the effect of transformation to reduced cell on 'N'
      // Maybe better to get m_N from m_deformation_gradient instead?  m_U and
      // m_V_inv depend on the lattice reduction that was performed in the
      // constructor, so we would need to store "non-reduced" parent and child
      m_N = m_U * inv_mat().cast<double>().inverse() * m_V_inv;
      // std::cout << "N:\n" << m_N << "\n";
      //  We already have:
      //        m_deformation_gradient = m_child * inv_mat().cast<double>() *
      //        m_parent.inverse();
      break;
    }
  }
<<<<<<< HEAD
  if (!(std::abs(tcost) < (std::abs(max_cost) + std::abs(xtal_tol())))) {
=======
  if (!(tcost < max_cost)) {
>>>>>>> 6efcf4d5
    // If no good mappings were found, uncache the starting value of
    // m_deformation_gradient
    m_deformation_gradient = init_deformation_gradient;
    // m_N hasn't changed if tcost>max_cost
    // m_cost hasn't changed either
  }
  // m_N, m_deformation_gradient, and m_cost will describe the best mapping
  // encountered, even if nothing better than max_cost was encountered

  return *this;
}

//*******************************************************************************************

bool LatticeMap::_check_canonical() const {
  // Purpose of jmin is to exclude (i,j)=(0,0) element
  // jmin is set to 0 at end of i=0 pass;
  Index jmin = 1;
  for (Index i = 0; i < m_parent_fsym_mats.size(); ++i, jmin = 0) {
    auto const &inv_parent_op = m_parent_fsym_mats[i];
    for (Index j = jmin; j < m_child_fsym_mats.size(); ++j) {
      auto const &child_op = m_child_fsym_mats[j];
      m_icache = child_op * inv_mat() * inv_parent_op;
      // Skip ops that transform matrix out of range; they won't be enumerated
      if (std::abs(m_icache(0, 0)) > m_range ||
          std::abs(m_icache(0, 1)) > m_range ||
          std::abs(m_icache(0, 2)) > m_range ||
          std::abs(m_icache(1, 0)) > m_range ||
          std::abs(m_icache(1, 1)) > m_range ||
          std::abs(m_icache(1, 2)) > m_range ||
          std::abs(m_icache(2, 0)) > m_range ||
          std::abs(m_icache(2, 1)) > m_range ||
          std::abs(m_icache(2, 2)) > m_range)
        continue;
<<<<<<< HEAD
      if (std::lexicographical_compare(m_icache.data(), m_icache.data() + 9,
                                       inv_mat().data(),
                                       inv_mat().data() + 9)) {
        return false;
      }
=======

      if (std::lexicographical_compare(m_icache.data(), m_icache.data() + 9,
                                       inv_mat().data(), inv_mat().data() + 9))
        return false;
>>>>>>> 6efcf4d5
    }
  }
  return true;
}
}  // namespace xtal
}  // namespace CASM<|MERGE_RESOLUTION|>--- conflicted
+++ resolved
@@ -2,15 +2,10 @@
 
 #include "casm/crystallography/Lattice.hh"
 #include "casm/crystallography/LatticeIsEquivalent.hh"
-<<<<<<< HEAD
 #include "casm/crystallography/Strain.hh"
 #include "casm/crystallography/SymType.hh"
 #include "casm/misc/CASM_Eigen_math.hh"
 #include "submodules/eigen/Eigen/src/Core/Matrix.h"
-=======
-#include "casm/crystallography/SymType.hh"
-#include "casm/misc/CASM_Eigen_math.hh"
->>>>>>> 6efcf4d5
 
 namespace CASM {
 namespace xtal {
@@ -111,7 +106,6 @@
     const Eigen::Matrix3d &_deformation_gradient) const {
   return strain_cost(_deformation_gradient, vol_factor(_deformation_gradient));
 }
-<<<<<<< HEAD
 
 //*******************************************************************************************
 
@@ -138,9 +132,6 @@
   return strain_cost(stretch - stretch_aggregate + Eigen::Matrix3d::Identity());
 }
 
-=======
-
->>>>>>> 6efcf4d5
 //*******************************************************************************************
 
 LatticeMap::LatticeMap(const Lattice &_parent, const Lattice &_child,
@@ -148,23 +139,15 @@
                        SymOpVector const &_parent_point_group,
                        SymOpVector const &_child_point_group,
                        Eigen::Ref<const Eigen::MatrixXd> const &strain_gram_mat,
-<<<<<<< HEAD
                        double _init_better_than /* = 1e20 */,
                        bool _symmetrize_strain_cost, double _xtal_tol)
-=======
-                       double _init_better_than /* = 1e20 */)
->>>>>>> 6efcf4d5
     : m_calc(strain_gram_mat),
       m_vol_factor(pow(std::abs(volume(_child) / volume(_parent)), 1. / 3.)),
       m_range(_range),
       m_cost(1e20),
-<<<<<<< HEAD
       m_currmat(0),
       m_symmetrize_strain_cost(_symmetrize_strain_cost),
       m_xtal_tol(_xtal_tol) {
-=======
-      m_currmat(0) {
->>>>>>> 6efcf4d5
   Lattice reduced_parent = _parent.reduced_cell();
   m_parent = reduced_parent.lat_column_mat();
 
@@ -192,12 +175,6 @@
     m_parent_fsym_mats.reserve(_parent_point_group.size());
     for (auto const &op : _parent_point_group) {
       if (!symcheck(op)) continue;
-<<<<<<< HEAD
-=======
-      // if(symcheck.U().isIdentity())
-      // continue;
-      // std::cout << "Testing point op:\n" << get_matrix(op) << "\n";
->>>>>>> 6efcf4d5
       m_parent_fsym_mats.push_back(
           iround(reduced_parent.inv_lat_column_mat() * op.matrix.transpose() *
                  reduced_parent.lat_column_mat()));
@@ -205,7 +182,6 @@
         if (m_parent_fsym_mats[i] == m_parent_fsym_mats.back()) {
           m_parent_fsym_mats.pop_back();
           break;
-<<<<<<< HEAD
         }
       }
     }
@@ -229,34 +205,6 @@
     }
   }
 
-=======
-        }
-      }
-    }
-  }
-
-  // Construct fractional symops for child
-  {
-    IsPointGroupOp symcheck(reduced_child);
-    m_child_fsym_mats.reserve(_child_point_group.size());
-    for (auto const &op : _child_point_group) {
-      if (!symcheck(op)) continue;
-      // if(symcheck.U().isIdentity())
-      // continue;
-      // std::cout << "Testing point op:\n" << get_matrix(op) << "\n";
-      m_child_fsym_mats.push_back(
-          iround(reduced_child.inv_lat_column_mat() * op.matrix *
-                 reduced_child.lat_column_mat()));
-      for (Index i = 0; i < (m_child_fsym_mats.size() - 1); ++i) {
-        if (m_child_fsym_mats[i] == m_child_fsym_mats.back()) {
-          m_child_fsym_mats.pop_back();
-          break;
-        }
-      }
-    }
-  }
-
->>>>>>> 6efcf4d5
   reset(_init_better_than);
 }
 
@@ -266,18 +214,11 @@
                        SymOpVector const &_parent_point_group,
                        SymOpVector const &_child_point_group,
                        Eigen::Ref<const Eigen::MatrixXd> const &strain_gram_mat,
-<<<<<<< HEAD
                        double _init_better_than /* = 1e20 */,
                        bool _symmetrize_strain_cost, double _xtal_tol)
     : LatticeMap(Lattice(_parent), Lattice(_child), _num_atoms, _range,
                  _parent_point_group, _child_point_group, strain_gram_mat,
                  _init_better_than, _symmetrize_strain_cost, _xtal_tol) {}
-=======
-                       double _init_better_than /* = 1e20 */)
-    : LatticeMap(Lattice(_parent), Lattice(_child), _num_atoms, _range,
-                 _parent_point_group, _child_point_group, strain_gram_mat,
-                 _init_better_than) {}
->>>>>>> 6efcf4d5
 
 //*******************************************************************************************
 void LatticeMap::reset(double _better_than) {
@@ -287,11 +228,7 @@
   m_deformation_gradient = m_child * inv_mat().cast<double>() *
                            m_parent.inverse();  // -> _deformation_gradient
 
-<<<<<<< HEAD
   double tcost = calc_strain_cost(m_deformation_gradient);
-=======
-  double tcost = m_calc.strain_cost(m_deformation_gradient, m_vol_factor);
->>>>>>> 6efcf4d5
 
   // Initialize to first valid mapping
   if (tcost <= _better_than && _check_canonical()) {
@@ -350,11 +287,7 @@
   m_dcache = m_V_inv * m_U;
   m_deformation_gradient = m_child * m_dcache * m_parent.inverse();
 
-<<<<<<< HEAD
   double best_cost = calc_strain_cost(m_deformation_gradient);
-=======
-  double best_cost = m_calc.strain_cost(m_deformation_gradient, m_vol_factor);
->>>>>>> 6efcf4d5
 
   while (next_mapping_better_than(best_cost).strain_cost() < best_cost) {
     best_cost = strain_cost();
@@ -363,7 +296,6 @@
   m_cost = best_cost;
   return *this;
 }
-<<<<<<< HEAD
 
 //*******************************************************************************************
 double LatticeMap::calc_strain_cost(
@@ -375,8 +307,6 @@
     return m_calc.strain_cost(deformation_gradient, m_vol_factor);
 }
 
-=======
->>>>>>> 6efcf4d5
 //*******************************************************************************************
 
 const LatticeMap &LatticeMap::next_mapping_better_than(double max_cost) const {
@@ -401,13 +331,8 @@
     // From relation _deformation_gradient * parent * inv_mat.inverse() = child
     m_deformation_gradient = m_child * inv_mat().cast<double>() *
                              m_parent.inverse();  // -> _deformation_gradient
-<<<<<<< HEAD
     tcost = calc_strain_cost(m_deformation_gradient);
     if (std::abs(tcost) < (std::abs(max_cost) + std::abs(xtal_tol()))) {
-=======
-    tcost = m_calc.strain_cost(m_deformation_gradient, m_vol_factor);
-    if (tcost < max_cost) {
->>>>>>> 6efcf4d5
       m_cost = tcost;
 
       // need to undo the effect of transformation to reduced cell on 'N'
@@ -422,11 +347,7 @@
       break;
     }
   }
-<<<<<<< HEAD
   if (!(std::abs(tcost) < (std::abs(max_cost) + std::abs(xtal_tol())))) {
-=======
-  if (!(tcost < max_cost)) {
->>>>>>> 6efcf4d5
     // If no good mappings were found, uncache the starting value of
     // m_deformation_gradient
     m_deformation_gradient = init_deformation_gradient;
@@ -461,18 +382,9 @@
           std::abs(m_icache(2, 1)) > m_range ||
           std::abs(m_icache(2, 2)) > m_range)
         continue;
-<<<<<<< HEAD
-      if (std::lexicographical_compare(m_icache.data(), m_icache.data() + 9,
-                                       inv_mat().data(),
-                                       inv_mat().data() + 9)) {
-        return false;
-      }
-=======
-
       if (std::lexicographical_compare(m_icache.data(), m_icache.data() + 9,
                                        inv_mat().data(), inv_mat().data() + 9))
         return false;
->>>>>>> 6efcf4d5
     }
   }
   return true;
