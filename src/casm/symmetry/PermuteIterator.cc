#include "casm/symmetry/PermuteIterator.hh"

#include "casm/crystallography/PrimGrid.hh"
#include "casm/clex/Supercell.hh"
#include "casm/casm_io/jsonParser.hh"

namespace CASM {

  PermuteIterator::PermuteIterator() {}

  PermuteIterator::PermuteIterator(const PermuteIterator &iter) :
    m_fg_permute_rep(iter.m_fg_permute_rep),
    m_prim_grid(iter.m_prim_grid),
    m_trans_permute(&(m_prim_grid->translation_permutations())),
    m_factor_group_index(iter.m_factor_group_index),
    m_translation_index(iter.m_translation_index) {

  }

  PermuteIterator::PermuteIterator(SymGroupRep::RemoteHandle _fg_permute_rep,
                                   const PrimGrid &_prim_grid,
                                   Index _factor_group_index,
                                   Index _translation_index) :
    m_fg_permute_rep(_fg_permute_rep),
    m_prim_grid(&_prim_grid),
    m_trans_permute(&(m_prim_grid->translation_permutations())),
    m_factor_group_index(_factor_group_index),
    m_translation_index(_translation_index) {
  }

  PermuteIterator &PermuteIterator::operator=(PermuteIterator iter) {
    swap(*this, iter);
    return *this;
  }

  /// Returns a copy
  const PermuteIterator &PermuteIterator::operator*() const {
    return *this;
  }

  /// Returns the combination of factor_group permutation and translation permutation
  Permutation PermuteIterator::combined_permute() const {
    return translation_permute() * factor_group_permute();
  }

  /// Apply the combined factor_group permutation and translation permutation being pointed at
  template<typename T>
  ReturnArray<T> PermuteIterator::permute(const Array<T> &before_array) const {
    assert(before_array.size() == factor_group_permute().size() && "WARNING: You're trying to permute an Array with an incompatible permutation!");

    Array<T> after_array;
    after_array.reserve(before_array.size());

    for(int i = 0; i < before_array.size(); i++) {
      after_array.push_back(permute_by_bit(i, before_array));
    }
    return after_array;
  }

  /// Return the index into Supercell::factor_group_permute of the factor group op being pointed at
  Index PermuteIterator::factor_group_index() const {
    return m_factor_group_index;
  }

  /// Return the index into Supercell::translation_permute of the translation being pointed at
  Index PermuteIterator::translation_index() const {
    return m_translation_index;
  }

  /// Return the factor group permutation being pointed at
  const Permutation &PermuteIterator::factor_group_permute() const {
    return *(m_fg_permute_rep[m_factor_group_index]->get_permutation());
  }

  /// Return the translation permutation being pointed at
  const Permutation &PermuteIterator::translation_permute() const {
    return m_trans_permute->at(m_translation_index);
  }

  SymOp PermuteIterator::sym_op()const {
    return (*m_prim_grid).sym_op(m_translation_index) * m_fg_permute_rep.sym_op(m_factor_group_index);
  }

  Index PermuteIterator::permute_ind(Index i) const {
    return factor_group_permute()[ translation_permute()[i] ];
  }

  /// Return after_array[i], given i and before_array
  template<typename T>
  const T &PermuteIterator::permute_by_bit(Index i, const Array<T> &before_array) const {
    return before_array[ factor_group_permute()[ translation_permute()[i] ] ];
  }

  bool PermuteIterator::operator<(const PermuteIterator &iter) const {
    if(this->factor_group_index() == iter.factor_group_index()) {
      return this->translation_index() < iter.translation_index();
    }
    return this->factor_group_index() < iter.factor_group_index();
  }

  bool PermuteIterator::_eq(const PermuteIterator &iter) const {
    if(m_fg_permute_rep == iter.m_fg_permute_rep &&
       m_prim_grid == iter.m_prim_grid &&
       m_factor_group_index == iter.m_factor_group_index &&
       m_translation_index == iter.m_translation_index)
      return true;
    return false;
  }

  // prefix ++PermuteIterator
  PermuteIterator &PermuteIterator::operator++() {
    m_translation_index++;
    if(m_translation_index == m_trans_permute->size()) {
      m_translation_index = 0;
      m_factor_group_index++;
    }
    return *this;
  }

  // postfix PermuteIterator++
  PermuteIterator PermuteIterator::operator++(int) {
    PermuteIterator cp(*this);
    ++cp;
    return cp;
  }

  // prefix --PermuteIterator
  PermuteIterator &PermuteIterator::operator--() {
    if(m_translation_index == 0) {
      m_factor_group_index--;
      m_translation_index = m_trans_permute->size();
    }
    m_translation_index--;
    return *this;
  }

  // postfix PermuteIterator--
  PermuteIterator PermuteIterator::operator--(int) {
    PermuteIterator cp(*this);
    --cp;
    return cp;
  }

  PermuteIterator PermuteIterator::begin_next_fg_op() const {
    PermuteIterator it(*this);
    it.m_translation_index = 0;
    it.m_factor_group_index++;
    return it;
  }

  // Might be able to do this in a faster way, but would be much harder to understand
  PermuteIterator PermuteIterator::inverse() const {
    PermuteIterator it(*this);
    // Finding the inverse factor_group operation is straightforward
    it.m_factor_group_index = m_fg_permute_rep.ind_inverse(factor_group_index());

    // Easiest way to get the new translation is just to compare the tau of the
    // inverse of the 'total' sym_op (described by *this), to the inverse of the
    // untranslated symop (described by m_fg_permute_rep.sym_op(it.m_factor_group_index))
    // Result is the portion of the inverse sym_op that needs to be described by a prim_grid translation
    it.m_translation_index =
      m_prim_grid->find_cart(sym_op().inverse().tau() - m_fg_permute_rep.sym_op(it.factor_group_index()).tau());

    return it;
  }

  PermuteIterator PermuteIterator::operator*(const PermuteIterator &RHS) const {
    PermuteIterator it(*this);
    // Finding the inverse factor_group operation is straightforward
    it.m_factor_group_index = m_fg_permute_rep.ind_prod(factor_group_index(), RHS.factor_group_index());

    // Easiest way to get the new translation is just to compare the tau of the
    // 'total' sym_op (described by (*this).sym_op()*RHS.sym_op()), to the
    // untranslated symop product (described by m_fg_permute_rep.sym_op(it.factor_group_index()))
    // Result is the portion of the product sym_op that needs to be described by a prim_grid translation
    it.m_translation_index =
      m_prim_grid->find_cart((sym_op() * RHS.sym_op()).tau() - m_fg_permute_rep.sym_op(it.factor_group_index()).tau());

    return it;
  }

<<<<<<< HEAD
  jsonParser &PermuteIterator::to_json(jsonParser &json) const {
    json.put_obj();
    json["factgrp"] = m_factor_group_index;
    json["trans"] = m_translation_index;
    return json;
  }

  void PermuteIterator::from_json(const jsonParser &json) {
    CASM::from_json(m_factor_group_index, json["factgrp"]);
    CASM::from_json(m_translation_index, json["trans"]);
  }

  template<typename PermuteIteratorIt>
  SymGroup make_sym_group(const Lattice &lat, PermuteIteratorIt begin, PermuteIteratorIt end) {
    SymGroup sym_group;
    sym_group.set_lattice(lat);
    while(begin != end) {
      sym_group.push_back(begin->sym_op());
      ++begin;
    }
    return sym_group;
  }

  template SymGroup make_sym_group(
    const Lattice &lat,
    std::vector<PermuteIterator>::const_iterator begin,
    std::vector<PermuteIterator>::const_iterator end);

=======
>>>>>>> 759e16ab
  void swap(PermuteIterator &a, PermuteIterator &b) {
    std::swap(a.m_fg_permute_rep, b.m_fg_permute_rep);
    std::swap(a.m_prim_grid, b.m_prim_grid);
    std::swap(a.m_trans_permute, b.m_trans_permute);
    std::swap(a.m_factor_group_index, b.m_factor_group_index);
    std::swap(a.m_translation_index, b.m_translation_index);
  }

  jsonParser &to_json(const PermuteIterator &it, jsonParser &json) {
    json.put_obj();
    json["factgrp"] = it.factor_group_index();
    json["trans"] = it.translation_index();
    return json;
  }

  PermuteIterator jsonConstructor<PermuteIterator>::from_json(
    const jsonParser &json,
    const Supercell &scel) {
    return scel.permute_it(json["factgrp"].get<Index>(), json["trans"].get<Index>());
  }

}<|MERGE_RESOLUTION|>--- conflicted
+++ resolved
@@ -179,7 +179,6 @@
     return it;
   }
 
-<<<<<<< HEAD
   jsonParser &PermuteIterator::to_json(jsonParser &json) const {
     json.put_obj();
     json["factgrp"] = m_factor_group_index;
@@ -208,8 +207,6 @@
     std::vector<PermuteIterator>::const_iterator begin,
     std::vector<PermuteIterator>::const_iterator end);
 
-=======
->>>>>>> 759e16ab
   void swap(PermuteIterator &a, PermuteIterator &b) {
     std::swap(a.m_fg_permute_rep, b.m_fg_permute_rep);
     std::swap(a.m_prim_grid, b.m_prim_grid);
