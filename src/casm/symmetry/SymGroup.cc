#include "casm/symmetry/SymGroup.hh"
#include <boost/filesystem/fstream.hpp>
#include "casm/external/Eigen/CASM_AddOns"
#include "casm/misc/CASM_math.hh"
#include "casm/misc/algorithm.hh"
#include "casm/misc/CASM_Eigen_math.hh"
#include "casm/container/Counter.hh"
#include "casm/crystallography/CoordinateSystems.hh"
#include "casm/crystallography/Coordinate.hh"
#include "casm/crystallography/Lattice.hh"
#include "casm/crystallography/SymTools.hh"
#include "casm/symmetry/SymGroupRep.hh"
#include "casm/symmetry/SymMatrixXd.hh"
#include "casm/symmetry/SymPermutation.hh"
#include "casm/symmetry/SymInfo.hh"
#include "casm/casm_io/Log.hh"

#include "casm/casm_io/container/json_io.hh"

namespace CASM {
  //INITIALIZE STATIC MEMBER MasterSymGroup::GROUP_COUNT
  //THIS MUST OCCUR IN A .CC FILE; MAY CAUSE PROBLEMS IF WE
  //CHANGE COMPILING/LINKING STRATEGY
  Index MasterSymGroup::GROUP_COUNT(0);

  //*******************************************************************************************

  MasterSymGroup::MasterSymGroup(const MasterSymGroup &RHS) :
    SymGroup(RHS),
    m_group_index(RHS.m_group_index),
    m_coord_rep_ID(RHS.m_coord_rep_ID),
    m_reg_rep_ID(RHS.m_reg_rep_ID),
    m_identity_rep_IDs(RHS.m_identity_rep_IDs) {

    m_rep_array.reserve(RHS.m_rep_array.size());

    for(Index i = 0; i < RHS.m_rep_array.size(); i++) {
      _add_representation(RHS.m_rep_array[i]->copy());
    }

    for(Index i = 0; i < size(); i++)
      at(i).set_index(*this, i);
  }

  //*******************************************************************************************

  MasterSymGroup::~MasterSymGroup() {
    clear();
    return;
  }

  //*******************************************************************************************
  MasterSymGroup &MasterSymGroup::operator=(const MasterSymGroup &RHS) {
    SymGroup::operator=(RHS);
    m_coord_rep_ID = RHS.m_coord_rep_ID;
    m_reg_rep_ID = RHS.m_reg_rep_ID;
    m_rep_array.reserve(RHS.m_rep_array.size());
    for(Index i = 0; i < RHS.m_rep_array.size(); i++)
      _add_representation(RHS.m_rep_array[i]->copy());

    for(Index i = 0; i < size(); i++)
      at(i).set_index(*this, i);

    return *this;
  }

  //*******************************************************************************************

  void MasterSymGroup::push_back(const SymOp &op) {
    SymGroup::push_back(op);

    back().set_index(*this, size() - 1);
    return;
  }

  //*******************************************************************************************

  const SymGroup &MasterSymGroup::point_group() const {
    if(!m_point_group.size()) {
      m_point_group = copy_no_trans(false);
    }
    return m_point_group;
  }

  //*******************************************************************************************

  void MasterSymGroup::clear() {
    SymGroup :: clear();
    m_point_group.clear();
    for(Index i = 0; i < m_rep_array.size(); i++) {
      if(m_rep_array[i])
        delete m_rep_array[i];
    }
    m_rep_array.clear();

    m_reg_rep_ID = m_coord_rep_ID = SymGroupRepID();

    m_identity_rep_IDs.clear();
    return;
  }

  //*******************************************************************************************

  SymGroupRepID MasterSymGroup::coord_rep_ID() const {
    if(m_coord_rep_ID.empty())
      _add_coord_rep();
    return m_coord_rep_ID;
  }

  //*******************************************************************************************

  SymGroupRepID MasterSymGroup::reg_rep_ID() const {
    if(m_reg_rep_ID.empty())
      _add_reg_rep();
    return m_reg_rep_ID;
  }

  //*******************************************************************************************

  SymGroupRepID MasterSymGroup::identity_rep_ID(Index dim) const {
    if(m_identity_rep_IDs.size() < dim + 1) {
      auto tail = std::vector<SymGroupRepID>(dim + 1 - m_identity_rep_IDs.size());
      m_identity_rep_IDs.insert(m_identity_rep_IDs.end(), tail.begin(), tail.end());
    }
    if(m_identity_rep_IDs[dim].empty()) {
      m_rep_array.push_back(new SymGroupRep(*this));
      for(Index i = 0; i < size(); i++) {
        m_rep_array.back()->set_rep(i, SymPermutation(Permutation(dim)));
      }
      m_identity_rep_IDs[dim] = SymGroupRepID(group_index(), m_rep_array.size() - 1);
    }
    return m_identity_rep_IDs[dim];
  }

  //*******************************************************************************************

  SymGroupRep const &MasterSymGroup::coord_rep() const {
    if(m_coord_rep_ID.empty())
      _add_coord_rep();
    return representation(m_coord_rep_ID);
  }

  //*******************************************************************************************

  void MasterSymGroup::set_rep(SymGroupRepID rep_ID, SymOpRepresentation const &_op_rep, Index op_index) const {
    _representation_ptr(rep_ID)->set_rep(op_index, _op_rep);
  }

  //*******************************************************************************************

  SymGroupRep const &MasterSymGroup::reg_rep() const {
    if(m_reg_rep_ID.empty())
      _add_reg_rep();
    return representation(m_reg_rep_ID);
  }

  //*******************************************************************************************

  SymGroupRepID MasterSymGroup::_add_coord_rep() const {
    SymGroupRep *coordrep(new SymGroupRep(*this));
    for(Index i = 0; i < size(); i++)
      coordrep->set_rep(i, SymMatrixXd(at(i).matrix()));

    m_coord_rep_ID = _add_representation(coordrep);
    return m_coord_rep_ID;
  }

  //*******************************************************************************************
  SymGroupRepID MasterSymGroup::_add_reg_rep() const {
    SymGroupRep *regrep(new SymGroupRep(*this));
    Eigen::MatrixXd regrep_mat(size(), size());

    if(get_alt_multi_table().size() != size())
      return SymGroupRepID();


    for(Index i = 0; i < size(); i++) {
      for(Index j = 0; j < size(); j++) {
        for(Index k = 0; k < size(); k++) {
          if(alt_multi_table[j][k] == i) {
            regrep_mat(j, k) = 1.0;
          }
          else {
            regrep_mat(j, k) = 0.0;
          }
        }
      }
      regrep->set_rep(i, SymMatrixXd(regrep_mat));
    }

    m_reg_rep_ID = _add_representation(regrep);

    return m_reg_rep_ID;
  }

  //*******************************************************************************************

  SymGroupRepID MasterSymGroup::add_kronecker_rep(SymGroupRepID ID1, SymGroupRepID ID2) const {
    SymGroupRep const *rep1(_representation_ptr(ID1)), *rep2(_representation_ptr(ID2));
    if(!(rep1 && rep2))
      return SymGroupRepID();

    SymGroupRep *new_rep(new SymGroupRep(*this));
    Eigen::MatrixXd tmat;
    for(Index i = 0; i < size(); i++) {
      //std::cout << "rep1 matrix:\n";
      //std::cout << *(rep1->MatrixXd(i)) << '\n';
      //std::cout << "rep2 matrix:\n";
      //std::cout << *(rep2->MatrixXd(i)) << '\n';

      kroneckerProduct(*(rep1->MatrixXd(i)), *(rep2->MatrixXd(i)), tmat);
      //std::cout << "Total matrix:\n" << tmat << '\n';
      new_rep->set_rep(i, SymMatrixXd(tmat));
    }
    return _add_representation(new_rep);
  }

  //*******************************************************************************************

  SymGroupRepID MasterSymGroup::add_direct_sum_rep(const std::vector<SymGroupRepID> &rep_IDs) const {
    std::vector<SymGroupRep const *> treps;
    for(Index i = 0; i < rep_IDs.size(); i++) {
      treps.push_back(_representation_ptr(rep_IDs[i]));
      if(!treps.back())
        return SymGroupRepID();
    }
    SymGroupRep *new_rep(new SymGroupRep(*this));

    int dim = 0;
    for(Index i = 0; i < treps.size(); i++) {
      if(treps[i]->size() != size())
        return SymGroupRepID();
      if(!(treps[i]->MatrixXd(0)))
        return SymGroupRepID();

      dim += (treps[i]->MatrixXd(0))->cols();
    }

    Eigen::MatrixXd tmat(Eigen::MatrixXd::Zero(dim, dim));
    int corner = 0;
    for(Index i = 0; i < size(); i++) {
      corner = 0;
      for(Index j = 0; j < treps.size(); j++) {
        tmat.block(corner, corner, (treps[j]->MatrixXd(i))->cols(), (treps[j]->MatrixXd(i))->cols()) = *(treps[j]->MatrixXd(i));
        corner += (treps[j]->MatrixXd(i))->cols();
      }
      new_rep->set_rep(i, SymMatrixXd(tmat));
    }
    return _add_representation(new_rep);
  }

  //*******************************************************************************************

  SymGroupRepID MasterSymGroup::add_rotation_rep() const {

    // make sure coord_rep_ID exists?
    //Index coord_rep_index((*this).coord_rep_ID());
    // make a new symmetry representation
    SymGroupRep *new_rep(new SymGroupRep(*this));

    // we are going to use our knowledge of how rotation
    // matrices transform under symmetry (in the coord_rep)
    // in order to build
    // up a representation in the rotation basis.
    for(Index i = 0; i < size(); i++) {

      // build each 4d representaion for a = 1, b = 1, ...
      // rp = rotation parameter
      Eigen::Matrix3d coord_rep_mat = at(i).matrix();
      if(!almost_equal(coord_rep_mat.determinant(), 1.)) {
        //std::cout << "IN IF" << std::endl;
        coord_rep_mat *= coord_rep_mat.determinant();
        //continue;
      }

      Eigen::Quaterniond opq(coord_rep_mat);

      //std::cout << "Quaternion " << opq << std::endl;

      // this quaternion can be converted to a 4d rotation as follows
      // q = q0 q1 q2 q3
      // Right multiplication : r * q = u
      //
      // | q0 -q1 -q2 -q3 | | r0 |   | u0 |
      // | q1  q0  q3 -q2 | | r1 |   | u1 |
      // | q2 -q3  q0  q1 | | r2 | = | u2 |
      // | q3  q2 -q1  q0 | | q3 |   | u3 |
      //
      //  and Left multiplication : q * r = u
      //
      // | q0 -q1 -q2 -q3 | | r0 |   | u0 |
      // | q1  q0 -q3  q2 | | r1 |   | u1 |
      // | q2  q3  q0 -q1 | | r2 | = | u2 |
      // | q3 -q2  q1  q0 | | q3 |   | u3 |

      // building both for now
      Eigen::MatrixXd right_q(4, 4);
      Eigen::MatrixXd left_q(4, 4);

      right_q(0, 0) =  opq.w();
      right_q(0, 1) = -opq.x();
      right_q(0, 2) = -opq.y();
      right_q(0, 3) = -opq.z();

      right_q(1, 0) =  opq.x();
      right_q(1, 1) =  opq.w();
      right_q(1, 2) =  opq.z();
      right_q(1, 3) = -opq.y();

      right_q(2, 0) =  opq.y();
      right_q(2, 1) = -opq.z();
      right_q(2, 2) =  opq.w();
      right_q(2, 3) =  opq.x();

      right_q(3, 0) =  opq.z();
      right_q(3, 1) =  opq.y();
      right_q(3, 2) = -opq.x();
      right_q(3, 3) =  opq.w();

      left_q(0, 0) =  opq.w();
      left_q(0, 1) = -opq.x();
      left_q(0, 2) = -opq.y();
      left_q(0, 3) = -opq.z();

      left_q(1, 0) =  opq.x();
      left_q(1, 1) =  opq.w();
      left_q(1, 2) = -opq.z();
      left_q(1, 3) =  opq.y();

      left_q(2, 0) =  opq.y();
      left_q(2, 1) =  opq.z();
      left_q(2, 2) =  opq.w();
      left_q(2, 3) = -opq.x();

      left_q(3, 0) =  opq.z();
      left_q(3, 1) = -opq.y();
      left_q(3, 2) =  opq.x();
      left_q(3, 3) =  opq.w();

      //std::cout << right_q << std::endl;

      new_rep->set_rep(i, SymMatrixXd(left_q));
    }

    for(Index i = 0 ; i < new_rep->size() ; i++) {
      //std::cout << "Rota Rep final mats " << i << "\n" << *(new_rep->MatrixXd(i)) << std::endl;
    }

    return _add_representation(new_rep);
  }

  //*******************************************************************************************

  SymGroupRepID MasterSymGroup::add_transformed_rep(SymGroupRepID orig_ID, const Eigen::MatrixXd &trans_mat) const {
    SymGroupRep const *trep(_representation_ptr(orig_ID));
    if(!trep)
      return SymGroupRepID();
    return add_representation(coord_transformed_copy(*trep, trans_mat));
  }

  //*******************************************************************************************

  SymGroupRepID MasterSymGroup::allocate_representation() const {
    SymGroupRepID new_ID(group_index(), m_rep_array.size());
    m_rep_array.push_back(new SymGroupRep(*this, new_ID));
    return new_ID;
  }

  //*******************************************************************************************

  SymGroupRepID MasterSymGroup::add_representation(const SymGroupRep &new_rep) const {
    return _add_representation(new_rep.copy());
  }

  //*******************************************************************************************

  SymGroupRepID MasterSymGroup::_add_representation(SymGroupRep *new_rep) const {
    SymGroupRepID new_ID(group_index(), m_rep_array.size());
    m_rep_array.push_back(new_rep);
    m_rep_array.back()->set_master_group(*this, new_ID);
    return new_ID;
  }

  //*******************************************************************************************
  const SymGroupRep &MasterSymGroup::representation(SymGroupRepID _id) const {
    return *_representation_ptr(_id);
  }
  //*******************************************************************************************
  SymGroupRep *MasterSymGroup::_representation_ptr(SymGroupRepID _id) const {
    if(_id.is_identity()) {
      // _id.rep_index() stores dimension of representation
      _id = identity_rep_ID(_id.rep_index());
    }
    else if(_id.group_index() != group_index()) {
      throw std::runtime_error("Attempting to access representation from MasterGroup #" + std::to_string(group_index())
                               + " that resides in MasterGroup #" + std::to_string(_id.group_index()));
    }

    return m_rep_array[_id.rep_index()];
  }

  //*******************************************************************************************

  void MasterSymGroup::sort() {
    SymGroup::sort();
    m_point_group.clear();
    bool broken_check(false);
    std::vector<Index> perm_array(size(), 0);
    for(Index i = 0; i < size(); i++) {
      perm_array[i] = at(i).index();
      if(at(i).index() != i) {
        at(i).set_index(*this, i);
        broken_check = true;
      }
    }
    if(broken_check && m_rep_array.size()) {
      //default_err_log() << "WARNING: Order of symmetry operations has been altered by MasterSymGroup::sort_by_class(). Attempting to repair "
      //                << m_rep_array.size() << " symmetry representations.\n";
      for(Index i = 0; i < m_rep_array.size(); i++) {
        std::vector<SymOpRepresentation *> new_rep;
        std::transform(perm_array.begin(), perm_array.end(), std::back_inserter(new_rep), [&](Index & idx) {
          return (*m_rep_array[i])[idx];
        });
        m_rep_array[i]->swap(new_rep);
        for(Index j = 0; j < m_rep_array[i]->size(); j++) {
          if(m_rep_array[i]->at(j)) {
            (m_rep_array[i]->at(j))->set_identifiers(*this, m_rep_array[i]->symrep_ID(), j);//perm_array[j]);
          }
        }
      }
    }

    return;
  }

  //*******************************************************************************************
  SymGroup SymGroup::lattice_point_group(Lattice const &_lat) {

<<<<<<< HEAD
    SymGroup point_group(calc_point_group(_lat), &_lat);
=======
    //TODO
    //Should an adapter exist for this?
    //There was talk about making SymGroup not depend on CASM::SymOp,
    //so when that happens you can just pass it whatever calc_point_group
    //returns

    auto lattice_point_group = xtal::make_point_group(_lat);
    std::vector<CASM::SymOp> casted_point_group;
    for(const auto &op : lattice_point_group) {
      //The tolerance passed here is totally arbitrary...
      casted_point_group.emplace_back(get_matrix(op), get_translation(op), get_time_reversal(op), CASM::TOL);
    }

    SymGroup point_group(casted_point_group, &_lat);
>>>>>>> 05e38366


    if(!point_group.is_group(_lat.tol())) {
      std::cerr << "*** WARNING *** \n"
                << "    SymGroup::lattice_point_group() has been called on an ill-conditioned lattice \n"
                << "    (i.e., a well-defined point group could not be found with the current tolerance of " << _lat.tol() << ").\n"
                << "    CASM will use the group closure of the symmetry operations that were found.  Please consider using the \n"
                << "    CASM symmetrization tool on your input files.\n";
      std::cout << "lat_column_mat:\n" << _lat.lat_column_mat() << "\n\n";

      point_group.enforce_group(_lat.tol());

    }
    //Sort point_group by trace/conjugacy class
    point_group.sort();

    return point_group;
  }

  //*******************************************************************************************
  SymGroup::SymGroup(std::vector<SymOp> from_array, Lattice const *_lat_ptr, PERIODICITY_TYPE init_type) :
    m_lat_ptr(_lat_ptr),
    m_group_periodicity(init_type),
    m_max_error(-1) {
    std::vector<SymOp>::swap(from_array);

  }

  //*******************************************************************************************

  void SymGroup::set_lattice(const Lattice &lat) {
    m_lat_ptr = &lat;
  }

  /*****************************************************************/

  void SymGroup::push_back(const SymOp &new_op) {
    std::vector<SymOp>::push_back(new_op);
    if(back().map_error() > m_max_error)
      m_max_error = back().map_error();
    return;
  }

  //*******************************************************************************************

  void SymGroup::clear_tables() {
    multi_table.clear();
    alt_multi_table.clear();
    conjugacy_classes.clear();
    class_names.clear();
    index2conjugacy_class.clear();
    m_character_table.clear();
    complex_irrep.clear();
    irrep_IDs.clear();
    irrep_names.clear();

    m_subgroups.clear();

    centralizer_table.clear();
    elem_order_table.clear();

    name.clear();
    latex_name.clear();
    comment.clear();

    return;
  }

  //*****************************************************************
  std::vector<Index> SymGroup::op_indices() const {
    std::vector<Index> ind_array(size());
    for(Index i = 0; i < size(); i++) {
      if(!valid_index(at(i).index()) && at(i).has_valid_master()) {
        ind_array[i] = at(i).master_group().find_periodic(at(i));
      }
      else {
        ind_array[i] = at(i).index();
      }

    }
    return ind_array;
  }

  //*****************************************************************

  void SymGroup::clear() {
    std::vector<SymOp>::clear();

    clear_tables();

    m_max_error = -1;

    return;
  }

  //*****************************************************************
  // Determination of point group type
  // By counting the number of unique type of rotation symmetry and
  // total number of rotation symmetry elements, the point group type
  // of a space group is determined.

  //
  // Donghee
  //*****************************************************************
  std::vector<Index> SymGroup::get_rotation_groups() const {
    std::vector<Index> result(12, 0);
    for(Index i = 0; i < size(); i++) {
      SymInfo info(at(i), lattice());
      if(info.op_type == symmetry_type::identity_op) {
        result[0]++;
      }
      else if(info.op_type == symmetry_type::inversion_op) {
        result[1]++;
      }
      else {
        Index bit = 0;
        if(at(i).matrix().determinant() < 0)
          bit = 1;
        for(Index n = 2; n <= 6; ++n) {
          if(almost_equal<double>(360. / n, info.angle)) {
            result[2 * (n - 1) + bit]++;
            break;
          }

        }
      }
    }
    return result;
  }
  //*****************************************************************
  std::map<std::string, std::string> SymGroup::point_group_info() const {
    std::vector<Index> rgroups = get_rotation_groups();
    std::map<std::string, std::string> result;
    // Calculate total number of rotation elements
    Index nm = rgroups[2] + 1;
    for(Index k = 4; k < rgroups.size(); k++) {
      nm += rgroups[k];
    }
    bool centric = true;
    result["centricity"] = "Centric";
    if(!rgroups[1]) {
      centric = false;
      result["centricity"] = "Acentric";
    }
    // naming point gorup
    if((rgroups[4] + rgroups[5]) == 8) {
      result["crystal_system"] = "Cubic";
      switch(nm) {
      case 12:
        if(centric) {
          result["international_name"] = "m-3";
          result["name"] = "Th";
          result["latex_name"] = "T_h";
          result["space_group_range"] = "200-206";
        }
        else {
          result["international_name"] = "23";
          result["name"] = "T (Chiral)";
          result["latex_name"] = "T";
          result["space_group_range"] = "195-199";
        }
        break;
      case 24:
        if(centric) {
          result["international_name"] = "m-3m";
          result["name"] = "Oh";
          result["latex_name"] = "O_h";
          result["space_group_range"] = "221-230";
        }
        else {
          if(rgroups[6] == 6) {
            result["international_name"] = "432";
            result["name"] = "O (Chiral)";
            result["latex_name"] = "O";
            result["space_group_range"] = "207-214";
          }
          else if(rgroups[7] == 6) {
            result["international_name"] = "-43m";
            result["name"] = "Td";
            result["latex_name"] = "T_d";
            result["space_group_range"] = "215-220";
          }
          else {
            default_err_log() << "\n Error Cubic case 24 Acentric \n ";
          }
        }
        break;
      default:
        default_err_log() << "\n Error Cubic \n";
      }
    } // for cubic;
    else if((rgroups[10] + rgroups[11]) == 2) {
      result["crystal_system"] = "Hexagonal";
      switch(nm) {
      case 6:
        if(centric) {
          result["international_name"] = "6/m";
          result["name"] = "C6h";
          result["latex_name"] = "C_{6h}";
          result["space_group_range"] = "175-176";
        }
        else {
          if(rgroups[10] == 2) {
            result["international_name"] = "6";
            result["name"] = "C6 (Chiral)";
            result["latex_name"] = "C_6";
            result["space_group_range"] = "168-173";
          }
          else if(rgroups[11] == 2) {
            result["international_name"] = "-6";
            result["name"] = "C3h";
            result["latex_name"] = "C_{3h}";
            result["space_group_range"] = "174";
          }
          else {
            default_err_log() << "\n Error Hexagonal case 6 Acentric \n ";
          }
        }
        break;
      case 12:
        if(centric) {
          result["international_name"] = "6/mmm";
          result["name"] = "D6h";
          result["latex_name"] = "D_{6h}";
          result["space_group_range"] = "191-194";
        }
        else {
          if(rgroups[10] == 2) {
            if(rgroups[3] == 7) {
              result["international_name"] = "622";
              result["name"] = "D6 (Chiral)";
              result["latex_name"] = "D_{6h}";
              result["space_group_range"] = "177-182";
            }
            else if(rgroups[4] == 6) {
              result["international_name"] = "6mm";
              result["name"] = "C6v";
              result["latex_name"] = "C_{6v}";
              result["space_group_range"] = "183-186";
            }
            else default_err_log() << "\n Error Hexagonal case 12 Ancentric #6 \n";
          }
          else if(rgroups[11] == 2) {
            result["international_name"] = "-6m2";
            result["name"] = "D3h";
            result["latex_name"] = "D_{3h}";
            result["space_group_range"] = "187-190";
          }
          else {
            default_err_log() << "\n Error Hexagonal case 12 Acentric \n ";
          }
        }
        break;
      default:
        default_err_log() << "\n Error Hexagonal \n";
      }
    } // for hexagonal
    else if((rgroups[4] + rgroups[5]) == 2) {
      result["crystal_system"] = "Trigonal";
      switch(nm) {
      case 3:
        if(centric) {
          result["international_name"] = "-3";
          result["name"] = "S6";
          result["latex_name"] = "S_6";
          result["space_group_range"] = "147-148";
        }
        else {
          result["international_name"] = "3";
          result["name"] = "C3 (Chiral)";
          result["latex_name"] = "C_3";
          result["space_group_range"] = "143-146";
        }
        break;
      case 6:
        if(centric) {
          result["international_name"] = "-3m";
          result["name"] = "D3d";
          result["latex_name"] = "D_{3d}";
          result["space_group_range"] = "162-167";
        }
        else {
          if(rgroups[2] == 3) {
            result["international_name"] = "32";
            result["name"] = "D3 (Chiral)";
            result["latex_name"] = "D_3";
            result["space_group_range"] = "149-155";
          }
          else if(rgroups[3] == 3) {
            result["international_name"] = "3m";
            result["name"] = "C3v";
            result["latex_name"] = "C_{3v}";
            result["space_group_range"] = "156-161";
          }
          else {
            default_err_log() << "\n Error Trigonal case 6 Acentric \n ";
          }
        }
        break;
      default:
        default_err_log() << "\n Error Trigonal \n";
      }
    } // for trigonal
    else if((rgroups[6] + rgroups[7]) == 2) {
      result["crystal_system"] = "Tetragonal";
      switch(nm) {
      case 4:
        if(centric) {
          result["international_name"] = "4/m";
          result["name"] = "C4h";
          result["latex_name"] = "C_{4h}";
          result["space_group_range"] = "83-88";
        }
        else {
          if(rgroups[6] == 2) {
            result["international_name"] = "4";
            result["name"] = "C4 (Chiral)";
            result["latex_name"] = "C_4";
            result["space_group_range"] = "75-80";
          }
          else if(rgroups[7] == 2) {
            result["international_name"] = "-4";
            result["name"] = "S4";
            result["latex_name"] = "S_4";
            result["space_group_range"] = "81-82";
          }
          else {
            default_err_log() << "\n Error Tetragonal case 4 Acentric \n ";
          }
        }

        break;
      case 8:
        if(centric) {
          result["international_name"] = "4/mmm";
          result["name"] = "D4h";
          result["latex_name"] = "D_{4h}";
          result["space_group_range"] = "123-142";
        }
        else {
          if(rgroups[6] == 2) {
            if(rgroups[3] == 5) {
              result["international_name"] = "422";
              result["name"] = "D4 (Chiral)";
              result["latex_name"] = "D_4";
              result["space_group_range"] = "89-98";
            }
            else if(rgroups[4] == 4) {
              result["international_name"] = "4mm";
              result["name"] = "C4v";
              result["latex_name"] = "C_{4v}";
              result["space_group_range"] = "99-110";
            }
            else default_err_log() << "\n Error Tetragonal case 8 Ancentric #4 \n";
          }
          else if(rgroups[7] == 2) {
            result["international_name"] = "-42m";
            result["name"] = "D2d";
            result["latex_name"] = "D_{2d}";
            result["space_group_range"] = "111-122";
          }
          else {
            default_err_log() << "\n Error Tetragonal case 8 Acentric \n ";
          }
        }
        break;
      default:
        default_err_log() << "\n Error Tetragonal \n";
      }
    } // for tetragonal
    else if((rgroups[2] + rgroups[3]) == 3 || ((rgroups[2] + rgroups[3]) == 6  && nm == 4)) {
      result["crystal_system"] = "Orthorhomic";
      if(centric) {
        result["international_name"] = "mmm";
        result["name"] = "D2h";
        result["latex_name"] = "D_{2h}";
        result["space_group_range"] = "47-84";
      }
      else {
        if(rgroups[3] == 3) {
          result["international_name"] = "222";
          result["name"] = "D2 (Chiral)";
          result["latex_name"] = "D_2";
          result["space_group_range"] = "16-24";
        }
        else if(rgroups[4] == 2) {
          result["international_name"] = "mm2";
          result["name"] = "C2v";
          result["latex_name"] = "C_{2v}";
          result["space_group_range"] = "25-46";
        }
        else {
          default_err_log() << "\n Error Orthorhombic Acentric \n ";
        }
      }
    } // for orthorhombic

    else if((rgroups[2] + rgroups[3]) == 1 || nm == 2) {
      result["crystal_system"] = "Monoclinic";
      if(centric) {
        result["international_name"] = "2/m";
        result["name"] = "C2h";
        result["latex_name"] = "C_{2h}";
        result["space_group_range"] = "10-15";
      }
      else {
        if(rgroups[3] == 1) {
          result["international_name"] = "2";
          result["name"] = "C2 (Chiral)";
          result["latex_name"] = "C_2";
          result["space_group_range"] = "3-5";
        }
        else if(rgroups[4] == 1) {
          result["international_name"] = "m";
          result["name"] = "Cs";
          result["latex_name"] = "C_s";
          result["space_group_range"] = "6-9";
        }
        else {
          default_err_log() << "\n Error Monoclinic Acentric \n ";
        }
      }
    } // for Acentric monoclinic
    else if(nm == 1) {
      result["crystal_system"] = "Triclinic";
      if(centric) {
        result["international_name"] = "-1";
        result["name"] = "Ci";
        result["latex_name"] = "C_i";
        result["space_group_range"] = "2";
      }
      else {
        result["international_name"] = "1";
        result["name"] = "C1 (Chiral)";
        result["latex_name"] = "C_1";
        result["space_group_range"] = "1";
      }
    }
    else {
      default_err_log() << "Error foind point group type \n";
    }
    return result;
  }

  //*******************************************************************************************

  void SymGroup::print_space_group_info(std::ostream &out) const {

    auto result = point_group_info();
    out << "  Crystal System : " << result["crystal_system"] << "\n";
    out << "  Space Group # : " << result["space_group_range"] << "\n";
    out << "  Point Group is " << result["centricity"] << " " << result["international_name"] << " ( " << result["name"] << " ) \n";
  }

  //*******************************************************************************************
  /* Loop through SymGroup and populate passed SymGroup
   * with all the operations but none of the shifts. Unle
   * explicitly requested, degenerate symmetry operations
   * will not be added.
   */
  //*******************************************************************************************
  SymGroup SymGroup::copy_no_trans(bool keep_repeated) const {
    SymGroup result;

    result.m_lat_ptr = m_lat_ptr;
    for(Index i = 0; i < size(); i++) {
      SymOp tsymop(at(i).no_trans());
      if(keep_repeated || !contains(result, tsymop)) {
        result.push_back(tsymop);
      }
    }
    return result;
  }

  //*******************************************************************************************
  SymInfo SymGroup::info(Index i) const {
    return SymInfo(at(i), lattice());
  }

  //*******************************************************************************************

  double SymGroup::max_error() {

    return m_max_error;
  }

  //*******************************************************************************************

  const Lattice &SymGroup::lattice() const {
    assert(m_lat_ptr && "Attempting to access Lattice of a SymGroup, but it has not been initialized!");
    return *m_lat_ptr;
  }

  //***************************************************

  void SymGroup::_generate_irrep_names() const { //AAB
    irrep_names.resize(conjugacy_classes.size());

    std::vector<int> repeats;

    bool inversion = false;
    bool sigma_h = false;
    bool sigma_v = false;
    bool C2p = false;

    bool sym_wrt_paxis = true;
    bool sym_wrt_v = true;
    bool sym_wrt_C2p = true;
    bool sym_wrt_h = true;
    bool sym_wrt_inv = true;

    bool cubic = false;

    bool all_unique = false;

    _generate_class_names();

    if((name.find("O") != std::string::npos) || (name.find("T") != std::string::npos)) {
      cubic = true;
    }

    for(Index j = 0; j < conjugacy_classes.size(); j++) {
      if(class_names[j].find("i") != std::string::npos) {
        inversion = true;
      }
      if(class_names[j].find("h") != std::string::npos) {
        sigma_h = true;
      }
      if(class_names[j].find("v") != std::string::npos) {
        sigma_v = true;
      }
      if(class_names[j].find("C2'") != std::string::npos) {
        C2p = true;
      }
    }

    //std::cout << "STEP 1: Name according to representation dimension...\n";
    for(Index i = 0; i < irrep_names.size(); i++) {
      sym_wrt_paxis = true;
      if(m_character_table[i][0].real() == 1.0) {
        // Check for symmetry wrt principal axis...
        // This means finding unprimed proper rotations and checking their
        // dimension one characters' signs. If they are all +1, the IrRep
        // is symmetry wrt principal axis. If any of them are -1, then it is
        // antisymmetric wrt principal axis...
        // Symmetric => "A"
        // Antisymmetric => "B"


        // *** IF CUBIC, MUST ONLY CONSIDER THE C3 AXIS HERE!!
        // *** THERE SHOULD BE NO "B"

        for(Index j = 0; j < conjugacy_classes.size() && sym_wrt_paxis; j++) {
          if(class_names[j].find("C") != std::string::npos) {
            if(class_names[j].find("'") != std::string::npos) {
              continue;
            }
            else if(m_character_table[i][j].real() < 0) {
              sym_wrt_paxis = false;
            }
          }
        }

        if(sym_wrt_paxis == true) {
          irrep_names[i] = "A";
        }
        else if(!cubic) {
          irrep_names[i] = "B";
        }
        else {
          irrep_names[i] = "A";
        }

      } //Closes loop over 1-d representations

      else if(m_character_table[i][0].real() == 2.0) {
        irrep_names[i] = "E";
      }
      else if(m_character_table[i][0].real() == 3.0) {
        irrep_names[i] = "T";
      }
    }

    // This checks if each representation has a unique name...
    for(Index j = 0; j < irrep_names.size() && all_unique; j++) {
      for(Index k = 0; k < irrep_names.size() && all_unique; k++) {
        all_unique = true;
        if((j != k) && (irrep_names[j].compare(irrep_names[k]) == 0)) {
          //	    //std::cout << irrep_names[j] << " = " << irrep_names[k] << std::endl;
          all_unique = false;
        }
      }
    }
    //std::cout << irrep_names << std::endl;
    //std::cout << "Check if all of the current names are unique... " << all_unique << "\n";

    if(!all_unique) {
      repeats.clear();
      for(Index j = 0; j < irrep_names.size(); j++) {
        for(Index k = 0; k < irrep_names.size(); k++) {
          if((j != k) && (irrep_names[j].compare(irrep_names[k]) == 0) && (m_character_table[j][0].real() == m_character_table[k][0].real())) {
            int dim = int(m_character_table[k][0].real());
            if(!contains(repeats, dim)) {
              repeats.push_back(dim);
            }
          }
        }
      }
    }

    //    //std::cout << "Repeats in ..." << repeats << "\n";
    //std::cout << "STEP 2: Name according to sigma_v or C2p symmetry...\n";
    //Check for symmetry wrt vertical mirror plane or C2' axis...
    //I don't know how to do this for non-1D representations =(


    for(Index i = 0; i < irrep_names.size(); i++) {
      int C2ind = 0;
      if((sigma_v == true) && (!all_unique) && (contains(repeats, int(m_character_table[0][i].real()))) && (irrep_names[i] != "E") && (!cubic)) {
        sym_wrt_v = true;
        for(Index j = 0; j < conjugacy_classes.size() && sym_wrt_v; j++) {
          if(class_names[j].find("v") != std::string::npos) {
            if(class_names[j].find("'") != std::string::npos) {
              continue;
            }
            else if(m_character_table[i][j].real() < 0) {
              sym_wrt_v = false;
            }
          }
        }
        if(sym_wrt_v == true) {
          irrep_names[i].append("1");
        }
        else {
          irrep_names[i].append("2");
        }
      }

      else if((sigma_v != true) && (C2p == true) && (!all_unique) && contains(repeats, int(m_character_table[0][i].real())) && (irrep_names[i] != "E") && (!cubic)) {
        for(Index j = 0; j < conjugacy_classes.size() && sym_wrt_C2p; j++) {
          if(class_names[j].find("C2") != std::string::npos) {
            if((class_names[j].find("'") != std::string::npos) || (class_names[j].find("''") == std::string::npos)) {
              continue;
            }
            else if(m_character_table[i][j].real() < 0) {
              sym_wrt_C2p = false;
            }
          }
        }
        if(sym_wrt_C2p == true) {
          irrep_names[i].append("1");
        }
        else {
          irrep_names[i].append("2");
        }
      }

      else if(((sigma_v == true) || (C2p == true)) && (!all_unique) && (!cubic)) { //This only deals with 2d stuff...
        for(Index j = 0; j < conjugacy_classes.size(); j++) {
          if((class_names[j].find("C2") != std::string::npos) && (class_names[j].find("'") == std::string::npos) && !cubic) {
            C2ind = j;
          }
        }
        if(m_character_table[i][C2ind].real() > 0) {
          irrep_names[i].append("1");
        }
        else {
          irrep_names[i].append("2");
        }
      }

      else if(((sigma_v == true) || (C2p == true)) && (!all_unique) && (cubic)) {
        for(Index j = 0; j < conjugacy_classes.size(); j++) {
          if(((class_names[j].find("C2") != std::string::npos) && (class_names[j].find("'") != std::string::npos)) || (class_names[j].find("d") != std::string::npos)) {
            C2ind = j;
          }
        }

        if(m_character_table[i][C2ind].real() > 0) {
          if(irrep_names[i] == "A") {
            irrep_names[i].append("1");
          }
          else if(irrep_names[i] == "T") {
            irrep_names[i].append("2");
          }
        }
        else {
          if(irrep_names[i] == "A") {
            irrep_names[i].append("2");
          }
          else if(irrep_names[i] == "T") {
            irrep_names[i].append("1");
          }
        }

      }

      else if((name == "D2h") && (irrep_names[i] == "B")) {
        int c2z = 0, c2y = 0, c2x = 0;
        for(Index j = 0; j < conjugacy_classes.size(); j++) {
          if(class_names[j].find("(z)") != std::string::npos) {
            c2z = j;
          }
          else if(class_names[j].find("(y)") != std::string::npos) {
            c2y = j;
          }
          else if(class_names[j].find("(x)") != std::string::npos) {
            c2x = j;
          }
        }

        if(m_character_table[i][c2z].real() > 0) {
          irrep_names[i].append("1");
        }
        else if(m_character_table[i][c2y].real() > 0) {
          irrep_names[i].append("2");
        }
        else if(m_character_table[i][c2x].real() > 0) {
          irrep_names[i].append("3");
        }
      }
    }

    // This checks if each representation has a unique name...
    for(Index j = 0; j < irrep_names.size() && all_unique; j++) {
      for(Index k = 0; k < irrep_names.size() && all_unique; k++) {
        all_unique = true;
        if((j != k) && (irrep_names[j].compare(irrep_names[k]) == 0)) {
          //	    //std::cout << irrep_names[j] << " = " << irrep_names[k] << std::endl;
          all_unique = false;
        }
      }
    }
    //    //std::cout << irrep_names << std::endl;
    //    //std::cout << "Check if all of the current names are unique... " << all_unique << "\n";

    if(!all_unique) {
      repeats.clear();
      for(Index j = 0; j < irrep_names.size(); j++) {
        for(Index k = 0; k < irrep_names.size(); k++) {
          if((j != k) && (irrep_names[j].compare(irrep_names[k]) == 0) && (m_character_table[j][0].real() == m_character_table[k][0].real())) {
            int dim = int(m_character_table[k][0].real());
            if(!contains(repeats, dim)) {
              repeats.push_back(dim);
            }
          }
        }
      }
    }
    //    //std::cout << "Repeats in ..." << repeats << "\n";
    //std::cout << "STEP 3: Name according to inversion symmetry...\n";
    for(Index i = 0; i < irrep_names.size(); i++) {
      if((inversion == true) && (!all_unique) && (contains(repeats, int(m_character_table[0][i].real())))) {
        sym_wrt_inv = true;
        for(Index j = 0; j < conjugacy_classes.size() && sym_wrt_inv; j++) {
          if((class_names[j].find("i") != std::string::npos) && (m_character_table[i][j].real() < 0)) {
            sym_wrt_inv = false;
          }
        }
        if(sym_wrt_inv == true) {
          irrep_names[i].append("g");
        }
        else {
          irrep_names[i].append("u");
        }
      }
    }

    for(Index j = 0; j < irrep_names.size() && all_unique; j++) {
      for(Index k = 0; k < irrep_names.size() && all_unique; k++) {
        all_unique = true;
        if((j != k) && (irrep_names[j].compare(irrep_names[k]) == 0)) {
          //	    //std::cout << irrep_names[j] << " = " << irrep_names[k] << std::endl;
          all_unique = false;
        }
      }
    }
    //    //std::cout << irrep_names << std::endl;
    //std::cout << "Check if all of the current names are unique... " << all_unique << "\n";

    if(!all_unique) {
      repeats.clear();
      for(Index j = 0; j < irrep_names.size(); j++) {
        for(Index k = 0; k < irrep_names.size(); k++) {
          if((j != k) && (irrep_names[j].compare(irrep_names[k]) == 0) && (m_character_table[j][0].real() == m_character_table[k][0].real())) {
            int dim = int(m_character_table[k][0].real());
            if(!contains(repeats, dim)) {
              repeats.push_back(dim);
            }
          }
        }
      }
    }

    //    //std::cout << "Repeats in ..." << repeats << "\n";

    //    //std::cout << "STEP 4: Name according to sigma_h symmetry...\n";
    for(Index i = 0; i < irrep_names.size(); i++) {
      if((sigma_h == true) && (!all_unique) && (contains(repeats, int(m_character_table[0][i].real())))) {
        for(Index j = 0; j < conjugacy_classes.size() && sym_wrt_h; j++) {
          if((class_names[j].find("h") != std::string::npos) && (m_character_table[i][j].real() < 0)) {
            sym_wrt_h = false;
          }
        }

        if(sym_wrt_h == true) {
          irrep_names[i].append("'");
        }
        else {
          irrep_names[i].append("''");
        }
      }
    }//Close loop over representations

    //    //std::cout << "At the very end, check if everything is unique...\n";

    all_unique = true;
    for(Index j = 0; j < irrep_names.size() && all_unique; j++) {
      for(Index k = 0; k < irrep_names.size() && all_unique; k++) {
        all_unique = true;
        if((j != k) && (irrep_names[j].compare(irrep_names[k]) == 0)) {
          std::cout << irrep_names[j] << " = " << irrep_names[k] << std::endl;
          all_unique = false;
        }
      }
    }

    //    std::cout << "Check if all of the current names are unique... " << all_unique << "\n";

    if(!all_unique) {
      default_err_log() << "WARNING: Failed to name all irreps uniquely...  \n";
    }
    for(auto &irrep_name : irrep_names) {
      std::cout << irrep_name << "   ";
    }
    std::cout << std::endl;
    return;
  }



  //*******************************************************************************************
  /** This will name your conjugacy classes according to some
   *  crazy convention, which is similar, but not exactly
   *  identical to the Schoenflies notation.
   *
   *  We start by finding the principal axes. Often, there will
   *  only be one. However, in cases like fcc, there can be
   *  several. All rotations that are about the principal axis
   *  will be named "XCn" if they are proper and "XSn" if they
   *  are improper. Here, X is the size of their conjugacy
   *  class, and n is the foldedness of the rotation, i.e. 60
   *  degree rotations are 6-fold, while 120 degree rotations
   *  are 3-fold.
   */

  void SymGroup::_generate_class_names() const { //AAB
    if(!conjugacy_classes.size()) {
      _generate_conjugacy_classes();
    }

    class_names.resize(conjugacy_classes.size());

    std::vector<Eigen::Vector3d > highsym_axes;
    std::vector<int> mult;
    double angle = 360;
    double dprod;
    std::string symtype;
    Index to_name = conjugacy_classes.size();
    bool cubic = false;

    if((name == "T") || (name == "Td") || (name == "Th") || (name == "O") || (name == "Oh")) {
      cubic = true;
    }

    class_names[0] = "E";
    to_name--;

    std::vector<SymInfo> info;
    for(Index i = 0; i < size(); i++)
      info.push_back(SymInfo(at(i), lattice()));

    //If the SymGroup includes an inversion operation, name it "i"
    //We can just use back() here because inversion is always last
    if(info.back().op_type == symmetry_type::inversion_op) {
      class_names[class_names.size() - 1] = "i";
      to_name--;
    }

    if(to_name == 0) {
      return;
    }

    // C1h contains only the identity element and sigma h mirror plane, so we deal with this specifically...
    if(name == "C1h") {
      class_names[1] = "h";
      to_name--;
    }

    if(to_name == 0) {
      return;
    }

    // This part will loop over all of the proper rotations and look for the axis of highest rotational
    // symmetry, which we are going to call the "principal axis."
    highsym_axes.clear();
    mult.clear();

    for(Index i = 0; i < size(); i++) {
      if((info[i].op_type == symmetry_type::rotation_op) || (info[i].op_type == symmetry_type::screw_op)) {
        if(contains(highsym_axes, info[i].axis.const_cart())) { //Otherwise, check if the axis has been found;
          mult[ find_index(highsym_axes, info[i].axis.const_cart())]++;
        }
        else {
          highsym_axes.push_back(info[i].axis.cart());
          mult.push_back(1);
        }
      }
    }

    Eigen::Vector3d hs_axis;
    bool hs_axis_set = false;
    double hangle = 360;

    for(Index i = 0; i < size(); i++) {
      if((info[i].angle < hangle) && (info[i].angle > TOL)) {
        hangle = info[i].angle;
        hs_axis = info[i].axis.cart();
        hs_axis_set = true;
      }
    }


    int order = *std::max_element(mult.begin(), mult.end());

    for(int i = (int(mult.size()) - 1); i >= 0; i--) {
      if((cubic == false) && (mult[i] != order)) {
        highsym_axes.erase(highsym_axes.begin() + i);
        mult.erase(mult.begin() + i);
      }
      else if(mult[i] < (order - 1)) {
        highsym_axes.erase(highsym_axes.begin() + i);
        mult.erase(mult.begin() + i);
      }
    }

    //This is kind of a hack... We might want to change this so that the principal axis
    //is actually the one with the highest fold rotation, and then treat cases like
    //cubic and orthorhombic separately....... but I am not sure that's better...

    if(name == "D3d") {
      for(int i = int(mult.size()) - 1; i >= 0; i--) {
        if(!hs_axis_set) {
          throw std::runtime_error("Error in _generate_class_names: using hs_axis unitialized");
        }
        if(!almost_zero(highsym_axes[i] - hs_axis)) {
          highsym_axes.erase(highsym_axes.begin() + i);
          mult.erase(mult.begin() + i);
        }
      }
    }

    int ind = 0;

    std::string cprime = "'";
    std::string sprime = "'";
    std::string vprime = "";

    for(Index i = 0; i < size(); i++) { //Loop over all SymOps
      //ind = conjugacy_corr_table[i][0];
      ind = index2conjugacy_class[i];
      std::ostringstream s;
      if(!class_names[ind].size()) { //Check to see if this has already been named
        bool normal = false;
        for(Index j = 0; j < highsym_axes.size(); j++) {
          dprod = highsym_axes[j].dot(info[i].axis.const_cart());
          Eigen::Vector3d xprodvec = highsym_axes[j].cross(info[i].axis.const_cart());
          if(almost_zero(xprodvec.norm())) {
            normal = true;
            break;
          }
        }

        if(normal) { //Check if the cross product with principal axis is zero
          if((info[i].angle < 200) && (info[i].angle > 1)) { //Only bother with angles that 360 is divisible by
            if((info[i].op_type == symmetry_type::rotation_op) || (info[i].op_type == symmetry_type::screw_op)) {
              angle = info[i].angle;
              symtype = "C";
              s << conjugacy_classes[ind].size() << symtype << int(360 / angle);
              class_names[ind] = s.str();
              to_name--;
              //std::cout << "  rotation\t==> " << s.str() << std::endl;
            }
            else if(info[i].op_type == symmetry_type::rotoinversion_op) {
              angle = info[i].angle;
              symtype = "S";
              s << conjugacy_classes[ind].size() << symtype << int(360 / angle);
              class_names[ind] = s.str();
              to_name--;
              //std::cout << "  rotoinversion\t==> " << s.str() << std::endl;
            }
          }
          else if((info[i].op_type == symmetry_type::mirror_op) || (info[i].op_type == symmetry_type::glide_op)) {
            symtype = "h";
            s << conjugacy_classes[ind].size() << symtype;
            class_names[ind] = s.str();
            to_name--;
            //std::cout << "  mirror\t==> " << s.str() << std::endl;
          }
        }
        else {
          if((info[i].angle < 200) && (info[i].angle > 1)) {
            if((info[i].op_type == symmetry_type::rotation_op) || (info[i].op_type == symmetry_type::screw_op)) {
              angle = info[i].angle;
              symtype = "C";
              s << conjugacy_classes[ind].size() << symtype << int(360 / angle) << cprime;
              class_names[ind] = s.str();
              to_name--;
              //std::cout << "  rotation\t==> " << s.str() << std::endl;
              cprime = "''";
            }
            else if(info[i].op_type == symmetry_type::rotoinversion_op) {
              angle = info[i].angle;
              symtype = "S";
              s << conjugacy_classes[ind].size() << symtype << int(360 / angle) << sprime;
              class_names[ind] = s.str();
              to_name--;
              //std::cout << "  rotoinversion\t==> " << s.str() << std::endl;
              sprime = "''";
            }
          }
          else if((info[i].op_type == symmetry_type::mirror_op) || (info[i].op_type == symmetry_type::glide_op)) {
            if(almost_zero(dprod)) {
              symtype = "v";
              s << conjugacy_classes[ind].size() << symtype  << vprime;
              class_names[ind] = s.str();
              to_name--;
              vprime = "'";
            }
            else {
              symtype = "d";
              s << conjugacy_classes[ind].size() << symtype;
              class_names[ind] = s.str();
              to_name--;
            }
            //std::cout << "  mirror\t==> " << s.str() << std::endl;
          }
        }
      }
    }

    for(Index i = 0; i < class_names.size(); i++) {
      std::string one = "1";
      if(class_names[i].find(one) != std::string::npos) {
        class_names[i].erase(class_names[i].find(one), 1);
      }
    }

    //This is also a hack... but again, not sure there is a better way...

    if(name == "D2h") {
      for(Index i = 0; i < conjugacy_classes.size(); i++) {
        if(info[conjugacy_classes[i][0]].op_type == symmetry_type::rotation_op) {
          if(almost_zero(info[conjugacy_classes[i][0]].axis.const_cart() - Eigen::Vector3d::UnitX())) {
            class_names[i].append("(x)");
          }
          else if(almost_zero(info[conjugacy_classes[i][0]].axis.const_cart() -  Eigen::Vector3d::UnitY())) {
            class_names[i].append("(y)");
          }
          else if(almost_zero(info[conjugacy_classes[i][0]].axis.const_cart() -  Eigen::Vector3d::UnitY())) {
            class_names[i].append("(z)");
          }
        }
        else if(info[conjugacy_classes[i][0]].op_type == symmetry_type::mirror_op) {
          if(almost_zero(info[conjugacy_classes[i][0]].axis.const_cart() -  Eigen::Vector3d::UnitX())) {
            class_names[i].append("(yz)");
          }
          else if(almost_zero(info[conjugacy_classes[i][0]].axis.const_cart() -  Eigen::Vector3d::UnitY())) {
            class_names[i].append("(xz)");
          }
          else if(almost_zero(info[conjugacy_classes[i][0]].axis.const_cart() -  Eigen::Vector3d::UnitZ())) {
            class_names[i].append("(xy)");
          }
        }
      }
    }


    return;
  }


  //*******************************************************************************************
  void SymGroup::print_character_table(std::ostream &stream) {
    _generate_class_names();
    _generate_irrep_names();

    stream.precision(3);

    for(Index i = 0; i < m_character_table.size(); i++) {
      for(Index j = 0; j < m_character_table.size(); j++) {
        //This part cleans up the numbers in the table...
        if(almost_zero(std::abs(m_character_table[i][j].real()) - 0.5)) {
          if(m_character_table[i][j].real() > 0) {
            m_character_table[i][j] = std::complex<double>(0.5, m_character_table[i][j].imag());
          }
          else {
            m_character_table[i][j] = std::complex<double>(-0.5, m_character_table[i][j].imag());
          }
        }
        if(almost_zero(std::abs(m_character_table[i][j].imag()) - 0.5)) {
          if(m_character_table[i][j].imag() > 0) {
            m_character_table[i][j] = std::complex<double>(m_character_table[i][j].real(), 0.5);
          }
          else {
            m_character_table[i][j] = std::complex<double>(m_character_table[i][j].real(), -0.5);
          }
        }
        if(almost_zero(std::abs(m_character_table[i][j].real()) - 0.866)) {
          if(m_character_table[i][j].real() > 0) {
            m_character_table[i][j] = std::complex<double>(0.866, m_character_table[i][j].imag());
          }
          else {
            m_character_table[i][j] = std::complex<double>(-0.866, m_character_table[i][j].imag());
          }
        }
        if(almost_zero(std::abs(m_character_table[i][j].imag()) - 0.866)) {
          if(m_character_table[i][j].imag() > 0) {
            m_character_table[i][j] = std::complex<double>(m_character_table[i][j].real(), 0.866);
          }
          else {
            m_character_table[i][j] = std::complex<double>(m_character_table[i][j].real(), -0.866);
          }
        }
        if(almost_zero(m_character_table[i][j].real())) {
          m_character_table[i][j] = std::complex<double>(0, m_character_table[i][j].imag());
        }
        if(almost_zero(m_character_table[i][j].imag())) {
          m_character_table[i][j] = std::complex<double>(m_character_table[i][j].real(), 0);
        }
      }
    }

    // This will check if there are any non-integer values in the table.
    bool all_int = true;
    for(Index i = 0; i < m_character_table.size(); i++) {
      for(Index j = 0; j < m_character_table.size(); j++) {
        if(!almost_zero(m_character_table[i][j].real() - floor(m_character_table[i][j].real()))) {
          all_int = false;
        }
        if(!almost_zero(m_character_table[i][j].imag() - floor(m_character_table[i][j].imag()))) {
          all_int = false;
        }
      }
    }

    //This loop is for printing integer-only tables.
    if(all_int) {
      stream << " ";
      for(Index i = 0; i < m_character_table.size() + 1; i++) {
        stream << "-------";
      }
      stream << "\n| Group: " << name << " (" << comment << ")";
      int space = (7 * (m_character_table.size() + 1)) - (name.size() + comment.size() + 11);
      for(int i = 0; i < space; i++) {
        stream << " ";
      }

      stream << "|\n ";
      for(Index i = 0; i < m_character_table.size() + 1; i++) {
        stream << "-------";
      }
      stream << std::endl;

      stream << "|       |";
      for(Index i = 0; i < m_character_table.size(); i++) {
        double whitespace = (6 - double(class_names[i].size())) / 2.0;
        double leftspace = ceil(whitespace);
        double rightspace = floor(whitespace);
        for(int j = 0; j < int(leftspace); j++) {
          stream << " ";
        }
        stream << class_names[i];
        for(int j = 0; j < int(rightspace); j++) {
          stream << " ";
        }
        stream << "|";

      }
      stream << std::endl;

      stream << " ";
      for(Index i = 0; i < m_character_table.size() + 1; i++) {
        stream << "-------";
      }
      stream << std::endl;

      for(Index i = 0; i < m_character_table.size(); i++) {
        stream << "|";
        double whitespace = (7 - double(irrep_names[i].size())) / 2.0;
        double leftspace = ceil(whitespace);
        double rightspace = floor(whitespace);
        for(int j = 0; j < int(leftspace); j++) {
          stream << " ";
        }
        stream << irrep_names[i];
        for(int j = 0; j < int(rightspace); j++) {
          stream << " ";
        }
        stream << "|";

        for(Index j = 0; j < m_character_table.size(); j++) {
          //This will make sure the positive and negative numbers align
          if(m_character_table[i][j].real() > 0) {
            stream << "   ";
          }
          else if(m_character_table[i][j].real() < 0) {
            stream << "  ";
          }
          else {
            if(m_character_table[i][j].imag() >= 0) {
              stream << "   ";
            }
            else {
              stream << "  ";
            }
          } //End alignment of negative numbers

          if((m_character_table[i][j].imag() > 0) && (m_character_table[i][j].real() > 0)) {
            if(m_character_table[i][j].imag() == 1) {
              stream << int(m_character_table[i][j].real()) <<  "i" << "  |";
            }
            else {
              stream << int(m_character_table[i][j].real()) << "+" << int(m_character_table[i][j].imag())  << "i" << "  |";
            }
          }
          else if((m_character_table[i][j].imag() < 0) && (m_character_table[i][j].real() > 0)) {
            if(m_character_table[i][j].imag() == -1) {
              stream << int(m_character_table[i][j].real()) << "-"  << "i" << "  |";
            }
            else {
              stream << int(m_character_table[i][j].real()) <<  int(m_character_table[i][j].imag())  << "i" << "  |";
            }
          }
          else if(m_character_table[i][j].imag() == 0) {
            stream << int(m_character_table[i][j].real()) << "  |";
          }
          else if(m_character_table[i][j].real() == 0) {
            if(m_character_table[i][j].imag() == 1) {
              stream  << "i" << "  |";
            }
            else if(m_character_table[i][j].imag() == -1) {
              stream <<  "-"  << "i" << "  |";
            }
            else {
              stream << int(m_character_table[i][j].imag()) << "i" << "  |";
            }
          }
        } //Closes loop over j
        stream << std::endl;
      } //Closes loop over i

      //Prints the line at the bottom of the table
      stream << " ";
      for(Index i = 0; i < m_character_table.size() + 1; i++) {
        stream << "-------";
      }
      stream << std::endl;
    }//Closes the if all_int loop

    //If not everything is an integer, we use this loop instead...
    else {
      stream << " ";
      for(Index i = 0; i < m_character_table.size() + 1; i++) {
        stream << "----------------";
      }

      stream << "\n| Group: " << name << " (" << comment << ")";
      int space = (16 * (m_character_table.size() + 1)) - (name.size() + comment.size() + 12);
      for(int i = 0; i < space; i++) {
        stream << " ";
      }

      stream << "|\n ";

      for(Index i = 0; i < m_character_table.size() + 1; i++) {
        stream << "----------------";
      }
      stream << std::endl;

      stream << "|               |";
      for(Index i = 0; i < m_character_table.size(); i++) {
        double whitespace = (15 - double(class_names[i].size())) / 2.0;
        double leftspace = ceil(whitespace);
        double rightspace = floor(whitespace);
        for(int j = 0; j < int(leftspace); j++) {
          stream << " ";
        }
        stream << class_names[i];
        for(int j = 0; j < int(rightspace); j++) {
          stream << " ";
        }
        stream << "|";
      }
      stream << std::endl;
      stream << " ";
      for(Index i = 0; i < m_character_table.size() + 1; i++) {
        stream << "----------------";
      }
      stream << std::endl;

      for(Index i = 0; i < m_character_table.size(); i++) {
        stream << "|";
        double whitespace = (15 - double(irrep_names[i].size())) / 2.0;
        double leftspace = ceil(whitespace);
        double rightspace = floor(whitespace);
        for(int j = 0; j < int(leftspace); j++) {
          stream << " ";
        }
        stream << irrep_names[i];
        for(int j = 0; j < int(rightspace); j++) {
          stream << " ";
        }
        stream << "|";

        for(Index j = 0; j < m_character_table.size(); j++) {
          //This will make sure the positive and negative numbers align
          if(m_character_table[i][j].real() > 0) {
            stream << "   ";
          }
          else if(m_character_table[i][j].real() < 0) {
            stream << "  ";
          }
          else {
            if(m_character_table[i][j].imag() >= 0) {
              stream << "   ";
            }
            else {
              stream << "  ";
            }
          } //End alignment of negative numbers

          if((m_character_table[i][j].imag() > 0) && (m_character_table[i][j].real() > 0)) { //Long
            if(m_character_table[i][j].imag() == 1) {
              stream << m_character_table[i][j].real() <<  "i" << "  |";
            }
            else {
              stream << m_character_table[i][j].real() << "+" << m_character_table[i][j].imag()  << "i" << "  |";
            }
          }
          else if((m_character_table[i][j].imag() < 0) && (m_character_table[i][j].real() > 0)) { //Long
            if(m_character_table[i][j].imag() == -1) {
              stream << m_character_table[i][j].real() << "-"  << "i" << "  |";
            }
            else {
              stream << m_character_table[i][j].real() << m_character_table[i][j].imag()  << "i" << "  |";
            }
          }
          else if(m_character_table[i][j].imag() == 0) { //Short
            stream << int(m_character_table[i][j].real()) << "           |";
          }
          else if(m_character_table[i][j].real() == 0) { //Short
            if(m_character_table[i][j].imag() == 1) {
              stream  << "i" << "           |";
            }
            else if(m_character_table[i][j].imag() == -1) {
              stream <<  "-"  << "i" << "           |";
            }
            else {
              stream << m_character_table[i][j].imag() << "i" << "          |";
            }
          }
          else if((m_character_table[i][j].imag() > 0) && (m_character_table[i][j].real() < 0)) { //Long
            stream << m_character_table[i][j].real() << "+" << m_character_table[i][j].imag()  << "i" << "  |";
          }
          else { //Long
            stream << m_character_table[i][j].real() << m_character_table[i][j].imag()  << "i" << "  |";
          }

        }//Closes the j loop

        //stream << "\n|-";
        //for(int x=0; x<m_character_table.size(); x++){
        //  stream << "--------------|";
        //}

        stream << "\n";
      } //Closes the i loop
      stream << " ";
      for(Index i = 0; i < m_character_table.size() + 1; i++) {
        stream << "----------------";
      }
      stream << "\n";
    }//Closes else loop (non-integers)

    return;
  }

  //*******************************************************************************************

  /** The centralizer of a subset S of a group G is the set of elements
   *  of G that commute with each element of S. The centralizer is a
   *  subgroup of G.
   *
   *  In our specific case, the subsets are the conjugacy classes, so
   *  we fill the centralizer_table with subgroups of G that commute
   *  with the corresponding conjugacy class.qq
   */

  void SymGroup::_generate_centralizers() const { //AAB
    if(!conjugacy_classes.size()) {
      _generate_conjugacy_classes();
    }

    bool all_commute = true;

    centralizer_table.resize(conjugacy_classes.size());

    for(Index i = 0; i < conjugacy_classes.size(); i++) {
      all_commute = true;
      for(Index j = 0; j < conjugacy_classes[i].size() && all_commute; j++) {
        for(Index k = 0; k < multi_table.size(); k++) {
          int ind = conjugacy_classes[i][j];
          if((multi_table[ind][k] == multi_table[k][ind]) && (!contains(centralizer_table[i], k))) {
            centralizer_table[i].push_back(k);
          }
          else {
            all_commute = false;
          }
        }
      }
    }
  }

  //*******************************************************************************************

  void SymGroup::_generate_character_table()const { //AAB
    //std::cout << "Calculating character table of SymGroup " << this << '\n';
    if(!size()) {
      default_err_log() << "WARNING: This is an empty group. It has no character.\n";
      name = "EMPTY";
      return;
    }

    int sigma_h_ind = 0;
    Index d1 = 0, d2 = 0, d3 = 0;
    Index order1 = 0, order2 = 0;
    bool mirror(false);
    bool inversion(false);
    SymGroup subgroup;
    subgroup.m_lat_ptr = m_lat_ptr;

    std::vector<SymInfo> info;
    for(Index i = 0; i < size(); i++)
      info.push_back(SymInfo(at(i), lattice()));

    if(!size() || get_multi_table().size() != size() || !valid_index(get_multi_table()[0][0])) {
      default_err_log() << "WARNING: This is not a group!!!\n";
      name = "NG";
      return;
    }

    _generate_conjugacy_classes();
    //_generate_conjugacy_corr_table();
    _generate_centralizers();

    Index h = multi_table.size(); //This is the dimensionality of the group.
    Index nc = conjugacy_classes.size(); //This is the number of conjugacy classes, which is also the number of irreducible representations.

    m_character_table.resize(nc, std::vector<std::complex<double> >(nc, -7));
    complex_irrep.resize(nc, false);
    irrep_IDs.resize(nc);


    /** We need to figure out the dimensionality of each irreducible representation.
     *  We know that the total number of irreducible representations is the same as
     *  the total number of conjugacy classes, which we are calling nc. Also, we know
     *  that the sum of the squares of the dimensionalities of all of theirreducible
     *  representations must be equal to the size of the group, h.
     */

    for(Index i = 0; i <= nc; i++) {
      for(Index j = 0; j <= nc; j++) {
        for(Index k = 0; k <= nc; k++) {
          if(((1 * i + 4 * j + 9 * k) == h) && ((i + j + k) == nc) && (d1 >= d2) && (d1 >= d3)) {
            d1 = i;
            d2 = j;
            d3 = k;
          }
        }
      }
    }

    // Set characters related to identity
    for(Index i = 0; i < m_character_table.size(); i++) {
      m_character_table[0][i] = 1;
      if(i < d1) {
        m_character_table[i][0] = 1;
      }
      else if(i >= d1 && i < (d1 + d2)) {
        m_character_table[i][0] = 2;
      }
      else {
        m_character_table[i][0] = 3;
      }
    }

    // count over all possible 1d representations
    Counter<std::vector<int> > count(std::vector<int>(nc, -1), std::vector<int>(nc, 1), std::vector<int>(nc, 2));
    int sum = 0;
    order1 = 1;
    std::complex<double> ortho = 0;
    int telem = 0, elem1 = 0, elem2 = 0;
    int try1 = 0, try2 = 0;

    int try1_ind = 0, try2_ind = 0;
    std::vector<bool> check(nc, false);


    do {
      sum = 0;
      ortho = 0;
      bool satisfy_multi_table = true;

      if(count[0] == 1) {

        for(Index i = 0; i < nc; i++) {
          sum += count[i] * conjugacy_classes[i].size();
          check[i] = true;
        }

        if(sum == 0) {
          for(Index i = 0; i < nc && check[i]; i++) {
            for(Index j = 0; j < nc && check[i]; j++) {
              telem = (count[i] * count[j]);

              for(Index x = 0; x < conjugacy_classes[i].size() && check[i]; x++) {
                for(Index y = 0; y < conjugacy_classes[j].size() && check[i]; y++) {
                  elem1 = conjugacy_classes[i][x];
                  elem2 = conjugacy_classes[j][y];

                  try1 = multi_table[elem1][elem2];
                  try2 = multi_table[elem2][elem1];

                  //try1_ind = conjugacy_corr_table[0][try1];
                  //try2_ind = conjugacy_corr_table[0][try2];
                  try1_ind = index2conjugacy_class[try1];
                  try2_ind = index2conjugacy_class[try2];

                  if((telem != count[try1_ind]) || (telem != count[try2_ind])) {
                    check[i] = false;
                    break;
                  }
                }
              }
            }
          }

          std::vector<std::complex<double> > ortharray;

          for(Index i = 0; i < nc; i++) {
            ortho = 0.0;
            ortharray.resize(0);
            for(Index j = 0; j < nc; j++) {
              if((m_character_table[i][1].real() != -7) && (m_character_table[i][1].imag() != 0)) {
                std::complex<double> temp = std::complex<double>(double(count[j] * conjugacy_classes[j].size()), 0.0);
                ortho += (temp * m_character_table[i][j]);
              }
              ortharray.push_back(ortho);
            }
          }

          ortho = 0;

          for(Index i = 0; i < ortharray.size(); i++) {
            if(!almost_zero(ortharray[i])) {
              ortho = std::complex<double>(1, 1);
            }
          }

          Index wtf = 0;
          for(Index i = 0; i < nc; i++) {
            wtf += check[i];
          }

          if(wtf == nc) {
            satisfy_multi_table = true;
          }
          else {
            satisfy_multi_table = false;
          }

          if((ortho == std::complex<double>(0.0, 0.0)) && (satisfy_multi_table == true)) {
            for(Index i = 1; i < nc; i++) {
              if(order1 < nc) {
                m_character_table[order1][i] = count[i];
              }
            }
            order1++;
          }
        }
      }
    }
    while(++count);

    if(order1 == nc) {
      /** If you're in this block, you have finished your character table using only real
       *  +/- 1 characters because all of your representations are dimension 1. Life is
       *  good. Also, your group is Abelian.
       *
       *  The group you are dealing with is one of the following:
       *  C1, C2, C2v, C1h (S1), C2h, S2 (Ci), D2, D2h.
       */

      /** This group is one of the following...
       *  If nc = 1: C1
       *  If nc = 2: C2, C1h, S2.
       *  If nc = 4: C2v, C2h, D2
       *  If nc = 8: D2h
       */

      if(nc == 1) {
        name = "C1";
        latex_name = "C_1";
        comment = "#1";
        return;
      }
      else if(nc == 8) {
        name = "D2h";
        latex_name = "D_{2h}";
        comment = "#47-74";
        return;
      }

      bool inv = false;
      bool mir = false;

      for(Index i = 0; i < size(); i++) {
        if(info[i].op_type == symmetry_type::inversion_op) {
          inv = true;
        }
        else if(info[i].op_type == symmetry_type::mirror_op || info[i].op_type == symmetry_type::glide_op) {
          mir = true;
        }
      }

      if(nc == 2) {
        if(inv == true) {
          name = "S2"; //This can also be called Ci
          latex_name = "S_2";
          comment = "#2";
        }
        else if(mir == true) {
          name = "C1h"; //This can also be called S1 or Cs
          latex_name = "C_{1h}";
          comment = "#6-9";
        }
        else {
          name = "C2";
          latex_name = "C_2";
          comment = "#3-5";
        }
        return;
      }

      else if(nc == 4) {
        if(inv == true) {
          name = "C2h";
          latex_name = "C_{2h}";
          comment = "#10-15";
        }
        else if(mir == true) {
          name = "C2v";
          latex_name = "C_{2v}";
          comment = "#25-46";
        }
        else {
          name = "D2";
          latex_name = "D_2";
          comment = "#16-24";
        }
        return;
      }

      //You're done. Probably don't need to check column ortho, but why not?
      return;
    }

    if(!centralizer_table.size()) {
      _generate_centralizers();
    }

    std::vector<std::complex<double> > centralizers(nc, 0);

    // //std::cout << "----------------------------------------------------------------------------\n";
    for(Index i = 0; i < conjugacy_classes.size(); i++) {
      centralizers[i] = centralizer_table[i].size();
      //   //std::cout << centralizer_table[i].size() << "\t";
    }
    //std::cout << std::endl;

    //std::cout << "----------------------------------------------------------------------------\n";
    //std::cout << "----------------------------------------------------------------------------\n";

    //std::cout << order1 << std::endl;

    if(order1 != nc) {
      /** If you're in this loop, then you're not done yet because you either have
       *  complex dimension 1 characters or higher dimension real characters still
       *  to look for. In this case, we need to check our group for inversion and
       *  mirror symmetries to determine if it can be broken up into subgroups in
       *  a convenient way that will help us construct the rest of the character
       *  table.
       */

      //We need to find sigma_h in our group so we can use it to hit stuff

      for(Index i = 0; i < size(); i++) {
        if(info[i].op_type == symmetry_type::inversion_op) {
          inversion = true;
        }
        else if((info[i].op_type == symmetry_type::mirror_op) || (info[i].op_type == symmetry_type::glide_op)) {
          //if(conjugacy_classes[conjugacy_corr_table[0][i]].size() == 1) {
          if(conjugacy_classes[index2conjugacy_class[i]].size() == 1) {
            sigma_h_ind = i;
            mirror = true;

          }
        }
      }
    }

    /** This part will handle groups that do not have special symmetries (sigma_h mirror
     *  planes or inversion). We then need to know if the group is Abelian. We can check
     *  this by looking at the number of conjugacy classes and comparing to the number of
     *  dimension 1 representations we are supposed to find. So if d1 = nc, the group
     *  must be Abelian. If this is not the case, the group must have higher dimension
     *  representations, which will be dealt with separately.
     */

    if((inversion == false) && (mirror == false) && (d1 == conjugacy_classes.size())) {

      /** Then the group is cyclic & Abelian. This means that we can proceed by determining
       *  the smallest rotation angle in the group, which will give us omega because
       *  omega is just 2*pi*i/3 for 120 degree rotations, 2*pi*i/4 for 90 degree rotations,
       *  or 2*pi*i/6 for 60 degree rotations. We then "guess" powers of omega for our
       *  one of the complex characters if our representation and determine the rest of the
       *  characters in that representation by enforcing the cycle (which is equivalent to
       *  enforcing the multiplication table).
       *
       *  The possibilities here are:
       *  If nc = 3: C3
       *  If nc = 4: C4
       *  If nc = 6: C6
       */

      double angle = 360;

      int generator = 0;
      bool generator_found = false;

      for(Index i = 0; i < size(); i++) {
        if((info[i].angle < angle) && (info[i].angle > TOL)) {
          angle = info[i].angle;
          generator = i;
          generator_found = true;
        }
      }
      if(!generator_found) {
        throw std::runtime_error("Error in _generate_character_table: generator not found");
      }

      /** We need to keep in mind that the angle returned by get_rotation_angle() is
       *  real and is given in degrees. We need to convert it to complex radian form,
       *  which we will do using Euler's formula: e^(ix) = cos(x) + i*sin(x).
       */

      angle = angle * (M_PI / 180);

      std::complex<double> iangle(cos(angle), sin(angle));

      std::vector<std::complex<double> > tchar;
      std::vector<std::complex<double> > tcharconj;
      tchar.resize(nc);
      tcharconj.resize(nc);
      tchar[0] = std::complex<double>(1, 0);
      tchar[generator] = iangle;

      Index cycle = 0;
      Index ind2 = generator;

      while(order1 < nc) {
        std::complex<double> tangle = iangle;
        do {
          tangle *= iangle;
          tchar[multi_table[ind2][generator]] = tangle;
          ind2 = multi_table[ind2][generator];
          cycle++;
        }
        while(cycle < nc);

        /** For every complex representation in the character table, there is
         *  also a complex conjugate representation, so once we have found a
         *  full set of complex characters, we can conjugate them to get another
         *  row in the table.
         */

        for(Index i = 0; i < tchar.size(); i++) {
          tcharconj[i] = conj(tchar[i]);
        }

        for(Index i = 0; i < tchar.size(); i++) {
          if(std::abs(tchar[i].real()) < TOL) {
            tchar[i] = std::complex<double>(0, tchar[i].imag());
            tcharconj[i] = std::complex<double>(0, tcharconj[i].imag());
          }
          if(std::abs(tchar[i].imag()) < TOL) {
            tchar[i] = std::complex<double>(tchar[i].real(), 0);
            tcharconj[i] = std::complex<double>(tcharconj[i].real(), 0);
          }
        }
        m_character_table[order1] = tchar;
        complex_irrep[order1] = true;
        order1++;
        m_character_table[order1] = tcharconj;
        complex_irrep[order1] = true;
        order1++;
        iangle *= iangle;
      }

      // Should check for orthogonality here...

      if(nc == 3) {
        name = "C3";
        latex_name = "C_3";
        comment = "#143-146";
      }
      else if(nc == 4) {
        bool inv = false;
        for(Index g = 0; g < size() && !inv; g++) {
          if(info[g].op_type == symmetry_type::rotoinversion_op) {
            inv = true;
          }
        }

        if(!inv) {
          name = "C4";
          latex_name = "C_4";
          comment = "#75-80";
        }
        else {
          name = "S4";
          latex_name = "S_4";
          comment = "81-82";
        }
      }
      else if(nc == 6) {
        name = "C6";
        latex_name = "C_6";
        comment = "#168-173";
      }

      return;
    }

    else if((mirror == true) || (inversion == true) /*&& (size()>3)*/) {
      /** If we are in this loop, then our group has mirror or inversion symmetry,
       *  which means that we can determine its character table by breaking it up
       *  into subgroups and computing their character tables first. It turns out
       *  that all groups containing i or sigma_h symmetry can be broken up into
       *  the product of some other group and C1h or S2 group, for which the
       *  character table is really simple.
       *
       *  We can find this subgroup by looking at the sign representation, or
       *  equivalently, the determinants of our SymOp matrices. If we collect
       *  all SymOps that have positive determinant matrices, we will have found
       *  the large subgroup we are looking for.
       */

      for(Index i = 0; i < size(); i++) {
        if(at(i).matrix().determinant() > 0) {
          subgroup.push_back(at(i));
        }
      }

      /** Yes, this part is going to be recursive and therefore scary. But don't
       *  worry, we thought this through. Any subgroup that is created by only
       *  including group elements with positive determinant matrices cannot
       *  have either inversion or sigma_h symmetry. Thus, we can never end
       *  up in this loop more than once...
       */

      subgroup._generate_character_table();
      subgroup._generate_class_names();
      //subgroup.print_character_table(std::cout);

      /** This next part is a little tricky. We're effectively going to paste
       *  our sub-character-table into our big character table four times. We
       *  have to be careful because we need to make sure that the columns
       *  or conjugacy classes that we are copying correspond correctly to
       *  the columns we are copying them into. Luckily, we know which SymOps
       *  the columns correspond do, we know a little bit about the order
       *  that they appear in, and we can check the weird ones by just hiting
       *  the normal ones with inversion or sigma_h. We're going to use the
       *  inversion symmetry whenever it is possible. There is at least one
       *  case where we are forced to use mirror symmetry, but this will
       *  become obvious.
       */

      //std::cout << "Subgroup name is : " << subgroup.name << std::endl;

      for(Index i = 0; i < subgroup.size(); i++) { //Loop over subgroup SymOps
        for(Index j = 0; j < size(); j++) { //Loop over big group SymOps
          //This loop is for the normal SymOps
          if(almost_equal(subgroup[i].matrix(), at(j).matrix(), TOL)) {
            //Index ind_i = subgroup.conjugacy_corr_table[0][i];
            //Index ind_j = conjugacy_corr_table[0][j];
            Index ind_i = subgroup.index2conjugacy_class[i];
            Index ind_j = index2conjugacy_class[j];

            for(Index k = 0; k < subgroup.m_character_table.size(); k++) { //rows
              m_character_table[k][ind_j] = subgroup.m_character_table[k][ind_i];
              m_character_table[subgroup.m_character_table.size() + k][ind_j] = subgroup.m_character_table[k][ind_i];
            }
          }
          //This loop is for the inverted SymOps
          if(almost_equal(subgroup[i].matrix()*back().matrix(), at(j).matrix(), TOL) && inversion) {
            //Index ind_i = subgroup.conjugacy_corr_table[0][i];
            //Index ind_j = conjugacy_corr_table[0][j];
            Index ind_i = subgroup.index2conjugacy_class[i];
            Index ind_j = index2conjugacy_class[j];
            for(Index k = 0; k < subgroup.m_character_table.size(); k++) {
              m_character_table[k][ind_j] = subgroup.m_character_table[k][ind_i];
              m_character_table[subgroup.m_character_table.size() + k][ind_j] = -subgroup.m_character_table[k][ind_i];
            }

            if(nc == 12) {
              if(h == 12) {
                name = "C6h";
                latex_name = "C_{6h}";
                comment = "#175-176";
              }
              else if(h == 24) {
                name = "D6h";
                latex_name = "D_{6h}";
                comment = "#191-194";
              }
            }
            else if(nc == 10) {
              if(h == 16) {
                name = "D4h";
                latex_name = "D_{4h}";
                comment = "#123-142";
              }
              else if(h == 48) {
                name = "Oh";
                latex_name = "O_h";
                comment = "#221-230";
              }
            }

            else if(nc == 8) {
              if(subgroup.name == "C4") {
                name = "C4h";
                latex_name = "C_{4h}";
                comment = "#83-88";
              }
              else if(subgroup.name == "D2") {
                name = "D2h";
                latex_name = "D_{2h}";
                comment = "#47-74";
              }
              else if(subgroup.name == "T") {
                name = "Th";
                latex_name = "T_h";
                comment = "#200-206";
              }
            }
            else if(nc == 6) {
              if(subgroup.name == "D3") {
                name = "D3d";
                latex_name = "D_{3d}";
                comment = "#162-167";
              }
              else if(subgroup.name == "C3") {
                name = "S6";
                latex_name = "S_6";
                comment = "#147-148";
              }
            }
          }

          //This loop is for mirrored SymOps when there is no inversion
          //This only happens in groups C3h and D3h

          else if(almost_equal(subgroup[i].matrix()*at(sigma_h_ind).matrix(), at(j).matrix(), TOL) && mirror && !inversion) {
            //Index ind_i = subgroup.conjugacy_corr_table[0][i];
            //Index ind_j = conjugacy_corr_table[0][j];
            Index ind_i = subgroup.index2conjugacy_class[i];
            Index ind_j = index2conjugacy_class[j];
            for(Index k = 0; k < subgroup.m_character_table.size(); k++) {
              m_character_table[k][ind_j] = subgroup.m_character_table[k][ind_i];
              m_character_table[subgroup.m_character_table.size() + k][ind_j] = -subgroup.m_character_table[k][ind_i];
            }

            if(h == 12) {
              name = "D3h";
              latex_name = "D_{3h}";
              comment = "#187-190";
            }
            else if(h == 6) {
              name = "C3h";
              latex_name = "C_{3h}";
              comment = "#174";
            }
          }
        }
      }

      //You're done! Check orthogonality and centralizers just in case.
      return;
    }

    else if((d3 == 0) && (d2 > 0)) {
      std::vector<std::complex<double> > centrcheck;
      centrcheck.resize(nc);

      for(Index i = 0; i < d1; i++) {
        for(Index j = 0; j < m_character_table.size(); j++) {
          centrcheck[j] += (m_character_table[i][j] * m_character_table[i][j]);
        }
      }

      if(d2 == 1) {
        for(Index i = 1; i < nc; i++) {
          if(abs(centrcheck[i] - centralizers[i]) < TOL) {
            m_character_table[nc - 1][i] = std::complex<double>(0, 0);
          }
          else {
            //This is a bit of a hack, but it turns out to always be true...
            m_character_table[nc - 1][i] = -sqrt(abs(centrcheck[i] - centralizers[i]));
          }
        }

        bool mir = false;
        int mircount = 0;

        for(Index i = 0; i < size(); i++) {
          if(info[i].op_type == symmetry_type::mirror_op || info[i].op_type == symmetry_type::glide_op) {
            mir = true;
            mircount++;
          }
        }

        if(nc == 3) {
          if(mir == true) {
            name = "C3v";
            latex_name = "C_{3v}";
            comment = "#156-161";
          }
          else {
            name = "D3";
            latex_name = "D_3";
            comment = "#149-155";
          }
        }
        else if(nc == 5) {
          if(mircount == 0) {
            name = "D4";
            latex_name = "D_4";
            comment = "#89-98";
          }
          else if(mircount == 2) {
            name = "D2d";
            latex_name = "D_{2d}";
            comment = "#111-122";
          }
          else if(mircount == 4) {
            name = "C4v";
            latex_name = "C_{4v}";
            comment = "#99-110";
          }
        }

        //You're done! Check orthogonality just in case.
        return;
      }

      else if((d2 == 2) && !subgroup.size()) {
        std::vector<std::complex<double> > remainder;
        int nr = 0;
        remainder.resize(nc);
        for(Index i = 1; i < nc; i++) {
          if(abs(centrcheck[i] - centralizers[i]) < TOL) {
            for(Index j = 0; j < d2; j++) {
              m_character_table[(nc - j) - 1][i] = std::complex<double>(0, 0);
              remainder[i] = std::complex<double>(0, 0);
            }
          }
          else {
            remainder[i] = sqrt(abs(centralizers[i] - centrcheck[i]) / 2);
            nr++;
          }
        }

        Counter<std::vector<int> > signcount(std::vector<int>(nr, -1), std::vector<int>(nr, 1), std::vector<int> (nr, 2));
        std::vector<std::complex<double> > trow;
        order2 = (nc - d2);
        std::vector<std::vector<std::complex<double> >> tset;

        do {
          trow.resize(nc);
          int j = 0;
          for(Index i = 0; i < nc; i++) {
            if(m_character_table[nc - 1][i].real() != -7) {
              trow[i] = m_character_table[nc - 1][i];
            }
            if(m_character_table[order2][i].real() == -7) {
              trow[i] = signcount[j] * remainder[i].real();
              j++;
            }
          }

          int sum = 0;

          for(Index i = 0; i < nc; i++) {
            sum += trow[i].real() * conjugacy_classes[i].size();
          }
          double orthcheck;
          std::vector<double> ortharray;
          if(sum == 0) {
            ortharray.resize(0);
            for(Index i = 0; i < d1; i++) {
              orthcheck = 0.0;
              for(Index j = 0; j < nc; j++) {
                double temp = (trow[j].real()) * (conjugacy_classes[j].size());
                orthcheck += (temp * m_character_table[i][j].real());
              }
              ortharray.push_back(orthcheck);
            }

            ortho = 0;

            for(Index i = 0; i < ortharray.size(); i++) {
              if(!almost_zero(ortharray[i])) {
                ortho = std::complex<double>(1, 1);
              }
            }
          }

          if((sum == 0) && (ortho.real() == 0) && (ortho.imag() == 0)) {
            tset.push_back(trow);
          }

        }
        while(++signcount);

        if(tset.size() == d2) {
          for(Index i = 0; i < d2; i++) {
            m_character_table[order2 + i] = tset[i];
          }
        }

        bool mir = false;
        for(Index i = 0; i < size(); i++) {
          if(info[i].op_type == symmetry_type::mirror_op || info[i].op_type == symmetry_type::glide_op) {
            mir = true;
          }
        }

        if(mir == true) {
          name = "C6v";
          latex_name = "C_{6v}";
          comment = "#183-186";
        }
        else {
          name = "D6";
          latex_name = "D_6";
          comment = "#177-182";
        }

        //You're done. Check orthogonality of columns.
        return;
      }
    }

    else if(d3 != 0) {
      /** At this point, we gave up on elegance entirely and decided to
       *  tabulate the three remaining character tables that would be
       *  stupidly impractical to attempt to calculate. So here they are.
       *  Point groups: Td, T, O
       */

      if(nc == 4) {
        name = "T";
        latex_name = "T";
        comment = "#195-199";
        complex_irrep[1] = true;
        complex_irrep[2] = true;
        std::complex<double> omega = std::complex<double>(-0.5, 0.866);
        for(Index j = 1; j < nc; j++) {
          if(conjugacy_classes[j].size() == 3) {
            m_character_table[1][j] = std::complex<double>(1, 0);
            m_character_table[2][j] = std::complex<double>(1, 0);
            m_character_table[3][j] = std::complex<double>(-1, 0);
          }
          else {
            m_character_table[1][j] = omega;
            m_character_table[2][j] = omega * omega;
            m_character_table[3][j] = std::complex<double>(0, 0);
            omega *= omega;
          }
        }
      }

      bool sigma_d = false;

      for(Index i = 0; i < size(); i++) {
        if((info[i].op_type == symmetry_type::mirror_op) || (info[i].op_type == symmetry_type::glide_op)) {
          sigma_d = true;
        }
      }

      if(sigma_d == true) {
        name = "Td";
        latex_name = "T_d";
        comment = "#215-220";

        for(Index j = 1; j < nc; j++) { //Loop over columns
          if(conjugacy_classes[j].size() == 3) {
            m_character_table[1][j] = std::complex<double>(1, 0);
            m_character_table[2][j] = std::complex<double>(2, 0);
            m_character_table[3][j] = std::complex<double>(-1, 0);
            m_character_table[4][j] = std::complex<double>(-1, 0);
          }
          else if(conjugacy_classes[j].size() == 8) {
            m_character_table[1][j] = std::complex<double>(1, 0);
            m_character_table[2][j] = std::complex<double>(-1, 0);
            m_character_table[3][j] = std::complex<double>(0, 0);
            m_character_table[4][j] = std::complex<double>(0, 0);
          }
          else if((conjugacy_classes[j].size() == 6) && (info[conjugacy_classes[j][0]].angle > 10)) {
            m_character_table[1][j] = std::complex<double>(-1, 0);
            m_character_table[2][j] = std::complex<double>(0, 0);
            m_character_table[3][j] = std::complex<double>(1, 0);
            m_character_table[4][j] = std::complex<double>(-1, 0);
          }
          else {
            m_character_table[1][j] = std::complex<double>(-1, 0);
            m_character_table[2][j] = std::complex<double>(0, 0);
            m_character_table[3][j] = std::complex<double>(-1, 0);
            m_character_table[4][j] = std::complex<double>(1, 0);
          }
        }
      }

      else if((sigma_d == false) && (nc == 5)) {
        name = "O";
        latex_name = "O";
        comment = "#207-214";
        for(Index j = 1; j < nc; j++) { //Loop over columns
          if(conjugacy_classes[j].size() == 3) {
            m_character_table[1][j] = std::complex<double>(1, 0);
            m_character_table[2][j] = std::complex<double>(2, 0);
            m_character_table[3][j] = std::complex<double>(-1, 0);
            m_character_table[4][j] = std::complex<double>(-1, 0);
          }
          else if(conjugacy_classes[j].size() == 8) {
            m_character_table[1][j] = std::complex<double>(1, 0);
            m_character_table[2][j] = std::complex<double>(-1, 0);
            m_character_table[3][j] = std::complex<double>(0, 0);
            m_character_table[4][j] = std::complex<double>(0, 0);
          }
          else if((conjugacy_classes[j].size() == 6) && (almost_equal(info[conjugacy_classes[j][0]].angle, 180.0))) {
            m_character_table[1][j] = std::complex<double>(-1, 0);
            m_character_table[2][j] = std::complex<double>(0, 0);
            m_character_table[3][j] = std::complex<double>(-1, 0);
            m_character_table[4][j] = std::complex<double>(1, 0);
          }
          else {
            m_character_table[1][j] = std::complex<double>(-1, 0);
            m_character_table[2][j] = std::complex<double>(0, 0);
            m_character_table[3][j] = std::complex<double>(1, 0);
            m_character_table[4][j] = std::complex<double>(-1, 0);
          }
        }
      }
    }

    return;
  }

  //*******************************************************************************************
  void SymGroup::_generate_elem_order_table() const {

    if(!get_multi_table().size()) {
      return;
    }

    elem_order_table.resize(size());

    for(Index i = 0; i < size(); i++) {
      elem_order_table[i].push_back(i);
    }

    Index telem = 0;
    Index ind = 0;

    for(Index i = 0; i < size(); i++) {
      telem = i;
      ind = 0;
      do {
        telem = multi_table[i][telem];
        ind++;
      }
      while(telem != i);
      elem_order_table[i].push_back(ind);
    }

    return;
  }



  //*******************************************************************************************
  std::vector< std::set<std::set<Index> > > SymGroup::_small_subgroups() const {
    std::vector< std::set<std::set<Index> > > result;

    int tempind = 0;
    Index i, j;
    if(get_alt_multi_table().size() != size()) {
      return result;
    }
    // identity is a small subgroup
    result.push_back({{0}});

    for(i = 1; i < multi_table.size(); i++) {
      std::set<Index> tgroup({0, i});
      j = i;//ind_prod(i, i);
      while(j != 0) {
        j = ind_prod(i, j);
        tgroup.insert(j);
      }

      bool add = true;
      for(auto const &orbit : result) {
        if(orbit.begin()->size() == tgroup.size()
           && orbit.count(tgroup) > 0) {
          add = false;
          break;
        }
      }
      if(!add)
        continue;

      // use equiv_map to find the equivalent subgroups
      result.push_back({});
      //std::cout << "tgroup.size(): " << tgroup.size() << "\n";
      //std::cout << "tgroup : ";
      //for(i : tgroup)
      //std::cout << i << "  ";
      //std::cout << "\n";
      for(auto const &coset : left_cosets(tgroup.begin(), tgroup.end())) {
        std::set<Index> tequiv;
        for(Index op : tgroup) {
          tempind = ind_prod(op, ind_inverse(coset[0]));
          tequiv.insert(ind_prod(coset[0], tempind));
        }
        result.back().insert(std::move(tequiv));
      }
    }
    return result;
  }

  //*******************************************************************************************
  /*  Start with m_subgroups = m_small_subgroups, then add new subgroups by
   *  finding the closure of a union of a large_group and a
   *  small_group. If the the new large_group is unique, add it as a
   *  large_group. Repeat for all (large_group, small_group) pairs,
   *  until no new m_subgroups are found. This is probably not the
   *  fastest algorithm, but it is complete
   */

  void SymGroup::_generate_subgroups() const {
    auto small = _small_subgroups();
    m_subgroups = small;
    Index i, k, ii, jj, tempind;
    for(i = 0; i < m_subgroups.size(); i++) {
      //std::cout << "i is " << i << " and m_subgroups.size() is " << m_subgroups.size() << std::endl;
      for(auto const &orbit : small) {
        for(auto const &equiv : orbit) {
          std::set<Index> tgroup = *(m_subgroups[i].begin());
          Index init_size = tgroup.size();
          tgroup.insert(equiv.begin(), equiv.end());
          if(tgroup.size() == init_size)
            continue;


          // find group closure
          std::vector<Index> vgroup(tgroup.begin(), tgroup.end());
          for(ii = 0; ii < vgroup.size(); ii++) {
            for(jj = 0; jj < vgroup.size(); jj++) {
              Index prod = ind_prod(vgroup[ii], vgroup[jj]);
              if(tgroup.insert(prod).second) {
                vgroup.push_back(prod);
              }
            }
          }

          for(k = 0; k < m_subgroups.size(); k++) {
            if(m_subgroups[k].begin()->size() == tgroup.size()
               && m_subgroups[k].count(tgroup) > 0)
              break;
          }
          //std::cout << " k is " << k << " and m_subgroups.size() is " << m_subgroups.size() << std::endl;
          if(k < m_subgroups.size())
            continue;
          // add the new group

          // use equiv_map to find the equivalent subgroups
          m_subgroups.push_back({});

          for(auto const &coset : left_cosets(tgroup.begin(), tgroup.end())) {
            std::set<Index> tequiv;
            for(Index op : tgroup) {
              tempind = ind_prod(op, ind_inverse(coset[0]));
              tequiv.insert(ind_prod(coset[0], tempind));
            }
            m_subgroups.back().insert(std::move(tequiv));
          }
        }
      }
    }

    // Sort subgroups by number of elements and multiplicity
    for(Index i = 0; i < m_subgroups.size(); i++) {
      for(Index j = i + 1; j < m_subgroups.size(); j++) {
        if(m_subgroups[i].begin()->size() < m_subgroups[j].begin()->size())
          std::swap(m_subgroups[i], m_subgroups[j]);
        else if(m_subgroups[i].begin()->size() == m_subgroups[j].begin()->size()
                && m_subgroups[i].size() < m_subgroups[j].size())
          std::swap(m_subgroups[i], m_subgroups[j]);
      }
    }
    return;
  }

  //*******************************************************************************************


  std::vector<SymGroup> SymGroup::unique_subgroups() const {
    if(!m_subgroups.size()) _generate_subgroups();

    std::vector<std::string> sg_names, sg_names_limited;
    std::vector<bool> chosen_flag(m_subgroups.size(), false);
    for(Index i = 0; i < m_subgroups.size(); i++) {
      SymGroup sgroup;
      sgroup.m_lat_ptr = m_lat_ptr;
      for(Index op : * (m_subgroups[i].begin())) {
        sgroup.push_back(at(op));
      }
      sgroup._generate_character_table();
      sg_names.push_back(sgroup.name);
      //std::cout << sgroup.name << "-" << i << " has equivalencies:\n";
      for(Index j = 0; j < m_subgroups[i].size(); j++) {
        //std::cout << "  " << m_subgroups[i][j] << "\n";
      }
      //std::cout << "\n";
    }

    std::vector< std::vector< Index > > sg_tree(m_subgroups.size(), std::vector<Index>());
    for(Index i = 0; i < m_subgroups.size(); i++) {
      //std::cout << "Subgroup " << sg_names[i] << "-" << i << " is also a subgroup of ";
      for(Index j = 0; j < m_subgroups.size(); j++) {
        for(auto const &equiv : m_subgroups[j]) {
          bool add = true;
          for(auto const &op : equiv) {
            if(m_subgroups[i].begin()->count(op) < 1) {
              add = false;
              break;
            }
          }
          if(add) {
            sg_tree[i].push_back(j);
            //std::cout << sg_names[j] << "-" << j << "-" << jj << "  ";
            break;
          }
        }
      }
      //std::cout << "\n";
    }

    /* // commented out for now because datatype of m_subgroups has changed
    //attempt to maximize coincidence a
    int max_co, t_co;
    for(int i = int(m_subgroups.size()) - 1; i >= 0; i--) {
    if(chosen_flag[i]) continue;
    //chosen_flag[i]=true;
    for(int j = 0; j < i; j++) {
    if(sg_names[j] == sg_names[i]) {
    chosen_flag[j] = true;
    continue;
    }
    max_co = 0;
    for(Index jj = 0; jj < m_subgroups[j].size(); jj++) {
    t_co = m_subgroups[i][0].coincidence(m_subgroups[j][jj]);
    if(t_co > max_co) {
    max_co = t_co;
    m_subgroups[j].swap_elem(jj, 0);
    }
    }
    }
    }
    */
    std::vector<SymGroup> unique_sgroups;

    for(Index i = 0; i < m_subgroups.size(); i++) {
      if(chosen_flag[i]) continue;
      unique_sgroups.push_back(SymGroup());
      for(Index op :  * (m_subgroups[i].begin())) {
        unique_sgroups.back().push_back(at(op));
      }
      unique_sgroups.back().sort();
      unique_sgroups.back()._generate_character_table();

      //std::cout << "Added group " << unique_sgroups.back().name  << " having bit-string " << m_subgroups[i][0] << std::endl;
    }

    return unique_sgroups;
  }

  //*******************************************************************************************
  /** The number of irreducible representations is equal to
   *  the number of conjugacy classes.
   *
   *  The number of elements in each conjugacy class must be
   *  a divisor of the number of symmetry group operations.
   */
  //*******************************************************************************************

  void SymGroup::_generate_conjugacy_classes() const {

    if(get_multi_table().size() != size()) {
      return;
    }


    conjugacy_classes.clear();

    int k;

    for(Index i = 0; i < size(); i++) {
      bool dup_class(false);
      for(Index j = 0; j < conjugacy_classes.size(); j++) {
        if(contains(conjugacy_classes[j], i)) {
          dup_class = true;
          break;
        }
      }
      if(dup_class) continue;

      conjugacy_classes.push_back(std::vector<Index>());

      for(Index j = 0; j < size(); j++) {
        //std::cout << "for j=" << j << ", i=" << i << ": j-inverse= " << ind_inverse(j) << ", i*j-inverse= " << ind_prod(i, ind_inverse(j));
        //int tk=alt_multi_table[j][i];
        //std::cout << "-- compare to amt[j][0]=" << alt_multi_table[j][0] << " and amt[j][i]=" << tk << " and result is k=";
        k = ind_prod(j, ind_prod(i, ind_inverse(j)));
        //std::cout << k << " -- compare to explicit value " << multi_table[tk][j];

        if(!contains(conjugacy_classes.back(), k)) {
          //std::cout << " so " << k << " goes in class " << conjugacy_classes.size()-1;
          conjugacy_classes.back().push_back(k);
        }
        //std::cout << "\n";
      }
      std::sort(conjugacy_classes.back().begin(), conjugacy_classes.back().end());
    }

    index2conjugacy_class.resize(size(), 0);
    for(Index i = 0; i < conjugacy_classes.size(); i++) {
      for(Index j = 0; j < conjugacy_classes[i].size(); j++) {
        index2conjugacy_class[conjugacy_classes[i][j]] = i;
      }
    }
    //std::cout << "index2conjugacy is " << index2conjugacy_class << '\n';
    return;
  }

  //*******************************************************************************************

  Index SymGroup::ind_inverse(Index i) const {
    if(get_alt_multi_table().size() != size() || !valid_index(i) || i >= size())
      return -1;
    //std::cout << "Inside ind_inverse. 'i' is " << i << " and alt_multi_table size is " << alt_multi_table.size() << "\n";
    return alt_multi_table[i][0];
  }

  //*******************************************************************************************

  Index SymGroup::ind_prod(Index i, Index j) const {
    if(get_multi_table().size() != size()
       || !valid_index(i) || i >= size()
       || !valid_index(j) || j >= size()) {


      //default_err_log() << "WARNING: SymGroup::ind_prod() failed for " << i << ", " << j << "\n";// and multi_table\n" << get_multi_table() << "\n\n";
      //assert(0);
      return -1;
    }
    //std::cout << "Inside ind_prod. 'i' is " << i << " and j is " << j << " and multi_table size is " << multi_table.size() << "\n";
    return multi_table[i][j];
  }

  //*******************************************************************************************

  Index SymGroup::class_of_op(Index i) const {
    if(!get_conjugacy_classes().size() || i > size())
      return -1;
    return index2conjugacy_class[i];
  }

  //*******************************************************************************************

  void SymGroup::set_irrep_ID(Index i, SymGroupRepID ID) const {
    assert((valid_index(i) && i < irrep_IDs.size()) && "Attempting to set ID for out-of-bounds irrep.");
    irrep_IDs[i] = ID;
    return;

  }

  //*******************************************************************************************

  SymGroupRepID SymGroup::get_irrep_ID(Index i) const {
    if(!valid_index(i) || i >= irrep_IDs.size())
      return SymGroupRepID();

    return irrep_IDs[i];

  }

  //*******************************************************************************************

  SymGroupRepID SymGroup::coord_rep_ID() const {
    if(!size() || !at(0).has_valid_master()) {
      default_err_log() << "CRITICAL ERROR: In SymGroup::get_coord_rep_ID(), SymGroup is improperly initialized.\n"
                        << "                Exiting...\n";
      exit(1);
    }

    return at(0).master_group().coord_rep_ID();
  }
  //*******************************************************************************************

  SymGroupRepID SymGroup::allocate_representation() const {
    if(!size() || !at(0).has_valid_master()) {
      default_err_log() << "CRITICAL ERROR: In SymGroup::allocate_representation(), SymGroup is improperly initialized.\n"
                        << "                Exiting...\n";
      exit(1);
    }

    return at(0).master_group().allocate_representation();
  }

  //*******************************************************************************************

  SymGroupRep const &SymGroup::get_irrep(Index i) const {
    if(!size() || !valid_index(i) || i >= irrep_IDs.size())
      throw std::runtime_error(std::string("Cannot find irrep ") + std::to_string(i) + " in the current SymGroup\n");

    return at(0).master_group().representation(irrep_IDs[i]);

  }

  //*******************************************************************************************
  // The set of left cosets is identical to the equivalence_map formed by partitioning (*this) w.r.t. 'subgroup'
  std::vector<std::vector<Index> > SymGroup::left_cosets(const std::vector<SymOp> &subgroup, double tol) const {
    std::vector<Index> sg_inds = find_all_periodic(subgroup, tol);
    return left_cosets(sg_inds.begin(), sg_inds.end());
  }



  //*******************************************************************************************

  const std::vector<std::vector<Index>> &SymGroup::get_multi_table() const {
    if(multi_table.size() != size()) {
      //std::cout << "CALCULATING MULTI_TABLE for " << this <<  ": table size is " << multi_table.size() << " and group size is " << size() << "!!\n";
      _generate_multi_table();
    }
    return multi_table;
  }

  //*******************************************************************************************

  const std::vector<std::vector<Index>> &SymGroup::get_alt_multi_table() const {
    if(alt_multi_table.size() != size()) {
      //std::cout << "CALCULATING ALT_MULTI_TABLE " << this << ": table size is " << alt_multi_table.size() << " and group size is " << size() << "!!\n";
      _generate_alt_multi_table();
    }
    return alt_multi_table;
  }
  //*******************************************************************************************

  void SymGroup::invalidate_multi_tables() const {
    multi_table.resize(size(), std::vector<Index>(size(), -1));
    alt_multi_table.resize(size(), std::vector<Index>(size(), -1));

  }

  //*******************************************************************************************

  const std::vector<std::vector<Index>> &SymGroup::get_conjugacy_classes() const {
    if(conjugacy_classes.size() != size())
      _generate_conjugacy_classes();
    return conjugacy_classes;
  }
  //*******************************************************************************************

  const std::vector<bool > &SymGroup::get_complex_irrep_list() const {
    if(!m_character_table.size())
      _generate_character_table();
    return complex_irrep;
  }

  //*******************************************************************************************

  const std::vector<std::vector<std::complex<double> >> &SymGroup::character_table() const {
    if(!m_character_table.size())
      _generate_character_table();
    return m_character_table;
  }

  //*******************************************************************************************

  const std::string &SymGroup::get_name() const {
    if(!name.size()) {
      _generate_character_table();
      if(!name.size()) {

        default_err_log() << "WARNING: In SymGroup::get_name(), unable to get symgroup type.\n";
        default_err_log() << "group size is " << size() << '\n';
        name = "unknown";
      }
    }

    return name;
  }

  //*******************************************************************************************

  const std::string &SymGroup::get_latex_name() const {
    character_table();
    return latex_name;
  }

  //*******************************************************************************************

  const std::vector<std::set<std::set<Index> > > &SymGroup::subgroups() const {
    if(!m_subgroups.size())
      _generate_subgroups();
    return m_subgroups;
  }

  //*******************************************************************************************

  bool SymGroup::_generate_multi_table() const { //AAB
    Index i, j;
    multi_table.resize(size(), std::vector<Index>(size(), -1));

    for(i = 0; i < size(); i++) {
      for(j = 0; j < size(); j++) {
        multi_table[i][j] = find_periodic(at(i) * at(j));
        if(multi_table[i][j] >= size() || find_index(multi_table[i], multi_table[i][j]) != j) {
          // this is a hack (sort of). If find_periodic doesn't work, we try find_no trans, which *should* work.
          // In other words, we are using 'inuition' to determine that user doesn't really care about the translational aspects.
          // If our intuition is wrong, there will will probably be an obvious failure later.
          multi_table[i][j] = find_no_trans(at(i) * at(j));
          if(multi_table[i][j] >= size() || find_index(multi_table[i], multi_table[i][j]) != j) {

            //if(multi_table[i][j] >= size()) {
            //std::cout << "This SymGroup is not a group because the combination of at least two of its elements is not contained in the set.\n";

            //ing a table of all 1's seems to make the most sense. This will prevent weird recursion from happening.
            default_err_log() << "Failed to construc multiplication table!  Table in progress:\n";
            for(Index m = 0; m < multi_table.size(); m++) {
              for(Index n = 0; n < multi_table[m].size(); n++) {
                default_err_log() << multi_table[m][n] << "   ";
              }
              default_err_log() << "\n";
            }
            default_err_log() << "\n";
            multi_table.resize(size(), std::vector<Index>(size(), -1));
            //multi_table.clear();
            return false;
          }
        }
      }
    }

    return true;

  }

  //*******************************************************************************************
  void SymGroup::_generate_alt_multi_table() const {
    //by calling get_multi_table(), we ensure that multi_table is populated
    alt_multi_table.resize(get_multi_table().size());

    if(multi_table.size() && !valid_index(multi_table[0][0])) {
      alt_multi_table.resize(size(), std::vector<Index>(size(), -1));
      return;
    }
    for(Index i = 0; i < multi_table.size(); i++) {
      if(multi_table[i][i] != 0) {
        alt_multi_table[find_index(multi_table[i], 0)] = multi_table[i];
      }
      else {
        alt_multi_table[i] = multi_table[i];
      }
    }

  }

  //*******************************************************************************************
  // Please keep in mind that this will only return the FIRST match that is found.
  // This does not guarantee that it is the only match.

  Index SymGroup::find_no_trans(const SymOp &test_op) const {
    for(Index i = 0; i < size(); i++) {
      if(almost_equal(at(i).matrix(), test_op.matrix())) {
        return i;
      }
    }

    return size();
  }

  //*******************************************************************************************

  Index SymGroup::find_periodic(const SymOp &test_op, double tol) const {
    for(Index i = 0; i < size(); i++) {
      if(compare_periodic(at(i), test_op, lattice(), periodicity(), tol)) {
        return i;
      }
    }
    return size();
  }

  //*******************************************************************************************

  std::vector<Index> SymGroup::find_all_periodic(const std::vector<SymOp> &subgroup, double tol) const {
    std::vector<Index> tarray;
    for(Index i = 0; i < subgroup.size(); i++) {
      tarray.push_back(find_periodic(subgroup[i], tol));
      if(tarray.back() == size()) {
        tarray.clear();
        break;
      }
    }
    return tarray;
  }

  //*******************************************************************************************
  // Probably need to change this...
  bool SymGroup::is_group(double tol) const {

    // This is important because it ensures that things like
    // within() and min_dist() work correctly for your group
    // regardless of what kind of group it is.

    for(Index i = 0; i < size(); i++) {
      for(Index j = 0; j < size(); j++) {
        if(!contains_periodic(at(i)*at(j), tol))
          return false;
      }
      if(!contains_periodic(at(i).inverse(), tol))
        return false;
    }
    return true;
  }

  //*******************************************************************************************

  void SymGroup::enforce_group(double tol, Index max_size) {
    bool new_ops(true);

    while(new_ops && size() < max_size) {
      new_ops = false;
      for(Index i = 0; i < size() && size() < max_size; i++) {
        SymOp A_op(at(i).unregistered_copy());
        for(Index j = 0; j < size() && size() < max_size; j++) {
          SymOp B_op(at(j).unregistered_copy());

          SymOp tOp(A_op * B_op);

          if(!contains_periodic(tOp, tol)) {
            push_back(within_cell(tOp, lattice(), periodicity()));
            new_ops = true;
            //	  //std::cout << "Pushing back a SymOp due to multiplication fail.\n";
          }
        }

        SymOp tOp(A_op.inverse());
        if(!contains_periodic(tOp, tol)) {
          push_back(within_cell(tOp, lattice(), periodicity()));
          new_ops = true;
          //std::cout << "Pushing back a SymOp due to inverse fail.\n";
        }
      }
    }
    if(size() >= max_size - 1) {
      default_err_log() << "In SymGroup::enforce_group() -- you have reached the maximum allowed size you specified for your group (the default is 200). Unless you are generating a factor group in a large supercell, you probably need to adjust your tolerances.\n";
      assert(0);
    }
    return;
  }



  //*******************************************************************************************

  bool SymGroup::contains_periodic(const SymOp &test_op, double tol) const {
    return find_periodic(test_op, tol) != size();
  }

  //*******************************************************************************************

  SymGroup &SymGroup::apply_sym(const SymOp &op) {
    for(Index i = 0; i < size(); i++)
      at(i).apply_sym(op);
    return *this;
  }

  //*******************************************************************************************

  void SymGroup::write(std::string filename, COORD_TYPE mode) const {
    std::ofstream outfile;
    outfile.open(filename.c_str());
    print(outfile, mode);
    outfile.close();
    return;
  }

  //*******************************************************************************************

  void SymGroup::print(std::ostream &out, COORD_TYPE mode) const {
    out << size() << " # " << xtal::COORD_MODE::NAME(mode) << " representation of group containing " << size() << " elements:\n\n";
    Eigen::Matrix3d c2f_mat(Eigen::Matrix3d::Identity());
    if(mode == FRAC)
      c2f_mat = lattice().inv_lat_column_mat();
    for(Index i = 0; i < size(); i++) {
      out << i << "  " << description(at(i), lattice(), mode) << "\n";
      at(i).print(out, c2f_mat);
      out << std::endl;
    }
    return;
  }


  //*******************************************************************************************

  void SymGroup::calc_space_group_in_cell(SymGroup &space_group_cell, const Lattice &_cell) const {
    if(!size()) return;

    Eigen::Vector3i max_trans(3, 3, 3);
    Coordinate trans(Eigen::Vector3d::Zero(), _cell, FRAC);
    space_group_cell.clear();

    std::vector<SymInfo> sg_info;
    for(Index i = 0; i < size(); i++) {
      EigenCounter<Eigen::Vector3i> lat_comb(-max_trans, max_trans, Eigen::Vector3i::Ones());
      do {
        trans.frac() = lat_comb().cast<double>();
        SymOp new_sym(SymOp::translation(trans.cart())*at(i));
        SymInfo info(new_sym, lattice());
        trans = info.location;
        if(!trans.is_within()) {
          continue;
        }


        bool new_location = true;
        for(Index j = 0; j < space_group_cell.size(); j++) {

          if(almost_equal(new_sym.matrix(), space_group_cell[j].matrix()) && almost_equal(info.location.const_cart(), sg_info[j].location.const_cart())) {
            new_location = false;
            break;

          }
        }
        if(new_location) {
          space_group_cell.push_back(new_sym);
          sg_info.push_back(info);
        }
      }
      while(++lat_comb);
    }

    return;
  }

  //*******************************************************************************************

  void SymGroup::calc_space_group_in_range(SymGroup &space_group,
                                           const Lattice &_cell,
                                           Eigen::Vector3i min_trans,
                                           Eigen::Vector3i max_trans) const {
    if(!size()) return;


    Coordinate trans(Eigen::Vector3d::Zero(), _cell, FRAC);

    for(Index i = 0; i < size(); i++) {
      EigenCounter<Eigen::Vector3i> lat_comb(min_trans, max_trans, Eigen::Vector3i::Ones());
      do {
        trans.frac() = lat_comb().cast<double>();

        SymOp new_sym(SymOp::translation(trans.cart())*at(i));

        if(!contains(space_group, new_sym)) {
          space_group.push_back(new_sym);

        }

      }
      while(++lat_comb);
    }

    return;
  }

  //***************************************************
  void SymGroup::print_locations(std::ostream &stream) const {
    //Assumes SymGroup is sorted with clumps of SymOps of common matrix type and eigenvec
    //sort();

    bool new_op = true;
    stream << "Locations for symmetry operations\n";
    SymInfo info(at(0), lattice());
    SymInfo next_info(info);
    Eigen::Matrix3d c2f_mat = lattice().inv_lat_column_mat();
    for(Index i = 0; i < size(); i++) {
      if(new_op) {
        at(i).print(stream, c2f_mat);

        stream << std::endl;
        at(i).print(stream, Eigen::Matrix3d::Identity());
        stream << std::endl;

        stream << "Location:" << std::endl;
        stream << "FRAC\t\t\t\t\tCART" << std::endl;
      }
      stream << info.location.const_frac();
      stream << "\t\t\t";
      stream << info.location.const_cart();
      stream << std::endl;

      if(i + 1 < size()) {
        next_info = SymInfo(at(i + 1), lattice());
        if(info.op_type == next_info.op_type && almost_equal(info.axis.const_cart(), next_info.axis.const_cart())) {
          //Is this enough to know if it's a new symmetry or not?
          new_op = false;
        }
        else {
          new_op = true;
          stream << "----------------------------------------------------------------------------------\n\n";
        }
      }
      info = next_info;
    }
    return;
  }

  //*******************************************************************************************

  /// \brief Sort SymOp in the SymGroup
  ///
  /// - If multiplication table can be generated:
  ///   - Generate conjugacy classes
  ///   - Sort SymOp in each conjugacy class
  ///   - Sort each conjugacy class by the first SymOp in the class
  /// - Else:
  ///   - Sort all SymOp
  ///
  /// SymOp are sorted by lexicographical comparison of: (-det, -trace, angle, axis, tau)
  /// - angle is positive
  /// - axis[0] is positive
  ///
  void SymGroup::sort() {

    // floating point comparison tolerance
    double tol = TOL;

    //COORD_TYPE print_mode = CART;

    // compare on vector of '-det', '-trace', 'angle', 'axis', 'tau'
    typedef Eigen::Matrix<double, 10, 1> key_type;
    auto make_key = [](const SymOp & op, const Lattice & lat) {

      key_type vec;
      int offset = 0;

      SymInfo info(op, lat);
      vec[offset] = double(op.time_reversal());
      offset++;

      vec[offset] = -op.matrix().determinant();
      offset++;

      vec[offset] = -op.matrix().trace();
      offset++;

      vec[offset] = info.angle;
      offset++;

      vec.segment<3>(offset) = info.axis.const_frac();
      offset += 3;

      vec.segment<3>(offset) =  Coordinate(op.tau(), lat, CART).const_frac();
      offset += 3;

      return vec;
    };

    // define symop compare function
    auto op_compare = [tol](const key_type & A, const key_type & B) {
      return float_lexicographical_compare(A, B, tol);
    };

    typedef std::map<key_type, SymOp, std::reference_wrapper<decltype(op_compare)> > map_type;

    // sort conjugacy class using the first symop in the sorted class
    auto cclass_compare = [tol](const map_type & A, const map_type & B) {
      return float_lexicographical_compare(A.begin()->first, B.begin()->first, tol);
    };

    // sort elements in each conjugracy class (or just put all elements in the first map)
    std::set<map_type, std::reference_wrapper<decltype(cclass_compare)> > sorter(cclass_compare);

    // first put identity in position 0 in order to calculat multi_table correctly
    for(int i = 0; i < size(); ++i) {
      if(at(i).is_identity()) {
        std::swap(at(0), at(i));
        break;
      }
    }

    // if sorting by congujacy classes
    if(get_multi_table().size() == size()) {

      // get conjugacy classes
      get_conjugacy_classes().size();

      // insert elements into each conjugacy class to sort the class
      for(int i = 0; i < conjugacy_classes.size(); ++i) {
        map_type cclass(op_compare);
        for(int j = 0; j < conjugacy_classes[i].size(); ++j) {
          const SymOp &op = at(conjugacy_classes[i][j]);
          cclass.insert(std::make_pair(make_key(op, lattice()), op));
        }

        sorter.emplace(std::move(cclass));
      }
    }
    else {
      // else just sort element
      map_type all_op(op_compare);
      for(auto it = begin(); it != end(); ++it) {
        all_op.emplace(make_key(*it, lattice()), *it);
      }
      sorter.emplace(std::move(all_op));
    }

    // copy symop back into group
    int j = 0;
    for(auto const &cclass : sorter) {
      for(auto it = cclass.begin(); it != cclass.end(); ++it) {
        at(j) = it->second;
        ++j;
      }
    }

    clear_tables();
  }

  //*******************************************************************************************

  bool SymGroup::is_irreducible() const {
    double tvalue = 0;

    for(Index i = 0; i < size(); i++) {
      tvalue += (at(i).matrix().trace()) * (at(i).matrix().trace());
    }

    if(Index(std::abs(tvalue)) == size()) {
      return true;
    }
    else {
      return false;
    }
  }

  //*******************************************************************************************
  /// Translation operators for origin shift need to be defined
  SymGroup &SymGroup::operator+=(const Eigen::Ref<const SymOp::vector_type> &shift) {
    for(Index ng = 0; ng < size(); ng++)
      at(ng) += shift;
    return (*this);
  }

  //*******************************************************************************************

  SymGroup &SymGroup::operator-=(const Eigen::Ref<const SymOp::vector_type> &shift) {
    for(Index ng = 0; ng < size(); ng++)
      at(ng) -= shift;
    return (*this);
  }

  //*******************************************************************************************

  std::vector<Index> SymGroup::get_irrep_decomposition() const {
    std::vector<Index> tdec;
    std::vector<double> repchar;

    tdec.resize(conjugacy_classes.size());
    repchar.resize(conjugacy_classes.size());

    for(Index i = 0; i < conjugacy_classes.size(); i++) {
      repchar[i] += at(conjugacy_classes[i][0]).matrix().trace();
    }

    //    //std::cout << "The reducible characters are:\n";

    //    //std::cout << repchar << "\n\n";

    for(Index i = 0; i < m_character_table.size(); i++) { // Loop over irreducible representations
      std::complex<double> temp = std::complex<double>(0, 0);
      for(Index j = 0; j < m_character_table.size(); j++) { // Loop over conjugacy classes
        temp += (m_character_table[i][j] * std::complex<double>(conjugacy_classes[j].size(), 0) * std::complex<double>(repchar[j], 0));
      }
      //      //std::cout << temp << "\t";

      tdec[i] = round(temp.real() / size());
    }

    //    //std::cout << "\n\nThe irreducible projection is:\n";
    //std::cout << tdec << "\n\n";

    return tdec;
  }

  //*******************************************************************************************

  jsonParser &SymGroup::to_json(jsonParser &json) const {
    json.put_obj();

    json["symop"].put<std::vector<SymOp> >(*this);

    for(int i = 0; i < json["symop"].size(); ++i) {
      SymInfo info(at(i), lattice());
      auto &j = json["symop"][i];
      add_sym_info(info, j);
    }

    // PERIODICITY_TYPE group_periodicity;
    json["group_periodicity"] = periodicity();

    // mutable std::vector<std::vector<int> > multi_table;
    json["multi_table"] = multi_table;

    // mutable std::vector<std::vector<int> > alt_multi_table;
    json["alt_multi_table"] = alt_multi_table;

    // mutable std::vector<std::vector<int> > conjugacy_classes;
    json["conjugacy_classes"] = conjugacy_classes;

    // mutable std::vector<std::string> class_names;
    json["class_names"] = class_names;

    // mutable std::vector<int> index2conjugacy_class;
    json["index2conjugacy_class"] = index2conjugacy_class;

    // mutable std::vector<std::vector<std::complex<double> > > m_character_table;
    json["character_table"] = m_character_table;
    for(int i = 0; i < json["character_table"].size(); i++) {
      json["character_table"][i].set_force_row();
      for(int j = 0; j < json["character_table"][i].size(); j++) {
        json["character_table"][i][j].set_force_row();
        json["character_table"][i][j]["real"].set_remove_trailing_zeros();
        json["character_table"][i][j]["imag"].set_remove_trailing_zeros();
      }
    }

    // mutable std::vector<int> irrep_IDs;
    json["irrep_IDs"] = irrep_IDs;

    // mutable std::vector<bool> complex_irrep;
    json["complex_irrep"] = complex_irrep;

    // mutable std::vector<std::string> irrep_names;
    json["irrep_names"] = irrep_names;

    //json["unique_subgroups"] = unique_subgroups();
    json["unique_subgroups"] = std::string("TODO: fix SymGroup::unique_subgroups()");

    // mutable std::vector<std::vector<std::vector<int> > > m_subgroups;
    json["m_subgroups"] = m_subgroups;

    // mutable std::vector<std::vector<int> > centralizer_table;
    json["centralizer_table"] = centralizer_table;

    // mutable std::vector<std::vector<int> > elem_order_table;
    json["elem_order_table"] = elem_order_table;

    // mutable double max_error;
    json["max_error"] = m_max_error;

    for(auto const &info : point_group_info())
      json[info.first] = info.second;

    return json;
  }

  //*******************************************************************************************

  void SymGroup::from_json(const jsonParser &json) {
    try {

      // class SymGroup : public std::vector<SymOp>
      clear();

      for(int i = 0; i < json["symop"].size(); i++) {
        push_back(json["symop"][i].get<SymOp>());
      }

      // PERIODICITY_TYPE group_periodicity;
      CASM::from_json(m_group_periodicity, json["group_periodicity"]);

      // mutable std::vector<std::vector<int> > multi_table;
      CASM::from_json(multi_table, json["multi_table"]);

      // mutable std::vector<std::vector<int> > alt_multi_table;
      CASM::from_json(alt_multi_table, json["alt_multi_table"]);

      // mutable std::vector<std::vector<int> > conjugacy_classes;
      CASM::from_json(conjugacy_classes, json["conjugacy_classes"]);

      // mutable std::vector<std::string> class_names;
      CASM::from_json(class_names, json["class_names"]);

      // mutable std::vector<int> index2conjugacy_class;
      CASM::from_json(index2conjugacy_class, json["index2conjugacy_class"]);

      // mutable std::vector<std::vector<std::complex<double> > > m_character_table;
      CASM::from_json(m_character_table, json["character_table"]);

      // mutable std::vector<int> irrep_IDs;
      CASM::from_json(irrep_IDs, json["irrep_IDs"]);

      // mutable std::vector<bool> complex_irrep;
      CASM::from_json(complex_irrep, json["complex_irrep"]);

      // mutable std::vector<std::string> irrep_names;
      CASM::from_json(irrep_names, json["irrep_names"]);

      // mutable std::vector<std::vector<std::vector<int> > > m_subgroups;
      CASM::from_json(m_subgroups, json["m_subgroups"]);

      // mutable std::vector<std::vector<int> > centralizer_table;
      CASM::from_json(centralizer_table, json["centralizer_table"]);

      // mutable std::vector<std::vector<int> > elem_order_table;
      CASM::from_json(elem_order_table, json["elem_order_table"]);

      // mutable double max_error;
      CASM::from_json(m_max_error, json["max_error"]);

    }
    catch(...) {
      /// re-throw exceptions
      throw;
    }
  }

  //*******************************************************************************************

  jsonParser &to_json(const SymGroup &sym, jsonParser &json) {
    return sym.to_json(json);
  }

  void from_json(SymGroup &sym, const jsonParser &json) {
    try {
      sym.from_json(json);
    }
    catch(...) {
      /// re-throw exceptions
      throw;
    }
  }
  //*******************************************************************************************

  jsonParser &MasterSymGroup::to_json(jsonParser &json) const {

    // class MasterSymGroup : public SymGroup
    SymGroup::to_json(json);

    // mutable std::vector<SymGroupRep *> m_rep_array;
    json["m_rep_array"].put_array();
    for(Index i = 0; i < m_rep_array.size(); i++) {
      json["rep_array"].push_back(m_rep_array[i]);
    }

    // mutable int coord_rep_ID, reg_rep_ID;
    json["coord_rep_ID"] = m_coord_rep_ID;
    json["reg_rep_ID"] = m_reg_rep_ID;

    // mutable SymGroup point_group_internal;
    json["point_group"] = m_point_group;

    return json;
  }

  //*******************************************************************************************

  // Note: as a hack this expects at(0) to be present and have the right lattice!!!
  //   it's just used to set the lattice for all the SymOp
  void MasterSymGroup::from_json(const jsonParser &json) {
    try {
      clear();

      // class MasterSymGroup : public SymGroup
      SymGroup::from_json(json);

      // mutable std::vector<SymGroupRep *> m_rep_array;
      // destruct exisiting
      for(Index i = 0; i < m_rep_array.size(); i++) {
        delete m_rep_array[i];
      }
      m_rep_array.resize(json["rep_array"].size());
      for(int i = 0; i < json["rep_array"].size(); i++) {
        m_rep_array[i] = new SymGroupRep(*this);
        m_rep_array[i]->from_json(json["rep_array"][i]);
      }

      // mutable int coord_rep_ID, reg_rep_ID;
      CASM::from_json(m_coord_rep_ID, json["coord_rep_ID"]);
      CASM::from_json(m_reg_rep_ID, json["reg_rep_ID"]);

      // mutable SymGroup m_point_group;
      m_point_group.clear();
      m_point_group.from_json(json["point_group"]);
    }
    catch(...) {
      /// re-throw exceptions
      throw;
    }
  }

  //*******************************************************************************************

  jsonParser &to_json(const MasterSymGroup &sym, jsonParser &json) {
    return sym.to_json(json);
  }

  void from_json(MasterSymGroup &sym, const jsonParser &json) {
    try {
      sym.from_json(json);
    }
    catch(...) {
      /// re-throw exceptions
      throw;
    }
  }

  //**********************************************************

  bool compare_periodic(const SymOp &a,
                        const SymOp &b,
                        const Lattice &lat,
                        PERIODICITY_TYPE periodicity,
                        double _tol) {


    if(a.time_reversal() != b.time_reversal() || !almost_equal(a.matrix(), b.matrix(), _tol))
      return false;
    //std::cout << "Operations:\n"
    //<< a.matrix() << "\n and \n"
    //<< b.matrix() << "\n are equal \n"
    //<< "a-tau " << a.tau().transpose() << "\n"
    //<< "b-tau " << b.tau().transpose() << "\n";
    if(periodicity != PERIODIC)
      return almost_equal(a.tau(), b.tau(), _tol);

    return Coordinate(a.tau(), lat, CART).min_dist(Coordinate(b.tau(), lat, CART)) < _tol;

  }

  //**********************************************************

  SymOp within_cell(const SymOp &a,
                    const Lattice &lat,
                    PERIODICITY_TYPE periodicity) {
    if(periodicity != PERIODIC)
      return a;

    Coordinate trans(a.tau(), lat, CART);
    trans.within();
    return SymOp(a.matrix(), trans.cart(), a.time_reversal(), a.map_error());
  }


}<|MERGE_RESOLUTION|>--- conflicted
+++ resolved
@@ -436,9 +436,6 @@
   //*******************************************************************************************
   SymGroup SymGroup::lattice_point_group(Lattice const &_lat) {
 
-<<<<<<< HEAD
-    SymGroup point_group(calc_point_group(_lat), &_lat);
-=======
     //TODO
     //Should an adapter exist for this?
     //There was talk about making SymGroup not depend on CASM::SymOp,
@@ -453,7 +450,6 @@
     }
 
     SymGroup point_group(casted_point_group, &_lat);
->>>>>>> 05e38366
 
 
     if(!point_group.is_group(_lat.tol())) {
