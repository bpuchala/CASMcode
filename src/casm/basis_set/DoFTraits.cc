#include "casm/basis_set/DoFTraits.hh"
#include "casm/basis_set/OccupationDoFTraits.hh"
#include "casm/basis_set/StrainDoFTraits.hh"
#include "casm/basis_set/DisplacementDoFTraits.hh"
#include "casm/basis_set/MagSpinDoFTraits.hh"
#include "casm/basis_set/FunctionVisitor.hh"
#include "casm/crystallography/Structure.hh"
#include "casm/crystallography/SimpleStructure.hh"
#include "casm/symmetry/Orbit_impl.hh"
#include "casm/clusterography/IntegralCluster.hh"
#include "casm/clusterography/ClusterSymCompare_impl.hh"
#include "casm/clusterography/ClusterOrbits_impl.hh"
#include "casm/clex/ClexBasis.hh"
#include "casm/clex/ConfigDoF.hh"
#include "casm/clex/NeighborList.hh"
#include "casm/misc/ParsingDictionary.hh"
#include <memory>


namespace CASM {

  template<>
  DoFType::TraitsDictionary make_parsing_dictionary<DoFType::Traits>() {

    DoFType::TraitsDictionary dict;

    dict.insert(
      DoFType::occupation(),
      DoFType::displacement(),
      DoFType::magspin(),
      DoFType::EAstrain(),
      DoFType::Hstrain(),
      DoFType::GLstrain());
    return dict;
  }

  namespace DoFType {
    namespace Local {
      static TraitsDictionary &_traits_dict() {
        static TraitsDictionary static_dict = make_parsing_dictionary<Traits>();
        return static_dict;

      }
    }

    void register_traits(Traits const &_traits) {
      Local::_traits_dict().insert(_traits);
    }

    Traits const &traits(std::string const &dof_key) {
      return Local::_traits_dict().lookup(dof_key);
    }


    /// \brief Retrieve the standard values for a DoF from dictionary of properties from a SimpleStructure or MappedProperties object
    ///  Returns matrix with standard values, and names of properties that were used to construct the matrix
    std::pair<Eigen::MatrixXd, std::set<std::string> > Traits::find_values(std::map<std::string, Eigen::MatrixXd> const &values) const {
      std::pair<Eigen::MatrixXd, std::set<std::string> > result;
      for(auto const &val : values) {
        if(AnisoValTraits::name_suffix(val.first) == this->name()) {
          result.first = val.second;
          result.second.insert(val.first);
          return result;
        }
      }
      throw std::runtime_error("Could not identify DoF values for DoF '" + (this->name()) + "' from provided list of tabulated structure properties.");
      return result;
    }

    void Traits::to_json(DoFSet const &_out, jsonParser &_json) const {
      bool simple = false;
      if(_out.dim() == val_traits().standard_var_names().size() && _out.basis().isIdentity()) {
        simple = true;
        for(Index i = 0; i < _out.dim(); ++i) {
          if(_out[i].var_name() != val_traits().standard_var_names()[i]) {
            simple = false;
            break;
          }
        }
      }

      if(simple)
        _json.put_obj();
      else {
        _json["axes"] = _out.basis().transpose();
        _json["axis_names"].put_array();
        for(Index i = 0; i < _out.dim(); ++i) {
          _json["axis_names"].push_back(_out[i].var_name());
        }
      }
    }

    //************************************************************
    void Traits::apply_dof(ConfigDoF const &_dof, BasicStructure const &_reference, SimpleStructure &_struc) const {
      return;
    }

    //************************************************************
    jsonParser Traits::dof_to_json(ConfigDoF const &_dof, BasicStructure const &_reference) const {
      jsonParser result;
      result.put_obj();

      if(val_traits().global())
        result["value"] = _dof.global_dof(name()).standard_values();
      else
        result["value"] = _dof.local_dof(name()).standard_values().transpose();
      return result;

    }

    //************************************************************
    std::string Traits::clexulator_point_prepare_string(Structure const &_prim,
                                                        std::map<UnitCellCoord, std::set<UnitCellCoord> > const &_nhood,
                                                        PrimNeighborList &_nlist,
                                                        std::vector<BasisSet> const &site_bases,
                                                        std::string const &indent) const {

      std::stringstream ss;
      if(val_traits().global()) {
        ss <<
           indent << "  if(m_params.eval_mode(m_" << name() << "_var_param_key) != ParamPack::READ) {\n";
        for(Index a = 0; a < _prim.structure().global_dof(name()).dimensions(); ++a) {
          ss << indent << "    ParamPack::Val<Scalar>::set(m_params, m_" << name() << "_var_param_key, " << a
             << ", eval_" << name() << "_var(" << a << "));\n";
        }
        ss << indent << "  }\n";

        if(requires_site_basis()) {
          ss <<
             indent << "  if(m_params.eval_mode(m_" << site_basis_name() << "_param_key) != ParamPack::READ) {\n";
          for(Index f = 0; f < site_bases[0].size(); f++) {
            ss <<
               indent << "    ParamPack::Val<Scalar>::set(m_params, m_" << site_basis_name() << "_param_key, " << f
               << ", eval_" << site_basis_name() << "_" << f << "<Scalar>());\n";
          }
          ss << indent << "  }\n";
        }
      }
      else {
        ss << indent << "switch(nlist_ind) {\n";
        for(auto const &nbor : _nhood) {
          std::stringstream ssvar, ssfunc;
          ss << indent << "case " << _nlist.neighbor_index(nbor.first) << ":\n";
          //Index n = nbor.first;
          //std::cout << "neighborhood of nbor.first: " << nbor.first << ": \n";

          //Put neighborhood in a sensible order:
          std::map<Index, std::set<Index> > sublat_nhood;
          for(auto const &ucc : nbor.second) {
            sublat_nhood[ucc.sublattice()].insert(_nlist.neighbor_index(ucc));
            //std::cout << "ucc : " << ucc << "; n: " << _nlist.neighbor_index(ucc)  << "\n";
          }

          for(auto const &sublat : sublat_nhood) {
            Index b = sublat.first;
            for(Index n : sublat.second) {

              if(!_prim.basis()[b].has_dof(name()))
                continue;

              for(Index a = 0; a < _prim.basis()[b].dof(name()).dimensions(); ++a) {
                ssvar << indent << "    ParamPack::Val<Scalar>::set(m_params, m_" << name() << "_var_param_key, " << a << ", " << n
                      << ", eval_" << name() << "_var_" << b << "_" << a << "(" << n << "));\n";
              }


              if(requires_site_basis()) {
                for(Index f = 0; f < site_bases[b].size(); f++) {
                  ssfunc << indent << "    ParamPack::Val<Scalar>::set(m_params, m_" << site_basis_name() << "_param_key, " << f << ", " << n
                         << ", eval_" << site_basis_name() << '_' << b << '_' << f << "<Scalar>(" << n << "));\n";
                }
              }
            }
          }

          ss <<
             indent << "  if(m_params.eval_mode(m_" << name() << "_var_param_key) != ParamPack::READ) {\n" <<
             ssvar.str() <<
             indent << "  }\n";

          if(requires_site_basis()) {
            ss <<
               indent << "  if(m_params.eval_mode(m_" << site_basis_name() << "_param_key) != ParamPack::READ) {\n" <<
               ssfunc.str() <<
               indent << "  }\n";
          }
          ss << indent << "  break;\n";
        }
        ss << indent << "}\n";
      }
      return ss.str();
    }

    //************************************************************

    std::string Traits::clexulator_global_prepare_string(Structure const &_prim,
                                                         std::map<UnitCellCoord, std::set<UnitCellCoord> > const &_nhood,
                                                         PrimNeighborList &_nlist,
                                                         std::vector<BasisSet> const &site_bases,
                                                         std::string const &indent) const {
      std::stringstream ss;

      if(val_traits().global()) {
        ss <<
           indent << "  if(m_params.eval_mode(m_" << name() << "_var_param_key) != ParamPack::READ) {\n";
        for(Index a = 0; a < _prim.structure().global_dof(name()).dimensions(); ++a) {
          ss << indent << "    ParamPack::Val<Scalar>::set(m_params, m_" << name() << "_var_param_key, " << a
             << ", eval_" << name() << "_var(" << a << "));\n";
        }
        ss << indent << "  }\n";

        if(requires_site_basis()) {
          ss <<
             indent << "  if(m_params.eval_mode(m_" << site_basis_name() << "_param_key) != ParamPack::READ) {\n";
          for(Index f = 0; f < site_bases[0].size(); f++) {
            ss << indent << "    ParamPack::Val<Scalar>::set(m_params, m_" << site_basis_name() << "_param_key, " << f
               << ", eval_" << site_basis_name() << "_" << f << "<Scalar>());\n";
          }
          ss << indent << "  }\n";
        }
      }
      else {

        std::map<Index, std::set<Index> > tot_nhood;
        for(auto const &nbor : _nhood)
          for(auto const &ucc : nbor.second)
            tot_nhood[ucc.sublattice()].insert(_nlist.neighbor_index(ucc));

        std::stringstream ssvar, ssfunc;

        for(auto const &nbor : tot_nhood) {
          Index b = nbor.first;
          for(Index n : nbor.second) {

            if(!_prim.basis()[b].has_dof(name()))
              continue;

            for(Index a = 0; a < _prim.basis()[b].dof(name()).dimensions(); ++a) {
              ssvar << indent << "    ParamPack::Val<Scalar>::set(m_params, m_" << name() << "_var_param_key, " << a << ", " << n
                    << ", eval_" << name() << "_var_" << b << "_" << a << "(" << n << "));\n";
            }

            if(requires_site_basis()) {
              for(Index f = 0; f < site_bases[b].size(); f++) {
                ssfunc << indent << "    ParamPack::Val<Scalar>::set(m_params, m_" << site_basis_name() << "_param_key, " << f << ", " << n
                       << ", eval_" << site_basis_name() << "_" << b << "_" << f << "<Scalar>(" << n << "));\n";
              }
            }
          }
        }
        ss <<
           indent << "  if(m_params.eval_mode(m_" << name() << "_var_param_key) != ParamPack::READ) {\n" <<
           ssvar.str() <<
           indent << "  }\n";
        if(requires_site_basis()) {
          ss <<
             indent << "  if(m_params.eval_mode(m_" << site_basis_name() << "_param_key) != ParamPack::READ) {\n" <<
             ssfunc.str() <<
             indent << "  }\n";
        }
      }
      return ss.str();
    }
    //************************************************************

    std::string Traits::clexulator_member_declarations_string(Structure const &_prim,
                                                              std::vector<BasisSet> const &_site_bases,
                                                              std::string const &indent) const {
      std::stringstream stream;
      std::vector<Orbit<PrimPeriodicSymCompare<IntegralCluster> > > asym_unit;
      std::ostream nullstream(0);

      //TODO: It is not ideal to make a copy of the prim, but everything generated in this function should
      //go out of scope. Solving this will involve rethinking which parts of the prim are needed for the
      //function call, and will affect the implementation of the SymCompare classes
      auto _prim_ptr = std::make_shared<const Structure>(_prim);
      _prim_ptr->is_temporary_of(_prim);
      make_prim_periodic_asymmetric_unit(_prim_ptr,
                                         CASM_TMP::ConstantFunctor<bool>(true),
                                         TOL,
                                         std::back_inserter(asym_unit),
                                         nullstream);
      /*
      for(Index no = 0; no < asym_unit.size(); no++) {
        Index nb = asym_unit[no][0][0].sublattice();
        if(_site_bases[nb].size() == 0)
          continue;
        stream <<
               indent << "// Occupation Function tables for basis sites in asymmetric unit " << no << ":\n";
        for(Index ne = 0; ne < asym_unit[no].size(); ne++) {
          nb = asym_unit[no][ne][0].sublattice();
          stream <<
                 indent << "//   - basis site " << nb << ":\n";
          for(Index f = 0; f < _site_bases[nb].size(); f++) {
            stream <<
            indent << "double " << "m_" << site_basis_name() << "_" << nb << '_' << f << '[' << _prim.basis()[nb].occupant_dof().size() << "];\n";
          }
          stream << '\n';
        }

        }*/
      return stream.str();
    }

    //************************************************************

    std::string Traits::clexulator_private_method_definitions_string(Structure const &_prim,
                                                                     std::vector<BasisSet> const &_site_bases,
                                                                     const std::string &indent) const {
      return "";
    }

    //************************************************************

    std::string Traits::clexulator_public_method_declarations_string(Structure const &_prim,
                                                                     std::vector<BasisSet> const &site_bases,
                                                                     std::string const &indent) const {
      return "";
    }

    //************************************************************

    std::string Traits::clexulator_public_method_definitions_string(Structure const &_prim,
                                                                    std::vector<BasisSet> const &site_bases,
                                                                    std::string const &indent) const  {
      return "";
    }

    //************************************************************

    std::string Traits::clexulator_private_method_declarations_string(Structure const &_prim,
                                                                      std::vector<BasisSet> const &_site_bases,
                                                                      const std::string &indent) const {
      //std::cout << "PRIVATE METHOD DECLARATIONS FOR DOF " << name() << "\n";
      std::stringstream stream;
      if(val_traits().global()) {
        //std::cout << "**GLOBAL PRIVATE METHOD DECLARATIONS FOR DOF " << name() << "\n";
        stream <<
               indent << "double eval_" << name() << "_var(const int &ind) const {\n" <<
               indent << "  return m_global_dof_ptrs[m_" << name() << "_var_param_key.index()]->values()[ind];\n" <<
               indent << "}\n\n";

        stream <<
               indent << "template<typename Scalar>\n" <<
               indent << "Scalar const &" << name() << "_var(const int &ind) const {\n" <<
               indent << "  return " << "ParamPack::Val<Scalar>::get(m_params, m_" << name() << "_var_param_key, ind);\n" <<
               indent << "}\n";

        if(requires_site_basis()) {
          auto visitors = site_function_visitors("nlist_ind");
          BasisSet site_basis = _site_bases[0];
          for(auto const &vis : visitors)
            site_basis.accept(*vis);

          for(Index f = 0; f < site_basis.size(); f++) {
            stream <<
                   indent << "template<typename Scalar>\n" <<
                   indent << "Scalar eval_" << site_basis_name() << '_' << f << "() const {\n" <<
                   indent << "  return " << site_basis[f]->formula() << ";\n" <<
                   indent << "}\n\n";
          }
        }
        return stream.str();
      }

      std::vector<Orbit<PrimPeriodicSymCompare<IntegralCluster> > > asym_unit;
      std::ostream nullstream(0);

      //TODO: It is not ideal to make a copy of the prim, but everything generated in this function should
      //go out of scope. Solving this will involve rethinking which parts of the prim are needed for the
      //function call, and will affect the implementation of the SymCompare classes
      auto _prim_ptr = std::make_shared<const Structure>(_prim);
      _prim_ptr->is_temporary_of(_prim);
      make_prim_periodic_asymmetric_unit(_prim_ptr,
                                         CASM_TMP::ConstantFunctor<bool>(true),
                                         TOL,
                                         std::back_inserter(asym_unit),
                                         nullstream);


      Index max_nf = 0;
      Index max_na = 0;
      for(Index no = 0; no < asym_unit.size(); no++) {
        Index nb = asym_unit[no][0][0].sublattice();
        if(_site_bases[nb].size() == 0)
          continue;


        for(Index ne = 0; ne < asym_unit[no].size(); ne++) {
          nb = asym_unit[no][ne][0].sublattice();
          if(!_prim.basis()[nb].has_dof(name()))
            continue;
          stream <<
                 indent << "// " << name() << " evaluators and accessors for basis site " << nb << ":\n";
          max_na = max(max_na, _prim.basis()[nb].dof(name()).dimensions());
          for(Index a = 0; a < _prim.basis()[nb].dof(name()).dimensions(); ++a) {

            stream <<
                   indent << "double eval_" << name() << "_var_" << nb << '_' << a << "(const int &nlist_ind) const {\n" <<
                   indent << "  return m_local_dof_ptrs[m_" << name() << "_var_param_key.index()]->site_value(_l(nlist_ind))[" << a << "];\n" <<
                   indent << "}\n\n";

          }

          if(requires_site_basis()) {

            max_nf = max(max_nf, _site_bases[nb].size());
            auto visitors = site_function_visitors("nlist_ind");
            BasisSet site_basis = _site_bases[nb];
            for(auto const &vis : visitors)
              site_basis.accept(*vis);

            for(Index f = 0; f < site_basis.size(); f++) {
              stream <<
                     indent << "template<typename Scalar>\n" <<
                     indent << "Scalar eval_" << site_basis_name() << "_" << nb << '_' << f << "(const int &nlist_ind) const {\n" <<
                     indent << "  return " << site_basis[f]->formula() << ";\n" <<
                     indent << "}\n\n";
            }
            stream << '\n';
          }
        }

      }
      for(Index a = 0; a < max_na; ++a) {
        stream <<
               indent << "template<typename Scalar>\n" <<
               indent << "Scalar const &" << name() << "_var_" << a << "(const int &nlist_ind) const {\n" <<
               indent << "  return " << "ParamPack::Val<Scalar>::get(m_params, m_" << name() << "_var_param_key, " << a << ", nlist_ind);\n" <<
               indent << "}\n";
      }
      for(Index f = 0; f < max_nf; ++f) {
        stream <<
               indent << "template<typename Scalar>\n" <<
               indent << "Scalar const &" << site_basis_name() << "_" << f << "(const int &nlist_ind) const {\n" <<
               indent << "  return " << "ParamPack::Val<Scalar>::get(m_params, m_" << site_basis_name() << "_param_key, " << f << ", nlist_ind);\n" <<
               indent << "}\n";

      }
      return stream.str();
    }

    //************************************************************

    std::vector<ParamAllocation > Traits::param_pack_allocation(Structure const &_prim,
                                                                std::vector<BasisSet> const &_bases) const {

      std::vector<ParamAllocation> result;

      if(val_traits().global() && _bases.size()) {
        result.push_back(ParamAllocation(std::string(name() + "_var"), _bases[0].size(), Index(1), true));
        return result;
      }

      Index NB = 0, NV = 0;
      bool basis_allocation = false;
      for(BasisSet const &basis : _bases) {
        NB = max(basis.size(), NB);
        for(Index f = 0; f < basis.size() && !basis_allocation; ++f) {
          if(basis[f] && basis[f]->type_name() != "Variable")
            basis_allocation = true;
        }
      }


<<<<<<< HEAD
      for(Site const &site : _prim.basis())
        NV = max(NV, site.dof(name()).dimensions());

=======
      for(Site const &site : _prim.basis()) {
        if(site.has_dof(name()))
          NV = max(NV, site.dof(name()).size());
      }
>>>>>>> cce5a036
      //for(Index i = 0; i < NB; i++)
      result.push_back(ParamAllocation(std::string(name() + "_var"), Index(NV), Index(-1), true));

      if(basis_allocation)
        result.push_back(ParamAllocation(site_basis_name(), Index(NB), Index(-1), false));

      return result;

    }

    //************************************************************

    std::string Traits::clexulator_constructor_string(Structure const &_prim,
                                                      std::vector<BasisSet> const &_site_bases,
                                                      const std::string &indent) const {
      std::stringstream stream;
      stream.flags(std::ios::showpoint | std::ios::fixed | std::ios::right);
      stream.precision(10);

      std::vector<Orbit<PrimPeriodicSymCompare<IntegralCluster> > > asym_unit;
      std::ostream nullstream(0);

      //TODO: It is not ideal to make a copy of the prim, but everything generated in this function should
      //go out of scope. Solving this will involve rethinking which parts of the prim are needed for the
      //function call, and will affect the implementation of the SymCompare classes
      auto _prim_ptr = std::make_shared<const Structure>(_prim);
      _prim_ptr->is_temporary_of(_prim);
      make_prim_periodic_asymmetric_unit(_prim_ptr,
                                         CASM_TMP::ConstantFunctor<bool>(true),
                                         TOL,
                                         std::back_inserter(asym_unit),
                                         nullstream);
      return stream.str();
    }


    std::vector<std::unique_ptr<FunctionVisitor> > Traits::site_function_visitors(std::string const &nlist_specifier) const {
      std::vector<std::unique_ptr<FunctionVisitor> > result;
      result.push_back(std::unique_ptr<FunctionVisitor>(new VariableLabeler(name(), "%p_var_%f<Scalar>(" + nlist_specifier + ")")));
      return result;
    }

    std::vector<std::unique_ptr<FunctionVisitor> > Traits::clust_function_visitors() const {
      std::vector<std::unique_ptr<FunctionVisitor> > result;
      if(val_traits().global()) {
        result.push_back(std::unique_ptr<FunctionVisitor>(new VariableLabeler(name(), "%p_var<Scalar>(%f)")));
      }
      else {
        if(requires_site_basis())
          result.push_back(std::unique_ptr<FunctionVisitor>(new SubExpressionLabeler(site_basis_name(), site_basis_name() + "_%l<Scalar>(%n)")));
        else
          result.push_back(std::unique_ptr<FunctionVisitor>(new VariableLabeler(name(), "%p_var_%f<Scalar>(%n)")));
      }
      return result;
    }


    std::string Traits::site_basis_description(BasisSet site_bset, Site site, Index site_ix) const {
      return std::string();
    }

  }

}<|MERGE_RESOLUTION|>--- conflicted
+++ resolved
@@ -274,7 +274,6 @@
       //go out of scope. Solving this will involve rethinking which parts of the prim are needed for the
       //function call, and will affect the implementation of the SymCompare classes
       auto _prim_ptr = std::make_shared<const Structure>(_prim);
-      _prim_ptr->is_temporary_of(_prim);
       make_prim_periodic_asymmetric_unit(_prim_ptr,
                                          CASM_TMP::ConstantFunctor<bool>(true),
                                          TOL,
@@ -370,7 +369,6 @@
       //go out of scope. Solving this will involve rethinking which parts of the prim are needed for the
       //function call, and will affect the implementation of the SymCompare classes
       auto _prim_ptr = std::make_shared<const Structure>(_prim);
-      _prim_ptr->is_temporary_of(_prim);
       make_prim_periodic_asymmetric_unit(_prim_ptr,
                                          CASM_TMP::ConstantFunctor<bool>(true),
                                          TOL,
@@ -463,16 +461,10 @@
       }
 
 
-<<<<<<< HEAD
-      for(Site const &site : _prim.basis())
-        NV = max(NV, site.dof(name()).dimensions());
-
-=======
       for(Site const &site : _prim.basis()) {
         if(site.has_dof(name()))
-          NV = max(NV, site.dof(name()).size());
-      }
->>>>>>> cce5a036
+          NV = max(NV, site.dof(name()).dimensions());
+      }
       //for(Index i = 0; i < NB; i++)
       result.push_back(ParamAllocation(std::string(name() + "_var"), Index(NV), Index(-1), true));
 
@@ -499,7 +491,6 @@
       //go out of scope. Solving this will involve rethinking which parts of the prim are needed for the
       //function call, and will affect the implementation of the SymCompare classes
       auto _prim_ptr = std::make_shared<const Structure>(_prim);
-      _prim_ptr->is_temporary_of(_prim);
       make_prim_periodic_asymmetric_unit(_prim_ptr,
                                          CASM_TMP::ConstantFunctor<bool>(true),
                                          TOL,
