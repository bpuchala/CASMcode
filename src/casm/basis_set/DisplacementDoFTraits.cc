--- conflicted
+++ resolved
@@ -17,14 +17,6 @@
       return new DisplacementDoFTraits(*this);
     }
 
-<<<<<<< HEAD
-=======
-    /// \brief Generate a symmetry representation for the supporting vector space
-    Eigen::MatrixXd DisplacementDoFTraits::symop_to_matrix(xtal::SymOp const &op) const {
-      return get_matrix(op);
-    }
-
->>>>>>> 05e38366
     /// \brief Construct the site basis (if DOF_MODE is LOCAL) for a DoF, given its site
     std::vector<BasisSet> DisplacementDoFTraits::construct_site_bases(Structure const &_prim,
                                                                       std::vector<Orbit<PrimPeriodicSymCompare<IntegralCluster> > > &_asym_unit,
