--- conflicted
+++ resolved
@@ -452,20 +452,12 @@
     //std::cout << "struc_maps.size(): " << struc_maps.size() << "\n";
     // Refactor into external routine A. This is too annoying with the current way that supercells are managed
     for(auto const &map : struc_maps) {
-<<<<<<< HEAD
-      std::shared_ptr<Supercell> shared_scel = std::make_shared<Supercell>(&primclex(), map.lat_node.parent.scel_lattice());
+      std::shared_ptr<Supercell> shared_scel = std::make_shared<Supercell>(&primclex(), map.lat_node.parent.superlattice());
       SimpleStructure resolved_struc = struc_mapper().calculator().resolve_setting(map, child_struc);
-      auto tdof = to_configdof(resolved_struc, *shared_scel);
+      std::pair<ConfigDoF, std::set<std::string> > tdof = to_configdof(resolved_struc, *shared_scel);
       Configuration tconfig(shared_scel, jsonParser(), tdof.first);
       PermuteIterator perm_it = shared_scel->sym_info().permute_begin();
       if(settings().strict) {
-=======
-      std::shared_ptr<Supercell> shared_scel = std::make_shared<Supercell>(&primclex(), map.lat_node.parent.superlattice());
-      SimpleStructure oriented_struc = struc_mapper().calculator().resolve_setting(map, child_struc);
-      ConfigDoF tdof = to_configdof(map, oriented_struc, *shared_scel);
-      Configuration tconfig(shared_scel, jsonParser(), tdof);
-      if(strict()) {
->>>>>>> a612a56f
         // Strictness transformation reduces permutation swaps, translation magnitude, and isometry character
         perm_it = Local::_strictest_equivalent(shared_scel->sym_info().permute_begin(), shared_scel->sym_info().permute_end(), map);
       }
