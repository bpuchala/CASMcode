#include "casm/clex/PrimClex.hh"
#include "casm/clex/ConfigMapping.hh"
#include "casm/strain/StrainConverter.hh"
#include "casm/crystallography/Lattice.hh"
#include "casm/crystallography/LatticeMap.hh"
#include "casm/crystallography/SupercellEnumerator.hh"

namespace CASM {
  namespace ConfigMapping {
    double strain_cost(const Lattice &relaxed_lat, const ConfigDoF &_dof, const Index Nsites) {
      return LatticeMap::calc_strain_cost(_dof.deformation(), relaxed_lat.vol() / double(Nsites));
    }

    //*******************************************************************************************

    double basis_cost(const ConfigDoF &_dof, Index Nsites) {
      // mean square displacement distance in deformed coordinate system
      return (_dof.deformation() * _dof.displacement() * _dof.displacement().transpose() * _dof.deformation().transpose()).trace() / double(Nsites);
    }

    //*******************************************************************************************
    Lattice find_nearest_super_lattice(const Lattice &prim_lat,
                                       const Lattice &relaxed_lat,
                                       const SymGroup &sym_group,
                                       Eigen::MatrixXd &deformation,
                                       Eigen::MatrixXd &trans_mat,
                                       const std::vector<Lattice> &from_range,
                                       double _tol) {
      Lattice best_lat;

      double best_cost = 10e10;

      //std::cout << "min_vol is " << min_vol << "max_vol is " << max_vol << "\n";
      for(auto it = from_range.cbegin(); it != from_range.cend(); ++it) {
        //Supercell matches size, now check to see see if lattices are related to each other
        LatticeMap strainmap(*it, relaxed_lat, 1, _tol, 1);
        if(strainmap.best_strain_mapping().strain_cost() < best_cost) {
          trans_mat = strainmap.matrixN();
          deformation = strainmap.matrixF();
          best_cost = strainmap.strain_cost();
          best_lat = *it;
        }
      }
      //std::cout << "Best strain mapping is " << best_cost << " with F = \n" << deformation << "\n";

      return best_lat;
    }

    //*******************************************************************************************
    Lattice find_nearest_super_lattice(const Lattice &prim_lat,
                                       const Lattice &relaxed_lat,
                                       const SymGroup &sym_group,
                                       Eigen::MatrixXd &deformation,
                                       Eigen::MatrixXd &trans_mat,
                                       Index min_vol,
                                       Index max_vol,
                                       double _tol) {
      Lattice best_lat;
      if(!valid_index(max_vol))
        max_vol = ceil(std::abs(relaxed_lat.vol()) / std::abs(prim_lat.vol()));

      double best_cost = 10e10;
      //We only bother checking pre-existing supercells of min_vol <= volume <=max_vol;
      SupercellEnumerator<Lattice> enumerator(prim_lat, sym_group, min_vol, max_vol + 1);

      Index l = 0;
      //std::cout << "min_vol is " << min_vol << "max_vol is " << max_vol << "\n";
      for(auto it = enumerator.begin(); it != enumerator.end(); ++it) {
        //std::cout << "Enumeration step " << l++ << " best cost is " << best_cost << "\n";
        Lattice tlat = niggli(*it, sym_group, _tol);

        //Supercell matches size, now check to see see if lattices are related to each other
        LatticeMap strainmap(tlat, relaxed_lat, 1, _tol, 1);
        if(strainmap.best_strain_mapping().strain_cost() < best_cost) {
          trans_mat = strainmap.matrixN();
          deformation = strainmap.matrixF();
          best_cost = strainmap.strain_cost();
          best_lat = tlat;
        }
      }
      //std::cout << "Best strain mapping is " << best_cost << " with F = \n" << deformation << "\n";

      return best_lat;
    }


  }

  //*******************************************************************************************

  ConfigMapper::ConfigMapper(PrimClex &_pclex,
                             double _lattice_weight,
                             double _max_volume_change/*=0.25*/,
                             int options/*=robust*/,
                             double _tol/*=TOL*/) :
    m_pclex(&_pclex),
    m_lattice_weight(_lattice_weight),
    m_max_volume_change(_max_volume_change),
    m_robust_flag(options & robust),
    m_strict_flag(options & strict),
    m_rotate_flag(options & rotate),
    m_tol(max(1e-9, _tol)) {
    //squeeze lattice_weight into (0,1] if necessary
    m_lattice_weight = max(min(_lattice_weight, 1.0), 1e-9);
    ParamComposition param_comp(_pclex.get_prim());
    m_fixed_components = param_comp.fixed_components();
    m_max_volume_change = max(m_tol, _max_volume_change);
  }

  //*******************************************************************************************

  bool ConfigMapper::import_structure_occupation(const fs::path &pos_path,
                                                 std::string &imported_name,
                                                 jsonParser &relaxation_properties,
                                                 std::vector<Index> &best_assignment,
                                                 Eigen::Matrix3d &cart_op) const {

    try {
      BasicStructure<Site> tstruc(pos_path);
      return import_structure_occupation(tstruc,
                                         imported_name,
                                         relaxation_properties,
                                         best_assignment,
                                         cart_op);
    }
    catch(const std::exception &ex) {
      throw std::runtime_error(std::string("Could not successfully import structure ") + pos_path.string() + ":\n" + ex.what());
    }


  }

  //*******************************************************************************************

  bool ConfigMapper::import_structure_occupation(BasicStructure<Site> &_struc,
                                                 std::string &imported_name,
                                                 jsonParser &relaxation_properties,
                                                 std::vector<Index> &best_assignment,
                                                 Eigen::Matrix3d &cart_op,
                                                 bool update_struc) const {
    return import_structure_occupation(_struc,
                                       nullptr,
                                       imported_name,
                                       relaxation_properties,
                                       best_assignment,
                                       cart_op,
                                       update_struc);
  }

  //*******************************************************************************************

  bool ConfigMapper::import_structure_occupation(BasicStructure<Site> &_struc,
                                                 const Configuration *hint_ptr,
                                                 std::string &imported_name,
                                                 jsonParser &relaxation_properties,
                                                 std::vector<Index> &best_assignment,
                                                 Eigen::Matrix3d &cart_op,
                                                 bool update_struc) const {

    //Indices for Configuration index and permutation operation index
    ConfigDoF tconfigdof, suggested_configdof;
    Lattice mapped_lat;
    bool is_new_config(true);
    double bc(1e20), sc(1e20), hint_cost = 1e20, robust_cost = 1e20;

    relaxation_properties.put_obj();
    //std::vector<Index> best_assignment;

    if(hint_ptr != nullptr) {
      if(ConfigMap_impl::struc_to_configdof(*hint_ptr,
                                            _struc,
                                            suggested_configdof,
                                            best_assignment,
                                            m_robust_flag, // translate_flag -- not sure what to use for this
                                            m_tol)) {
        mapped_lat = (hint_ptr->get_supercell()).get_real_super_lattice();
        bc = ConfigMapping::basis_cost(suggested_configdof, _struc.basis.size());
        sc = ConfigMapping::strain_cost(_struc.lattice(), suggested_configdof, _struc.basis.size());
        relaxation_properties["suggested_mapping"]["basis_deformation"] = bc;
        relaxation_properties["suggested_mapping"]["lattice_deformation"] = sc;
        relaxation_properties["suggested_mapping"]["volume_relaxation"] = suggested_configdof.deformation().determinant();
        hint_cost = m_lattice_weight * sc + (1.0 - m_lattice_weight) * bc - m_tol;
      }
      else {
        //relaxation_properties["suggested_mapping"] = "unknown";
      }
    }
    if(struc_to_configdof(_struc,
                          tconfigdof,
                          mapped_lat,
                          best_assignment,
                          cart_op,
                          hint_cost)) {

      bc = ConfigMapping::basis_cost(tconfigdof, _struc.basis.size());
      sc = ConfigMapping::strain_cost(_struc.lattice(), tconfigdof, _struc.basis.size());
      robust_cost = m_lattice_weight * sc + (1.0 - m_lattice_weight) * bc - m_tol;
      relaxation_properties["best_mapping"]["basis_deformation"] = bc;
      relaxation_properties["best_mapping"]["lattice_deformation"] = sc;
      relaxation_properties["best_mapping"]["volume_relaxation"] = suggested_configdof.deformation().determinant();

    }
    else {
      if(hint_cost > 1e10)
        throw std::runtime_error("Structure is incompatible with PRIM.");

      swap(tconfigdof, suggested_configdof);
      relaxation_properties["best_mapping"] = relaxation_properties["suggested_mapping"];
    }


    ConfigDoF relaxed_occ;

    relaxed_occ.set_occupation(tconfigdof.occupation());
    Supercell::permute_const_iterator it_canon;

    if(hint_ptr != nullptr) {
      ConfigDoF canon_relaxed_occ, canon_ideal_occ;
      Supercell const &scel(hint_ptr->get_supercell());
      if(mapped_lat.is_equivalent(scel.get_real_super_lattice(), m_tol)) {
        if(m_strict_flag && relaxed_occ.occupation() == (hint_ptr->configdof()).occupation()) {
          // config is unchanged
          imported_name = hint_ptr->name();
          is_new_config = false;
        }
        else {
          canon_relaxed_occ = relaxed_occ.canonical_form(scel.permute_begin(), scel.permute_end(), it_canon, m_tol);

          canon_ideal_occ = (hint_ptr->configdof()).canonical_form(scel.permute_begin(), scel.permute_end(), m_tol);
          //std::cout << "canon_relaxed_occ.occupation() is " << canon_relaxed_occ.occupation() << "\n";
          //std::cout << "canon_ideal_occ.occupation() is " << canon_ideal_occ.occupation() << "\n";

          if(canon_relaxed_occ.occupation() == canon_ideal_occ.occupation()) {
            // config is unchanged
            imported_name = hint_ptr->name();
            is_new_config = false;
          }
        }
      }
    }

    if(is_new_config) {
      Index import_scel_index = primclex().add_supercell(mapped_lat), import_config_index;

      Configuration import_config(primclex().get_supercell(import_scel_index), jsonParser(), relaxed_occ);

      if(m_strict_flag) {
        it_canon = primclex().get_supercell(import_scel_index).permute_begin();
        is_new_config = primclex().get_supercell(import_scel_index).add_canon_config(import_config, import_config_index);
        imported_name = primclex().get_supercell(import_scel_index).get_config(import_config_index).name();
      }
      else {
        is_new_config = primclex().get_supercell(import_scel_index).add_config(import_config, import_config_index, it_canon);
        imported_name = primclex().get_supercell(import_scel_index).get_config(import_config_index).name();
      }
    }

    // transform deformation tensor to match canonical form and apply operation to cart_op
    Eigen::Matrix3d fg_cart_op = it_canon.sym_op().matrix();
    relaxation_properties["best_mapping"]["relaxation_deformation"] = fg_cart_op * tconfigdof.deformation() * fg_cart_op.transpose();
    cart_op = fg_cart_op * cart_op;

    // compose permutations
    std::vector<Index>tperm = (*it_canon).permute(best_assignment);

    //copy non-vacancy part of permutation into best_assignment
    best_assignment.resize(_struc.basis.size());
    Index num_atoms = _struc.basis.size();
    std::copy_if(tperm.cbegin(), tperm.cend(),
                 best_assignment.begin(),
    [num_atoms](Index i) {
      return i < num_atoms;
    });

    if(update_struc) {
      _struc.set_lattice(Lattice(cart_op.transpose()*tconfigdof.deformation()*mapped_lat.lat_column_mat()), CART);
      _struc.set_lattice(Lattice(tconfigdof.deformation()*mapped_lat.lat_column_mat()), FRAC);
    }
    return is_new_config;
  }

  //*******************************************************************************************

  bool ConfigMapper::import_structure(const fs::path &pos_path,
                                      std::string &imported_name,
                                      jsonParser &relaxation_properties,
                                      std::vector<Index> &best_assignment,
                                      Eigen::Matrix3d &cart_op) const {

    try {
      return import_structure(BasicStructure<Site>(pos_path),
                              imported_name,
                              relaxation_properties,
                              best_assignment,
                              cart_op);
    }
    catch(const std::exception &ex) {
      throw std::runtime_error(std::string("Could not successfully import structure ") + pos_path.string() + ":\n" + ex.what());
    }


  }

  //*******************************************************************************************
  bool ConfigMapper::import_structure(const BasicStructure<Site> &_struc,
                                      std::string &imported_name,
                                      jsonParser &relaxation_properties,
                                      std::vector<Index> &best_assignment,
                                      Eigen::Matrix3d &cart_op) const {

    //Indices for Configuration index and permutation operation index
    Supercell::permute_const_iterator it_canon;

    ConfigDoF tconfigdof;
    Lattice mapped_lat;
    bool new_config_flag;
    //std::vector<Index> best_assignment;
    if(!struc_to_configdof(_struc,
                           tconfigdof,
                           mapped_lat,
                           best_assignment,
                           cart_op))
      throw std::runtime_error("Structure is incompatible with PRIM.");

    relaxation_properties["best_mapping"]["basis_deformation"] = ConfigMapping::basis_cost(tconfigdof, _struc.basis.size());
    relaxation_properties["best_mapping"]["lattice_deformation"] = ConfigMapping::strain_cost(_struc.lattice(), tconfigdof, _struc.basis.size());
    relaxation_properties["best_mapping"]["volume_change"] = tconfigdof.deformation().determinant();

    Index import_scel_index = primclex().add_supercell(mapped_lat), import_config_index;

    Configuration import_config(primclex().get_supercell(import_scel_index), jsonParser(), tconfigdof);

    if(m_strict_flag) {
      it_canon = primclex().get_supercell(import_scel_index).permute_begin();
      new_config_flag = primclex().get_supercell(import_scel_index).add_canon_config(import_config, import_config_index);
      imported_name = primclex().get_supercell(import_scel_index).get_config(import_config_index).name();
    }
    else {
      it_canon = primclex().get_supercell(import_scel_index).permute_begin();
      new_config_flag = primclex().get_supercell(import_scel_index).add_config(import_config, import_config_index, it_canon);
      imported_name = primclex().get_supercell(import_scel_index).get_config(import_config_index).name();
    }

<<<<<<< HEAD
    cart_op = it_canon.sym_op().matrix() * cart_op;
=======
    Eigen::Matrix3d fg_cart_op = it_canon.sym_op().get_matrix(CART);
    relaxation_properties["best_mapping"]["relaxation_deformation"] = fg_cart_op * tconfigdof.deformation() * fg_cart_op.transpose();
    cart_op = fg_cart_op * cart_op;
>>>>>>> 4e5b6720
    // compose permutations
    std::vector<Index>tperm = (*it_canon).permute(best_assignment);

    //copy non-vacancy part of permutation into best_assignment
    best_assignment.resize(_struc.basis.size());
    Index num_atoms = _struc.basis.size();
    std::copy_if(tperm.cbegin(), tperm.cend(),
                 best_assignment.begin(),
    [num_atoms](Index i) {
      return i < num_atoms;
    });
    return new_config_flag;

  }

  //*******************************************************************************************
  bool ConfigMapper::struc_to_configdof(const BasicStructure<Site> &struc,
                                        ConfigDoF &mapped_configdof,
                                        Lattice &mapped_lat) const {
    std::vector<Index> t_assign;
    Eigen::Matrix3d t_op;
    return struc_to_configdof(struc, mapped_configdof, mapped_lat, t_assign, t_op);
  }
  //*******************************************************************************************
  bool ConfigMapper::struc_to_configdof(const BasicStructure<Site> &struc,
                                        ConfigDoF &mapped_configdof,
                                        Lattice &mapped_lat,
                                        std::vector<Index> &best_assignment,
                                        Eigen::Matrix3d &cart_op,
                                        double best_cost /*=1e20*/) const {

    bool valid_mapping(false);
    // If structure's lattice is a supercell of the primitive lattice, then import as ideal_structure
    if(!m_robust_flag && struc.lattice().is_supercell_of(primclex().get_prim().lattice(), m_tol)) {
      valid_mapping = ideal_struc_to_configdof(struc,
                                               mapped_configdof,
                                               mapped_lat,
                                               best_assignment,
                                               cart_op);
      //std::cout << "valid_mapping is " << valid_mapping << "\n";
      valid_mapping = valid_mapping && ConfigMapping::basis_cost(mapped_configdof, struc.basis.size()) < (10 * m_tol);
    }

    // If structure's lattice is not a supercell of the primitive lattice, then import as deformed_structure
    if(!valid_mapping) // if not a supercell or m_robust_flag=true, treat as deformed
      valid_mapping = deformed_struc_to_configdof(struc,
                                                  mapped_configdof,
                                                  mapped_lat,
                                                  best_assignment,
                                                  cart_op,
                                                  best_cost);

    return valid_mapping;
  }

  //*******************************************************************************************
  /*
   * Given a structure and a primclex, find a perfect supercell of the prim that is equivalent to structure's lattice
   * and then try to map the structure's basis onto that supercell
   *
   * Returns false if no mapping is possible, or if the lattice is not ideal
   *
   * What this does NOT do:
   *    -Check if the imported Structure is the same as one in a smaller Supercell
   *
   */
  //*******************************************************************************************
  bool ConfigMapper::ideal_struc_to_configdof(const BasicStructure<Site> &struc,
                                              ConfigDoF &mapped_configdof,
                                              Lattice &mapped_lat,
                                              std::vector<Index> &best_assignment,
                                              Eigen::Matrix3d &cart_op) const {
    // Lattice::is_supercell_of() isn't very smart right now, and will return false if the two lattices differ by a rigid rotation
    // In the future this may not be the case, so we will assume that struc may be rigidly rotated relative to prim
    Eigen::Matrix3d trans_mat;
    if(!struc.lattice().is_supercell_of(primclex().get_prim().lattice(), trans_mat,  m_tol)) {
      /*std::cerr << "CRITICAL ERROR: In ideal_struc_to_configdof(), primitive structure does not tile the provided\n"
        << "                superstructure. Please use deformed_struc_to_configdof() instead.\n"
        << "                Exiting...\n";
      */
      return false;
    }
    BasicStructure<Site> tstruc(struc);

    // We know struc.lattice() is a supercell of the prim, now we have to reorient 'struc' to match canonical lattice vectors
    mapped_lat = niggli(Lattice(primclex().get_prim().lattice().lat_column_mat() * trans_mat), primclex().get_prim().point_group(), m_tol);
    Supercell scel(&primclex(), mapped_lat);

    // note: trans_mat gets recycled here
    mapped_lat.is_supercell_of(struc.lattice(), primclex().get_prim().point_group(), trans_mat,  m_tol);
    tstruc.set_lattice(Lattice(tstruc.lattice().lat_column_mat()*trans_mat), CART);

    //cart_op goes from imported coordinate system to ideal (PRIM) coordinate system
    cart_op = mapped_lat.lat_column_mat() * tstruc.lattice().inv_lat_column_mat();
    tstruc.set_lattice(mapped_lat, FRAC);
    if(!m_rotate_flag) {
      cart_op = Eigen::Matrix3d::Identity(3, 3);
    }
    return ConfigMap_impl::preconditioned_struc_to_configdof(scel,
                                                             tstruc,
                                                             cart_op.transpose(),//cart_op.transpose() is deformation in this case
                                                             mapped_configdof,
                                                             best_assignment,
                                                             true,
                                                             m_tol);
  }

  //*******************************************************************************************
  /*
   * Given a structure and a primclex, iterate over many supercells of the prim and for ideal supercells that
   * nearly match the structure's lattice, try to map the structure's basis onto that supercell
   *
   * This process iteratively improves the mapping cost function -> total_cost = w*lattice_cost + (1-w)*basis_cost
   * where 'w' is the lattice-cost weight parameter. It's unlikely that there is an objective way to choose 'w'
   * without information regarding the physics of the system (e.g., where is the extremum of the energy barrier
   * when going from a particular ideal configuration to the specified deformed structure)
   *
   * Returns false if no mapping is possible (which should only happen if the passed structure has a composition
   * that cannot be realized in the system described by the primclex).
   *
   * What this does NOT do:
   *    -Check if the imported Structure is the same as one in a smaller Supercell
   *
   */
  //*******************************************************************************************
  bool ConfigMapper::deformed_struc_to_configdof(const BasicStructure<Site> &struc,
                                                 ConfigDoF &mapped_configdof,
                                                 Lattice &mapped_lat,
                                                 std::vector<Index> &best_assignment,
                                                 Eigen::Matrix3d &cart_op,
                                                 double best_cost /*=1e20*/) const {

    //squeeze lattice_weight into [0,1] if necessary
    double lw = m_lattice_weight;
    double bw = 1.0 - lw;


    std::vector<Index> assignment;
    //Add new Supercell if it doesn't exist already. Use primitive point group to check for equivalence and
    //store transformation matrix
    Eigen::MatrixXd deformation;
    double num_atoms = double(struc.basis.size());
    int min_vol, max_vol;

    mapped_configdof.clear();
    if(m_fixed_components.size() > 0) {
      std::string tcompon = m_fixed_components[0].first;
      int ncompon(0);
      for(Index i = 0; i < struc.basis.size(); i++) {
        if(struc.basis[i].occ_name() == tcompon)
          ncompon++;
      }
      min_vol = ncompon / int(m_fixed_components[0].second);
      max_vol = min_vol;
    }
    else {
      // Try to narrow the range of supercell volumes -- the best bounds are obtained from
      // the convex hull of the end-members, but we need to wait for improvements to convex hull
      // routines

      // min_vol assumes no vacancies -- best case scenario
      min_vol = ceil((num_atoms / double(primclex().get_prim().basis.size())) - m_tol);
      //For practical purposes, set maximum Va fraction to 0.75
      double max_va_fraction = min(0.75, double(primclex().get_prim().max_possible_vacancies()) / double(primclex().get_prim().basis.size()));
      // This is for the worst case scenario -- lots of vacancies
      max_vol = ceil(num_atoms / (double(primclex().get_prim().basis.size()) * (1.0 - max_va_fraction)) - m_tol);

      if(max_va_fraction > TOL) {
        //Nvol is rounded integer volume-- assume that answer is within 30% of this volume, and use it to tighten our bounds
        int Nvol = round(std::abs(struc.lattice().vol() / primclex().get_prim().lattice().vol()));
        int new_min_vol = min(max_vol, max(round((1.0 - m_max_volume_change) * double(Nvol)), min_vol));
        int new_max_vol = max(min_vol, min(round((1.0 + m_max_volume_change) * double(Nvol)), max_vol));
        max_vol = new_max_vol;
        min_vol = new_min_vol;
      }
    }

    min_vol = max(min_vol, 1);
    max_vol = max(max_vol, 1);

    //std::cout << "max_va_fraction: " << max_va_fraction << "   Volume range: " << min_vol << " to " << max_vol << "\n";
    Eigen::MatrixXd ttrans_mat, tF, rotF;
    //Eigen::MatrixXd best_trans;
    double strain_cost(1e10), basis_cost(1e10), tot_cost;//, best_strain_cost, best_basis_cost;
    ConfigDoF tdof;
    BasicStructure<Site> tstruc(struc);
    Lattice tlat;
    //std::cout << "First pass: ";
    for(Index i_vol = min_vol; i_vol <= max_vol; i_vol++) {
      //std::cout << "v=" << i_vol << "   ";
      tlat = ConfigMapping::find_nearest_super_lattice(primclex().get_prim().lattice(),
                                                       struc.lattice(),
                                                       primclex().get_prim().point_group(),
                                                       tF,
                                                       ttrans_mat,
                                                       _lattices_of_vol(i_vol),
                                                       m_tol);
      strain_cost = lw * LatticeMap::calc_strain_cost(tF, struc.lattice().vol() / num_atoms);

      if(best_cost < strain_cost)
        continue;
      //std::cout << "best_cost " << best_cost << "   strain_cost " << strain_cost << "\n";
      tstruc = struc;

      //make tstruc an un-rotated, un-strained version of struc
      tstruc.set_lattice(Lattice(tlat.lat_column_mat()*ttrans_mat), FRAC);
      tstruc.set_lattice(tlat, CART);
      rotF = tF;
      if(m_rotate_flag) {
        rotF = StrainConverter::right_stretch_tensor(tF);
      }

      Supercell scel(&primclex(), tlat);

      if(!ConfigMap_impl::preconditioned_struc_to_configdof(scel,
                                                            tstruc,
                                                            rotF,
                                                            tdof,
                                                            assignment,
                                                            true,
                                                            m_tol))
        continue;
      basis_cost = bw * ConfigMapping::basis_cost(tdof, struc.basis.size());
      tot_cost = strain_cost + basis_cost;
      //std::cout << "\n**Starting strain_cost = " << strain_cost << ";   and basis_cost = " << basis_cost << "  TOTAL: " << strain_cost + basis_cost << "\n";
      if(tot_cost < best_cost) {
        best_cost = tot_cost - m_tol;
        swap(best_assignment, assignment);
        //best_strain_cost = strain_cost;
        //best_basis_cost = basis_cost;
        cart_op = rotF * tF.inverse();

        //best_trans = Eigen::MatrixXd(tlat.inv_lat_column_mat()) * rotF.inverse() * Eigen::MatrixXd(struc.lattice().lat_column_mat());
        //std::cout << "tF is:\n" << tF << "\n and N is:\n" << best_trans << "\n";
        swap(mapped_configdof, tdof);

        mapped_lat = tlat;
      }
    }
    //std::cout << "\n\n";

    //std::cout << "Second pass:\n";
    for(Index i_vol = min_vol; i_vol <= max_vol; i_vol++) {
      //std::cout << "  vol = " << i_vol << "\n";
      const std::vector<Lattice> &lat_vec = _lattices_of_vol(i_vol);

      for(auto it = lat_vec.cbegin(); it != lat_vec.cend(); ++it) {
        if(!deformed_struc_to_configdof_of_lattice(struc,
                                                   *it,
                                                   best_cost,
                                                   mapped_configdof,
                                                   mapped_lat,
                                                   best_assignment,
                                                   cart_op))
          break;
      }
    }

    //std::cout << "best_cost = " << best_cost << "    best_strain_cost = " << best_strain_cost << "    best_basis_cost = " << best_basis_cost << "\n";
    if(best_cost > 1e9) {
      //std::cerr << "WARNING: In Supercell::import_deformed_structure(), no successful mapping was found for Structure " << src << "\n"
      //        << "         This Structure may be incompatible with the ideal crystal specified by the PRIM file. \n";
      return false;
    }

    //std::cout << "FINAL COST IS: " << best_cost << "\n";//FINAL TRANS MAT IS:\n" << best_trans << "\n\n";
    return mapped_configdof.size() >= struc.basis.size();
  }

  //*******************************************************************************************
  bool ConfigMapper::deformed_struc_to_configdof_of_lattice(const BasicStructure<Site> &struc,
                                                            const Lattice &imposed_lat,
                                                            double &best_cost,
                                                            ConfigDoF &mapped_configdof,
                                                            Lattice &mapped_lat,
                                                            std::vector<Index> &best_assignment,
                                                            Eigen::Matrix3d &cart_op) const {
    double strain_cost, basis_cost, tot_cost;
    ConfigDoF tdof;
    BasicStructure<Site> tstruc(struc);
    Eigen::MatrixXd tF, rotF;
    std::vector<Index> assignment;
    Supercell scel(&primclex(), imposed_lat);

    double lw = m_lattice_weight;
    double bw = 1.0 - lw;
    double num_atoms = double(struc.basis.size());
    //Determine best mapping for this supercell

    //Initialize with simplest mapping onto supercell 'i', so that we don't change the crystal setting unnecessarily
    tF = struc.lattice().lat_column_mat() * imposed_lat.inv_lat_column_mat();

    strain_cost = lw * LatticeMap::calc_strain_cost(tF, struc.lattice().vol() / num_atoms);

    // If simplest mapping seems viable, check it further
    if(strain_cost < best_cost) {
      tstruc = struc;
      tstruc.set_lattice(imposed_lat, FRAC);
      rotF = tF;
      if(m_rotate_flag) {
        rotF = StrainConverter::right_stretch_tensor(tF);
      }

      if(!ConfigMap_impl::preconditioned_struc_to_configdof(scel,
                                                            tstruc,
                                                            rotF,
                                                            tdof,
                                                            assignment,
                                                            true,
                                                            m_tol))
        return false;
      basis_cost = bw * ConfigMapping::basis_cost(tdof, struc.basis.size());
      //std::cout << "\n**Starting strain_cost = " << strain_cost << ";   and basis_cost = " << basis_cost << "  TOTAL: " << strain_cost + basis_cost << "\n";
      tot_cost = strain_cost + basis_cost;
      //std::cout << "    scel.name = " << scel.get_name()  << "  simple map: strain_cost " << strain_cost << "   best_cost " << best_cost << "    tot_cost " << tot_cost << "\n";
      if(tot_cost < best_cost) {
        best_cost = tot_cost - m_tol;
        //best_strain_cost = strain_cost;
        //best_basis_cost = basis_cost;
        swap(best_assignment, assignment);
        cart_op = rotF * tF.inverse();
        //best_trans = Matrix3<double>::identity();
        //std::cout << "tF is:\n" << tF << "\n and N is:\n" << best_trans << "\n";
        swap(mapped_configdof, tdof);
        mapped_lat = imposed_lat;
      }
    } // Done checking simplest mapping

    // If the simplest mapping is best, we have avoided a lot of extra work, but we still need to check for
    // non-trivial mappings that are better than both the simplest mapping and the best found mapping
    LatticeMap strainmap(imposed_lat, struc.lattice(), round(num_atoms), m_tol, 1);
    strain_cost = lw * strainmap.strain_cost();
    if(best_cost < strain_cost)
      strain_cost = lw * strainmap.next_mapping_better_than(best_cost).strain_cost();

    while(strain_cost < best_cost) {  // only enter loop if there's a chance of improving on current best
      tstruc = struc;
      // We modify the deformed structure so that its lattice is a deformed version of the nearest ideal lattice
      // Don't need matrixN if we use set_lattice(CART), because matrixF depends on matrixN implicitly
      tstruc.set_lattice(Lattice(imposed_lat.lat_column_mat()*strainmap.matrixN()), FRAC);
      tstruc.set_lattice(imposed_lat, CART);
      tF = strainmap.matrixF();
      rotF = tF;
      if(m_rotate_flag) {
        rotF = StrainConverter::right_stretch_tensor(tF);
      }

      if(!ConfigMap_impl::preconditioned_struc_to_configdof(scel,
                                                            tstruc,
                                                            rotF,
                                                            tdof,
                                                            assignment,
                                                            true,
                                                            m_tol)) {
        return false;
        //no longer unexpected
        //throw std::runtime_error("Unexpected error in deformed_struc_to_config_dof(). This should never happen!\n");
      }
      //std::cout << "New strain_cost = " << strain_cost << ";   and basis_cost = " << basis_cost << "  TOTAL: " << strain_cost + basis_cost << "\n";
      //std::cout << "  Compare -> best_cost = " << best_cost << "\n";
      basis_cost = bw * ConfigMapping::basis_cost(tdof, struc.basis.size());
      tot_cost = strain_cost + basis_cost;
      //std::cout << "      complex map: best_cost " << best_cost << "    strain_cost " << strain_cost << "    tot_cost " << tot_cost << "\n";
      if(tot_cost < best_cost) {
        //std::cout << "Old best_trans, with cost " << best_cost << ":\n" << best_trans << "\n";
        best_cost = tot_cost - m_tol;
        swap(best_assignment, assignment);
        //best_strain_cost = strain_cost;
        //best_basis_cost = basis_cost;
        cart_op = rotF * tF.inverse();
        //best_trans = strainmap.matrixN();
        //std::cout << "New best_trans, with cost " << best_cost << ":\n" << best_trans << "\n";
        swap(mapped_configdof, tdof);
        mapped_lat = imposed_lat;
      }
      // This finds first decomposition:
      //            struc.lattice() =  deformation*(supercell_list[import_scel_index].get_real_super_lattice())*equiv_mat
      //   that has cost function less than best_cost
      strain_cost = lw * strainmap.next_mapping_better_than(best_cost).strain_cost();
    }
    return true;
  }

  //*******************************************************************************************
  const std::vector<Lattice> &ConfigMapper::_lattices_of_vol(Index prim_vol) const {
    if(!valid_index(prim_vol)) {
      throw std::runtime_error("Cannot enumerate lattice of volume " + std::to_string(prim_vol) + ", which is out of bounds.\n");
    }
    auto it = m_superlat_map.find(prim_vol);
    if(it != m_superlat_map.end())
      return it->second;

    std::vector<Lattice> lat_vec;
    SupercellEnumerator<Lattice> enumerator(primclex().get_prim().lattice(), primclex().get_prim().point_group(), prim_vol, prim_vol + 1);

    Index l = 0;
    //std::cout << "min_vol is " << min_vol << "max_vol is " << max_vol << "\n";
    for(auto it = enumerator.begin(); it != enumerator.end(); ++it) {
      //std::cout << "Enumeration step " << l++ << " best cost is " << best_cost << "\n";
      lat_vec.push_back(niggli(*it, primclex().get_prim().point_group(), m_tol));
    }

    return m_superlat_map[prim_vol] = std::move(lat_vec);

  }

  //****************************************************************************************************************

  namespace ConfigMap_impl {

    //****************************************************************************************************************
    //            Assignment Problem methods
    //****************************************************************************************************************
    /*
     * Finding the cost_matrix given the relaxed structure
     * This will always return a square matrix with the extra elements
     * reflecting the vacancies specified in the ideal supercell.
     * Costs are calculated in context of the real_super_lattice.
     */
    //****************************************************************************************************************

    bool calc_cost_matrix(const Supercell &scel,
                          const BasicStructure<Site> &rstruc,
                          const Coordinate &trans,
                          const Eigen::Matrix3d &metric,
                          Eigen::MatrixXd &cost_matrix) {

      if(rstruc.basis.size() > scel.num_sites())
        return false;
      double inf = 10E10;
      //if(cost_matrix.rows()!=scel.num_sites() || cost_matrix.cols()!=scel.num_sites())
      cost_matrix = Eigen::MatrixXd::Constant(scel.num_sites(), scel.num_sites(), inf);
      Index inf_counter;
      double dist;
      // loop through all the sites of the structure
      Index j = 0;
      for(; j < rstruc.basis.size(); j++) {
        Coordinate current_relaxed_coord(rstruc.basis[j].frac(), scel.get_real_super_lattice(), FRAC);
        current_relaxed_coord.cart() += trans.cart();
        // loop through all the sites in the supercell
        inf_counter = 0;
        for(Index i = 0; i < scel.num_sites(); i++) {

          // Check if relaxed atom j is allowed on site i
          // If so, populate cost_matrix normally
          if(scel.get_prim().basis[scel.get_b(i)].contains(rstruc.basis[j].occ_name())) {
            cost_matrix(i, j) = scel.coord(i).min_dist2(current_relaxed_coord, metric);
          }
          // If not, set cost_matrix (i,j) = inf
          else {
            cost_matrix(i, j) = inf;
            inf_counter++;
          }
        }
        if(inf_counter == scel.num_sites()) {
          //std:: cerr << "Bail at 1\n";
          return false;
        }
      }


      for(; j < scel.num_sites(); j++) {
        inf_counter = 0;
        for(Index i = 0; i < scel.num_sites(); i++) {

          // Check if vacancies are allowed at each position in the supercell
          if(scel.get_prim().basis[scel.get_b(i)].contains("Va")) {
            cost_matrix(i, j) = 0;
          }
          else {
            cost_matrix(i, j) = inf;
            inf_counter++;
          }
        }
        if(inf_counter == scel.num_sites()) {
          //std:: cerr << "Bail at 2\n";
          return false;
        }
      }

      // JCT: I'm not sure if there's an easy way to check if the cost matrix is viable in all cases
      //      Some of the simpler checks I could think of failed for edge cases with vacancies.
      //      If we return an invalid cost matrix, the Hungarian routines will detect that it is invalid,
      //      so maybe there's no point in doing additional checks here.
      return true;
    }

    //****************************************************************************************************************
    bool calc_cost_matrix(const Configuration &config,
                          const BasicStructure<Site> &rstruc,
                          const Coordinate &trans,
                          const Eigen::Matrix3d &metric,
                          Eigen::MatrixXd &cost_matrix) {


      double inf = 10E10;
      const Supercell &scel(config.get_supercell());
      //if(cost_matrix.rows()!=scel.num_sites() || cost_matrix.cols()!=scel.num_sites())
      cost_matrix = Eigen::MatrixXd::Constant(scel.num_sites(), scel.num_sites(), inf);
      Index inf_counter;
      double dist;
      // loop through all the sites of the structure
      Index j;
      for(j = 0; j < rstruc.basis.size(); j++) {
        Coordinate current_relaxed_coord(rstruc.basis[j].frac(), scel.get_real_super_lattice(), FRAC);
        current_relaxed_coord.cart() += trans.cart();
        // loop through all the sites in the supercell
        inf_counter = 0;
        for(Index i = 0; i < scel.num_sites(); i++) {

          // Check if relaxed atom j is allowed on site i
          // If so, populate cost_matrix normally
          if(config.get_mol(i).name == rstruc.basis[j].occ_name()) {
            cost_matrix(i, j) = scel.coord(i).min_dist2(current_relaxed_coord, metric);
          }
          // If not, set cost_matrix (i,j) = inf
          else {
            cost_matrix(i, j) = inf;
            inf_counter++;
          }
        }
        if(inf_counter == scel.num_sites()) {
          //std:: cerr << "Bail at 1\n";
          return false;
        }
      }


      for(; j < scel.num_sites(); j++) {
        inf_counter = 0;
        for(Index i = 0; i < scel.num_sites(); i++) {

          // Check if vacancies are allowed at each position in the supercell
          if(config.get_mol(i).name == "Va") {
            cost_matrix(i, j) = 0;
          }
          else {
            cost_matrix(i, j) = inf;
            inf_counter++;
          }
        }
        if(inf_counter == scel.num_sites()) {
          //std:: cerr << "Bail at 2\n";
          return false;
        }
      }

      // JCT: I'm not sure if there's an easy way to check if the cost matrix is viable in all cases
      //      Some of the simpler checks I could think of failed for edge cases with vacancies.
      //      If we return an invalid cost matrix, the Hungarian routines will detect that it is invalid,
      //      so maybe there's no point in doing additional checks here.
      return true;
    }

    //***************************************************************************************************
    // Options:
    //
    // translate_flag = true means that the rigid-translations are removed. (typically this option should be used)
    //
    // translate_flag = false means that rigid translations are not considered. (probably don't want to use this since structures should be considered equal if they are related by a rigid translation).
    //
    bool struc_to_configdof(const Supercell &scel,
                            BasicStructure<Site> rstruc,
                            ConfigDoF &config_dof,
                            std::vector<Index> &best_assignments,
                            const bool translate_flag,
                            const double _tol) {
      Eigen::Matrix3d deformation = rstruc.lattice().lat_column_mat() * scel.get_real_super_lattice().inv_lat_column_mat();
      // un-deform rstruc
      rstruc.set_lattice(scel.get_real_super_lattice(), FRAC);
      return preconditioned_struc_to_configdof(scel, rstruc, deformation, config_dof, best_assignments, translate_flag, _tol);
    }

    //***************************************************************************************************
    // Options:
    //
    // translate_flag = true means that the rigid-translations are removed. (typically this option should be used)
    //
    // translate_flag = false means that rigid translations are not considered. (probably don't want to use this since structures should be considered equal if they are related by a rigid translation).
    //
    bool struc_to_configdof(const Configuration &config,
                            BasicStructure<Site> rstruc,
                            ConfigDoF &config_dof,
                            std::vector<Index> &best_assignments,
                            const bool translate_flag,
                            const double _tol) {
      const Lattice &mapped_lat(config.get_supercell().get_real_super_lattice());
      Eigen::Matrix3d deformation = rstruc.lattice().lat_column_mat() * mapped_lat.inv_lat_column_mat();
      // un-deform rstruc
      rstruc.set_lattice(mapped_lat, FRAC);
      return preconditioned_struc_to_configdof(config, rstruc, deformation, config_dof, best_assignments, translate_flag, _tol);
    }

    //***************************************************************************************************
    // Options:
    //
    // translate_flag = true means that the rigid-translations are removed. (typically this option should be used)
    //
    // translate_flag = false means that rigid translations are not considered. (probably don't want to use this since structures should be considered equal if they are related by a rigid translation).
    //
    bool preconditioned_struc_to_configdof(const Supercell &scel,
                                           const BasicStructure<Site> &rstruc,
                                           const Eigen::Matrix3d &deformation,
                                           ConfigDoF &config_dof,
                                           std::vector<Index> &best_assignments,
                                           const bool translate_flag,
                                           const double _tol) {
      //std::cout << "CONVERTING TO CONFIGDOF:\n";
      //rstruc.print(std::cout);
      //std::cout << std::endl;
      // clear config_dof and set its deformation
      config_dof.clear();

      config_dof.set_deformation(deformation);
      Eigen::Matrix3d metric(deformation.transpose()*deformation);
      //Initialize everything

      Eigen::MatrixXd cost_matrix;
      std::vector<Index> optimal_assignments;
      //BasicStructure<Site> best_ideal_struc(rstruc);
      Coordinate ttrans(rstruc.lattice()), best_trans(rstruc.lattice());
      Coordinate within_trans(ttrans);
      double min_mean = 10E10;
      double trans_dist, within_trans_dist;

      // We want to get rid of translations.
      // trans_coord is a vector from IDEAL to RELAXED
      // Subtract this from every rstruc coordinate
      Index num_translations(1);
      //if(translate_flag == true)
      num_translations += scel.get_prim().basis.size();
      //num_translations = rstruc.basis.size();
      //std::cout << "num_translations is " << num_translations << "\n";
      for(Index n = 0; n < num_translations; n++) {
        double mean;

        //shift_struc has **ideal lattice**
        //BasicStructure<Site> shift_struc(rstruc);


        if(n > 0 && !scel.get_prim().basis[n - 1].contains(rstruc.basis[0].occ_name()))
          continue;

        Coordinate ref_coord(rstruc.basis[0]);

        if(n > 0)
          ref_coord.frac() = scel.coord((n - 1) * scel.volume()).frac();

        // find translation rstruc+ttrans such that rstruc.basis[0] is coincident with ref_coord
        trans_dist = ref_coord.min_dist(rstruc.basis[0], ttrans);

        // within_trans is an attempt to find the smallest equivalent translation to ttrans -- really should use voronoi_within, if it worked
        within_trans = ttrans;
        within_trans.set_lattice(scel.get_prim().lattice(), CART);
        //std::cout << "Before:  within_trans " << within_trans.frac() << "; V_number: " << within_trans.voronoi_number() << "\n";
        within_trans.within();// <-- should be voronoi_within()?
        //std::cout << "After:  within_trans " << within_trans.frac() << "; V_number: " << within_trans.voronoi_number() << "\n\n\n";
        within_trans_dist = within_trans.const_cart().norm();
        if(within_trans_dist < trans_dist) {
          within_trans.set_lattice(rstruc.lattice(), CART);
          ttrans = within_trans;
          trans_dist = within_trans_dist;
        }

        if(!ConfigMap_impl::calc_cost_matrix(scel, rstruc, ttrans, metric, cost_matrix)) {
          //std::cerr << "In Supercell::struc_to_config. Cannot construct cost matrix." << std::endl;
          //std::cerr << "This message is probably OK, if you are using translate_flag == true." << std::endl;
          //continue;
          return false;
        }

        //std::cout << "cost_matrix is\n" << cost_matrix <<  "\n\n";

        // The mapping routine is called here
        mean = hungarian_method(cost_matrix, optimal_assignments, _tol);

        // if optimal_assignments is smaller than rstruc.basis.size(), then rstruc is incompattible
        // with the supercell (optimal_assignments.size()==0 if the hungarian routine detects an incompatibility)
        if(optimal_assignments.size() < rstruc.basis.size())
          return false;

        //std::cout << "mean is " << mean << " and stddev is " << stddev << "\n";
        // add small penalty (~_tol) for larger translation distances, so that shortest equivalent translation is used
        mean += _tol * trans_dist / 10.0;
        if(mean < min_mean) {
          //std::cout << "mean " << mean << " is better than min_mean " << min_mean <<"\n";

          // new best
          swap(best_assignments, optimal_assignments);

          // best shifted structure
          best_trans = ttrans;

          // update the minimum mean costs
          min_mean = mean;
        }
      }

      // Now we are filling up displacements
      //
      // Make zero_vector for special vacancy cases.
      Eigen::Vector3d zero_vector(0.0, 0.0, 0.0);

      // initialize displacement matrix with all zeros
      config_dof.set_displacement(ConfigDoF::displacement_matrix_t::Zero(3, scel.num_sites()));

      Eigen::Vector3d avg_disp(0, 0, 0);

      Coordinate disp_coord(rstruc.lattice());

      // Populate displacements given as the difference in the Coordinates
      // as described by best_assignments.
      for(Index i = 0; i < best_assignments.size(); i++) {

        // If we are dealing with a vacancy, its displacment must be zero.
        //if(best_assignments(i) >= rstruc.basis.size()) {
        //  --DO NOTHING--
        //}


        // Using min_dist routine to calculate the displacement vector that corresponds
        // to the distance used in the Cost Matrix and Hungarian Algorithm
        // The method returns the displacement vector pointing from the
        // IDEAL coordinate to the RELAXED coordinate
        if(best_assignments[i] < rstruc.basis.size()) {

          Coordinate ideal_coord(scel.coord(i).frac(), rstruc.lattice(), FRAC);

          (rstruc.basis[best_assignments[i]] + best_trans).min_dist(ideal_coord, disp_coord);
          //std::cout << "min_dist" << std::endl;
          //std::cout << rstruc.basis[optimal_assignments(i)].min_dist(pos_coord, disp_coord);
          config_dof.disp(i) = disp_coord.const_cart();

          avg_disp += config_dof.disp(i);
        }
      }

      avg_disp /= double(rstruc.basis.size());


      // End of filling displacements


      // Make the assignment bitstring
      //
      // Loop through all supercell sites
      config_dof.set_occupation(Array<int>(scel.num_sites()));
      std::string rel_basis_atom;
      for(Index i = 0; i < best_assignments.size(); i++) {
        // subtract off average displacement
        if(best_assignments[i] < rstruc.basis.size()) {
          config_dof.disp(i) -= avg_disp;
          // suppress small ugly numbers.
          for(Index j = 0; j < 3; j++) {
            if(almost_zero(config_dof.disp(i)[j], 1e-8))
              config_dof.disp(i)[j] = 0;
          }

          //Record basis atom
          rel_basis_atom = rstruc.basis[best_assignments[i]].occ_name();
        }
        else {
          // Any value of the assignment vector larger than the number
          // of sites in the relaxed structure is by construction
          // specified as a vacancy.
          rel_basis_atom = "Va";
        }


        if(!scel.get_prim().basis[scel.get_b(i)].contains(rel_basis_atom, config_dof.occ(i))) {
          //std::cout << "best_assignments is " << best_assignments << "\n";
          //std::cout << "at site " << i << " corresponding to basis " << scel.get_b(i) << "  attempting to assign type " << rel_basis_atom << "\n";
          //std::cout << "Cost Matrix is \n" << cost_matrix << "\n";
          //std::cerr << "CRITICAL ERROR: In Supercell::struc_to_configdof atoms of relaxed/custom structure are incompatible\n"
          //        << "                with the number or type of atomic species allowed in PRIM. Exiting...\n";
          //exit(1);
          return false;
        }
      }

      return true;
    }



    //***************************************************************************************************
    // Options:
    //
    // translate_flag = true means that the rigid-translations are removed. (typically this option should be used)
    //
    // translate_flag = false means that rigid translations are not considered. (probably don't want to use this since structures should be considered equal if they are related by a rigid translation).
    //
    bool preconditioned_struc_to_configdof(const Configuration &config,
                                           const BasicStructure<Site> &rstruc,
                                           const Eigen::Matrix3d &deformation,
                                           ConfigDoF &config_dof,
                                           std::vector<Index> &best_assignments,
                                           const bool translate_flag,
                                           const double _tol) {

      const Supercell &scel(config.get_supercell());

      // clear config_dof and set its deformation
      config_dof.clear();

      config_dof.set_deformation(deformation);
      Eigen::Matrix3d metric(deformation.transpose()*deformation);
      //Initialize everything

      Eigen::MatrixXd cost_matrix;
      std::vector<Index> optimal_assignments;
      //BasicStructure<Site> best_ideal_struc(rstruc);
      Coordinate ttrans(rstruc.lattice()), best_trans(rstruc.lattice());
      Coordinate within_trans(ttrans);

      double min_mean = 10E10;
      double trans_dist, within_trans_dist;

      // We want to get rid of translations.
      // trans_coord is a vector from IDEAL to RELAXED
      // Subtract this from every rstruc coordinate
      Index num_translations(1);
      //if(translate_flag == true)
      num_translations += config.size();
      //num_translations = rstruc.basis.size();
      //std::cout << "num_translations is " << num_translations << "\n";
      for(Index n = 0; n < num_translations; n++) {
        double mean;

        //shift_struc has **ideal lattice**
        //BasicStructure<Site> shift_struc(rstruc);


        if(n > 0 && config.get_mol(n - 1).name != rstruc.basis[0].occ_name())
          continue;

        Coordinate ref_coord(rstruc.basis[0]);

        if(n > 0)
          ref_coord.frac() = scel.coord(n - 1).frac();

        trans_dist = ref_coord.min_dist(rstruc.basis[0], ttrans);
        within_trans = ttrans;
        within_trans.set_lattice(scel.get_prim().lattice(), CART);
        //std::cout << "Before:  within_trans " << within_trans.frac() << "; V_number: " << within_trans.voronoi_number() << "\n";
        within_trans.within();// <-- should be voronoi_within()?
        //std::cout << "After:  within_trans " << within_trans.frac() << "; V_number: " << within_trans.voronoi_number() << "\n\n\n";
        within_trans_dist = within_trans.const_cart().norm();
        if(within_trans_dist < trans_dist) {
          within_trans.set_lattice(rstruc.lattice(), CART);
          ttrans = within_trans;
          trans_dist = within_trans_dist;
        }

        if(!ConfigMap_impl::calc_cost_matrix(scel, rstruc, ttrans, metric, cost_matrix)) {
          //std::cerr << "In Supercell::struc_to_config. Cannot construct cost matrix." << std::endl;
          //std::cerr << "This message is probably OK, if you are using translate_flag == true." << std::endl;
          //continue;
          return false;
        }

        //std::cout << "cost_matrix is\n" << cost_matrix <<  "\n\n";

        // The mapping routine is called here
        mean = hungarian_method(cost_matrix, optimal_assignments, _tol);

        // if optimal_assignments is smaller than rstruc.basis.size(), then rstruc is incompattible
        // with the supercell (optimal_assignments.size()==0 if the hungarian routine detects an incompatibility)
        if(optimal_assignments.size() < rstruc.basis.size())
          return false;

        //std::cout << "mean is " << mean << " and stddev is " << stddev << "\n";
        // add small penalty (~_tol) for larger translation distances, so that shortest equivalent translation is used
        mean += _tol * trans_dist / 10.0;
        if(mean < min_mean) {
          //std::cout << "mean " << mean << " is better than min_mean " << min_mean <<"\n";

          // new best
          swap(best_assignments, optimal_assignments);

          // best shifted structure
          best_trans = ttrans;

          // update the minimum mean costs
          min_mean = mean;
        }
      }

      // Now we are filling up displacements
      //
      // Make zero_vector for special vacancy cases.
      Eigen::Vector3d zero_vector(0.0, 0.0, 0.0);

      // initialize displacement matrix with all zeros
      config_dof.set_displacement(ConfigDoF::displacement_matrix_t::Zero(3, scel.num_sites()));

      Eigen::Vector3d avg_disp(0, 0, 0);

      Coordinate disp_coord(rstruc.lattice());

      // Populate displacements given as the difference in the Coordinates
      // as described by best_assignments.
      for(Index i = 0; i < best_assignments.size(); i++) {

        // If we are dealing with a vacancy, its displacment must be zero.
        //if(best_assignments(i) >= rstruc.basis.size()) {
        //  --DO NOTHING--
        //}


        // Using min_dist routine to calculate the displacement vector that corresponds
        // to the distance used in the Cost Matrix and Hungarian Algorithm
        // The method returns the displacement vector pointing from the
        // IDEAL coordinate to the RELAXED coordinate
        if(best_assignments[i] < rstruc.basis.size()) {

          Coordinate ideal_coord(scel.coord(i).frac(), rstruc.lattice(), FRAC);

          (rstruc.basis[best_assignments[i]] + best_trans).min_dist(ideal_coord, disp_coord);
          //std::cout << "min_dist" << std::endl;
          //std::cout << rstruc.basis[optimal_assignments(i)].min_dist(pos_coord, disp_coord);
          config_dof.disp(i) = disp_coord.const_cart();

          avg_disp += config_dof.disp(i);
        }
      }

      avg_disp /= double(rstruc.basis.size());


      // End of filling displacements


      // Make the assignment bitstring
      //
      // Loop through all supercell sites
      config_dof.set_occupation(Array<int>(scel.num_sites()));
      std::string rel_basis_atom;
      for(Index i = 0; i < best_assignments.size(); i++) {
        // subtract off average displacement (non-vacant sites only)
        // Any value of the assignment vector larger than the number
        // of sites in the relaxed structure is by construction
        // specified as a vacancy.
        if(best_assignments[i] < rstruc.basis.size()) {
          config_dof.disp(i) -= avg_disp;
          // suppress small ugly numbers.
          for(Index j = 0; j < 3; j++) {
            if(almost_zero(config_dof.disp(i)[j], 1e-8))
              config_dof.disp(i)[j] = 0;
          }
        }
        config_dof.occ(i) = config.occ(i);
      }

      return true;
    }

  }
}<|MERGE_RESOLUTION|>--- conflicted
+++ resolved
@@ -341,13 +341,10 @@
       imported_name = primclex().get_supercell(import_scel_index).get_config(import_config_index).name();
     }
 
-<<<<<<< HEAD
+    relaxation_properties["best_mapping"]["relaxation_deformation"] = it_canon.sym_op().matrix() * tconfigdof.deformation() * it_canon.sym_op().matrix().transpose();
+
     cart_op = it_canon.sym_op().matrix() * cart_op;
-=======
-    Eigen::Matrix3d fg_cart_op = it_canon.sym_op().get_matrix(CART);
-    relaxation_properties["best_mapping"]["relaxation_deformation"] = fg_cart_op * tconfigdof.deformation() * fg_cart_op.transpose();
-    cart_op = fg_cart_op * cart_op;
->>>>>>> 4e5b6720
+
     // compose permutations
     std::vector<Index>tperm = (*it_canon).permute(best_assignment);
 
