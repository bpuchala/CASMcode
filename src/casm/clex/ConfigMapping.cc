#include "casm/clex/ConfigMapping.hh"

#include "casm/misc/CASM_Eigen_math.hh"
#include "casm/casm_io/container/json_io.hh"
#include "casm/clex/PrimClex.hh"
#include "casm/clex/Configuration.hh"
#include "casm/clex/Supercell.hh"
#include "casm/clex/ParamComposition.hh"
#include "casm/strain/StrainConverter.hh"
#include "casm/crystallography/Lattice.hh"
#include "casm/crystallography/Niggli.hh"
#include "casm/crystallography/LatticeMap.hh"
#include "casm/crystallography/Structure.hh"
#include "casm/crystallography/SimpleStructureTools.hh"
#include "casm/symmetry/PermuteIterator.hh"
#include "casm/completer/Handlers.hh"
#include "casm/database/ScelDatabase.hh"

namespace CASM {

  namespace Local {
    int permute_dist(std::vector<Index> const &_perm) {
      int result(0);
      for(int i = 0; i < _perm.size(); ++i) {
        result += std::abs(int(_perm[i] - i));
      }
      return result;
    }

    //*******************************************************************************************

    template<typename IterType>
    static IterType strictest_equivalent(IterType begin, IterType end, MappingNode const &_node) {
      SymOp op(_node.isometry(), _node.translation(), false, _node.tol());
      SymOp t_op;
      IterType best_it = begin;

      double tchar, tdist;
      int tdet, tpdist;
      double best_char = op.matrix().trace();
      double best_dist = op.tau().norm();
      int best_det = sgn(round(op.matrix().determinant()));
      int best_pdist = permute_dist(_node.permutation);

      Coordinate tau(_node.lat_node.parent.superlattice());
      while(begin != end) {
        t_op = begin->sym_op() * op;
        tdet = sgn(round(t_op.matrix().determinant()));
        bool skip_fg = false;
        if(tdet > best_det) {
          best_det = tdet;
          best_char = tdet * t_op.matrix().trace();
          best_pdist = permute_dist(begin->combined_permute() * _node.permutation);
          tau.cart() = t_op.tau();
          tau.voronoi_within();
          best_dist = tau.const_cart().norm();
          best_it = begin;
        }
        else if(tdet == best_det) {
          tchar = tdet * t_op.matrix().trace();
          if(almost_equal(tchar, best_char)) {
            tpdist = permute_dist(begin->combined_permute() * _node.permutation);
            if(tpdist > best_pdist) {
              best_det = tdet;
              best_char = tchar;
              best_pdist = tpdist;
              tau.cart() = t_op.tau();
              tau.voronoi_within();
              best_dist = tau.const_cart().norm();
              best_it = begin;
            }
            else if(tpdist == best_pdist) {
              tau.voronoi_within();
              tdist = tau.const_cart().norm();
              if(tdist < best_dist) {
                best_det = tdet;
                best_char = tchar;
                best_pdist = tpdist;
                best_dist = tdist;
                best_it = begin;
              }
            }
          }
          else if(tchar > best_char) {
            best_det = tdet;
            best_char = tchar;
            best_pdist = permute_dist(begin->combined_permute() * _node.permutation);
            tau.cart() = t_op.tau();
            tau.voronoi_within();
            best_dist = tau.const_cart().norm();
            best_it = begin;
          }
          else {
            skip_fg = true;
          }
        }
        else {
          skip_fg = true;
        }

        if(skip_fg) {
          begin = begin_next_fg_op(begin, end);
        }
        else {
          ++begin;
        }
      }
      return best_it;
    }
  }

  //*******************************************************************************************
  Index ConfigMapperResult::n_optimal(double tol/*=TOL*/) const {
    Index result = 0;
    auto it = maps.begin();
    while(it != maps.end() && almost_equal((it->first).cost, (maps.begin()->first).cost, tol))
      ++result;
    return result;
  }

  //*******************************************************************************************
  SimpleStructure PrimStrucMapCalculator::resolve_setting(MappingNode const &_node,
                                                          SimpleStructure const &_child_struc) const {

    throw std::runtime_error("ConfigMapping::resolve_setting is not implemented!");
    return _child_struc;
  }
  //*******************************************************************************************
  namespace ConfigMapping {

    xtal::StrucMapping::AllowedSpecies _allowed_species(BasicStructure<Site> const &_prim,
                                                        SimpleStructure::SpeciesMode _species_mode = SimpleStructure::SpeciesMode::ATOM) {
      std::vector<std::unordered_set<std::string> > result(_prim.basis().size());
      Index i = 0;
      for(Site const &site : _prim.basis()) {
        for(Molecule const &mol : site.occupant_dof().domain()) {
          if(_species_mode == SimpleStructure::SpeciesMode::MOL) {
            result[i].insert(mol.name());
          }
          else if(_species_mode == SimpleStructure::SpeciesMode::ATOM) {
            if(mol.size() != 1) {
              throw std::runtime_error("ConfigMapping::_allowed_species may only be called on structures with single-atom species.");
            }
            result[i].insert(mol.atom(0).name());
          }
        }
        ++i;
      }
      return result;
    }
  }

  //*******************************************************************************************

  /// \brief Reorders the permutation and compounds the spatial isometry (rotation + translation) of _node with that of _it
  MappingNode copy_apply(PermuteIterator const &_it, MappingNode const &_node, bool transform_cost_mat) {
    MappingNode result(_node);
    SymOp op = _it.sym_op();

    //Apply symmetry to LatticeNode:
    // lat_node.parent and lat_node.child remain unchanged, but isometry and stretch tensors are augmented
    //   parent superlattice Lp and child superlattice Lc are related via
    //      Lp = U * R * Lc  (where R is isometry and U is right stretch tensor of _node)
    //   'op' must be in point group of Lp, and invariance relation for Lp is
    //      op.matrix() * Lp * N = Lp  (where 'N' is integer fractional symop matrix)
    //   Substituting above expression and inserting Identity = op.matrix().transpose() * op.matrix() yields:
    //      Lp = (op.matrix() * U * op.matrix().transpose()) * (op.matrix() * R) * Lc * N
    //   where terms are grouped to reveal the transformation rules for matrices 'U' and 'R' for the symmetry-related mapping
    //   The fractional matrix 'N' is not used in this routine, since _node records the child lattice in its undeformed state
    //   and all atomic coordinates are recorded in undeformed cartesian coordinates
    result.lat_node.isometry = op.matrix() * _node.isometry();
    result.lat_node.stretch = op.matrix() * _node.stretch() * op.matrix().transpose();

    //Apply symmetry to HungarianNode:
    // parent coordinates Cp (3xN) and child coordinates Cc (3xN) are related via the mapping relation
    //    Cp = U * R * Cc * P.transpose() - D + T)]
    // where R is isometry, U is right stretch tensor, P is site permutation,
    // D is displacement field (3xN) and T is mapping translation (3x1 repeated for N columns)
    // 'op' must be in space group of Cp, and invariance relation for Cp is
    //    Cp = op.matrix() * Cp * Ps.transpose() + op.tau()
    // where Ps = _it.combined_permute().matrix() and op.tau() is added col-wise.
    // The invariance is only valid to within a lattice translation of the basis sites (which does not affect mapping score)
    // Inserting the mapping relation for Cp into the invariance relation yields
    //    Cp = [op.matrix() * U * op.matrix.transpose()] * [op.matrix * R] * Cc * [P.transpose() * Ps.transpose()] - [op.matrix() * D * Ps] + [op.matrix() * T + op.tau()]
    // where terms are grouped to reveal the transformation rules for mapping permutation 'P', displacement field 'D', and mapping translation 'T'
    // The transormation rules for 'U' and 'R' are identical to those above and are recorded in _node.lat_node.
    // These five translation rules specify all considerations necessary to describe how a symop in the space group of the parent crystal
    // relates a mapping of the child crystal onto the parent crystal to an equivalent mapping
    result.basis_node.translation = op.matrix() * _node.translation() + op.tau();
    Eigen::MatrixXd td = op.matrix() * result.displacement;
    for(Index i = 0; i < result.permutation.size(); ++i) {
      result.permutation[i] = _node.permutation[_it.permute_ind(i)];
      result.displacement.col(i) = td.col(_it.permute_ind(i));
    }

    //Attempt to transfrom the constrained mapping problem and cost matrix
    //This is distinct from the relations described above, as the asignments are not yet all known
    //Instead of permuting the child indices, we will permute the parent indices by the inverse
    //permutation, which should have the same effect in the end
    if(transform_cost_mat) {
      PermuteIterator inv_it = _it.inverse();
      for(Index i = 0; i < result.basis_node.irow.size(); ++i)
        result.basis_node.irow[i] = inv_it.permute_ind(_node.basis_node.irow[i]);

      result.basis_node.forced_on.clear();
      for(auto const &el : _node.basis_node.forced_on)
        result.basis_node.forced_on.emplace(inv_it.permute_ind(el.first), el.second);
      //No need to transform assignment vector or cost_mat, which are in terms of the nominal indexing
    }
    return result;
  }

  //*******************************************************************************************
  /// \brief Initializes configdof corresponding to a mapping (encoded by _node) of _child_struc onto _pclex
  ConfigDoF to_configdof(MappingNode const _node, SimpleStructure const &_child_struc, Supercell const  &_scel) {
    std::cerr << "to_configdof not fully implemented\n";
    exit(1);
    return _scel.zero_configdof(TOL);
  }
  //*******************************************************************************************

  PrimStrucMapCalculator::PrimStrucMapCalculator(BasicStructure<Site> const &_prim,
                                                 SimpleStructure::SpeciesMode _species_mode/*=StrucMapping::ATOM*/) :
    SimpleStrucMapCalculator(make_simple_structure(_prim),
                             std::vector<SymOp>({
    SymOp()
  }),
  _species_mode,
  ConfigMapping::_allowed_species(_prim)),

  m_prim(_prim) {
    SymGroup fg;
    _prim.generate_factor_group(fg);
    set_point_group(fg.copy_no_trans());

  }

  //*******************************************************************************************

  void ConfigMapper::add_allowed_lattices(std::vector<std::string> const &_lattice_names) {
    for(std::string const &_name : _lattice_names) {
      auto it = primclex().template db<Supercell>().find(_name);
      if(it == primclex().template db<Supercell>().end())
        throw std::runtime_error("Could not add mapping lattice constraint " + _name + " because no supercell having that name exists in database.\n");
      struc_mapper().add_allowed_lattice(it->lattice());
    }
  }


  //*******************************************************************************************

  ConfigMapper::ConfigMapper(PrimClex const &_pclex,
                             double _strain_weight,
                             double _max_volume_change/*=0.5*/,
                             int options/*=robust*/,
                             double _tol/*=-1.*/) :
    m_pclex(&_pclex),
    m_struc_mapper(PrimStrucMapCalculator(_pclex.prim()),
                   _strain_weight,
                   _max_volume_change,
                   options,
                   _tol > 0. ? _tol : _pclex.crystallography_tol()) {

  }

  //*******************************************************************************************

  ConfigMapperResult ConfigMapper::import_structure(SimpleStructure const &child_struc,
                                                    Configuration const *hint_ptr,
                                                    std::vector<DoFKey> const &_hint_dofs) const {
    ConfigMapperResult result;
    double best_cost = xtal::StrucMapping::big_inf();

    //bool is_new_config(true);

    if(hint_ptr != nullptr) {
<<<<<<< HEAD
      StrucMapper tmapper(*struc_mapper().calculator().quasi_clone(xtal::to_simple_structure(*hint_ptr, "", _hint_dofs),
                                                                   make_point_group(hint_ptr->point_group(), hint_ptr->supercell().sym_info().supercell_lattice()),
=======
      StrucMapper tmapper(*struc_mapper().calculator().quasi_clone(xtal::make_simple_structure(*hint_ptr, _hint_dofs),
                                                                   make_point_group(hint_ptr->point_group()),
>>>>>>> 67ad0f79
                                                                   SimpleStructure::SpeciesMode::ATOM),
                          struc_mapper().strain_weight(),
                          0.,
                          struc_mapper().options(),
                          struc_mapper().tol());

      auto config_maps = tmapper.map_deformed_struc_impose_lattice(child_struc,
                                                                   hint_ptr->ideal_lattice());

      // Refactor into external routine A. This is too annoying with the current way that supercells are managed
      if(!config_maps.empty()) {
        best_cost = config_maps.begin()->cost;
        const Supercell &scel(hint_ptr->supercell());
        for(auto const &map : config_maps) {
          SimpleStructure oriented_struc = struc_mapper().calculator().resolve_setting(map, child_struc);
          ConfigDoF tdof = to_configdof(map, oriented_struc, scel);
          Configuration tconfig(scel, jsonParser(), tdof);
          if(strict()) {
            // Strictness transformation reduces permutation swaps, translation magnitude, and isometry character
            PermuteIterator it_strict = Local::strictest_equivalent(scel.sym_info().permute_begin(), scel.sym_info().permute_end(), map);
            MappingNode tnode = copy_apply(it_strict, map);
            tconfig.apply_sym(it_strict);
            result.maps.emplace(std::make_pair(tnode, std::make_pair(ConfigMapperResult::MapData(""), std::move(tconfig))));
          }
          else {
            PermuteIterator it_canon = tconfig.to_canonical();
            MappingNode tnode = copy_apply(it_canon, map);
            tconfig.apply_sym(it_canon);
            result.maps.emplace(std::make_pair(tnode, std::make_pair(ConfigMapperResult::MapData(""), std::move(tconfig))));
          }
        }
      }
      //\End routine A
      //TODO: Check equivalence with hint_ptr
    }


    auto struc_maps = struc_mapper().map_deformed_struc(child_struc,
                                                        best_cost + struc_mapper().tol());
    // Refactor into external routine A. This is too annoying with the current way that supercells are managed
    for(auto const &map : struc_maps) {
      std::shared_ptr<Supercell> shared_scel = std::make_shared<Supercell>(&primclex(), map.lat_node.parent.superlattice());
      SimpleStructure oriented_struc = struc_mapper().calculator().resolve_setting(map, child_struc);
      ConfigDoF tdof = to_configdof(map, oriented_struc, *shared_scel);
      Configuration tconfig(shared_scel, jsonParser(), tdof);
      if(strict()) {
        // Strictness transformation reduces permutation swaps, translation magnitude, and isometry character
        PermuteIterator it_strict = Local::strictest_equivalent(shared_scel->sym_info().permute_begin(), shared_scel->sym_info().permute_end(), map);
        MappingNode tnode = copy_apply(it_strict, map);
        tconfig.apply_sym(it_strict);
        result.maps.emplace(std::make_pair(tnode, std::make_pair(ConfigMapperResult::MapData(""), std::move(tconfig))));
      }
      else {
        PermuteIterator it_canon = tconfig.to_canonical();
        MappingNode tnode = copy_apply(it_canon, map);
        tconfig.apply_sym(it_canon);
        result.maps.emplace(std::make_pair(tnode, std::make_pair(ConfigMapperResult::MapData(""), std::move(tconfig))));
      }
    }
    //\End routine A



    // calculate and store:
    // - 'relaxation_deformation'
    // - 'relaxation_displacement'
    // - cart_op
    // transform deformation tensor to match canonical form and apply operation to cart_op
    //result.success = true;

    return result;
  }
}<|MERGE_RESOLUTION|>--- conflicted
+++ resolved
@@ -274,13 +274,8 @@
     //bool is_new_config(true);
 
     if(hint_ptr != nullptr) {
-<<<<<<< HEAD
-      StrucMapper tmapper(*struc_mapper().calculator().quasi_clone(xtal::to_simple_structure(*hint_ptr, "", _hint_dofs),
+      StrucMapper tmapper(*struc_mapper().calculator().quasi_clone(xtal::make_simple_structure(*hint_ptr, _hint_dofs),
                                                                    make_point_group(hint_ptr->point_group(), hint_ptr->supercell().sym_info().supercell_lattice()),
-=======
-      StrucMapper tmapper(*struc_mapper().calculator().quasi_clone(xtal::make_simple_structure(*hint_ptr, _hint_dofs),
-                                                                   make_point_group(hint_ptr->point_group()),
->>>>>>> 67ad0f79
                                                                    SimpleStructure::SpeciesMode::ATOM),
                           struc_mapper().strain_weight(),
                           0.,
