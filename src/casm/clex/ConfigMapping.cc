#include "casm/clex/ConfigMapping.hh"

#include "casm/misc/CASM_Eigen_math.hh"
#include "casm/casm_io/json_io/container.hh"
#include "casm/clex/PrimClex.hh"
#include "casm/clex/ConfigDoF.hh"
#include "casm/clex/Configuration.hh"
#include "casm/clex/Supercell.hh"
#include "casm/clex/ParamComposition.hh"
#include "casm/strain/StrainConverter.hh"
#include "casm/crystallography/Lattice.hh"
#include "casm/crystallography/Niggli.hh"
#include "casm/crystallography/LatticeMap.hh"
#include "casm/crystallography/SupercellEnumerator.hh"
#include "casm/crystallography/Structure.hh"
#include "casm/symmetry/PermuteIterator.hh"
#include "casm/completer/Handlers.hh"

namespace CASM {
  namespace ConfigMapping {
    double strain_cost(const Lattice &relaxed_lat, const ConfigDoF &_dof, const Index Nsites) {
      return LatticeMap::calc_strain_cost(_dof.deformation(), relaxed_lat.vol() / double(max(Nsites, Index(1))));
    }

    //*******************************************************************************************

    double basis_cost(const ConfigDoF &_dof, Index Nsites) {
      // mean square displacement distance in deformed coordinate system
      return (_dof.deformation() * _dof.displacement() * _dof.displacement().transpose() * _dof.deformation().transpose()).trace() / double(max(Nsites, Index(1)));
    }

    //*******************************************************************************************
    Lattice find_nearest_super_lattice(const Lattice &prim_lat,
                                       const Lattice &relaxed_lat,
                                       const SymGroup &sym_group,
                                       Eigen::Matrix3d &deformation,
                                       Eigen::Matrix3d &trans_mat,
                                       const std::vector<Lattice> &from_range,
                                       double _tol) {
      Lattice best_lat;

      double best_cost = 10e10;

      for(auto it = from_range.cbegin(); it != from_range.cend(); ++it) {
        //Supercell matches size, now check to see see if lattices are related to each other
        LatticeMap strainmap(*it, relaxed_lat, 1, _tol, 1);
        if(strainmap.best_strain_mapping().strain_cost() < best_cost) {
          trans_mat = strainmap.matrixN();
          deformation = strainmap.matrixF();
          best_cost = strainmap.strain_cost();
          best_lat = *it;
        }
      }
      return best_lat;
    }

    //*******************************************************************************************
    Lattice find_nearest_super_lattice(const Lattice &prim_lat,
                                       const Lattice &relaxed_lat,
                                       const SymGroup &sym_group,
                                       Eigen::Matrix3d &deformation,
                                       Eigen::Matrix3d &trans_mat,
                                       Index min_vol,
                                       Index max_vol,
                                       double _tol) {
      Lattice best_lat;
      if(!valid_index(max_vol))
        max_vol = ceil(std::abs(relaxed_lat.vol()) / std::abs(prim_lat.vol()));

      double best_cost = 10e10;
      //We only bother checking pre-existing supercells of min_vol <= volume <=max_vol;
      SupercellEnumerator<Lattice> enumerator(prim_lat, sym_group, ScelEnumProps(min_vol, max_vol + 1));

<<<<<<< HEAD
      Index l = 0;
=======
      //std::cout << "min_vol is " << min_vol << "max_vol is " << max_vol << "\n";
>>>>>>> 02183eed
      for(auto it = enumerator.begin(); it != enumerator.end(); ++it) {

        Lattice tlat = canonical_equivalent_lattice(*it, sym_group, _tol);

        //Supercell matches size, now check to see see if lattices are related to each other
        LatticeMap strainmap(tlat, relaxed_lat, 1, _tol, 1);
        if(strainmap.best_strain_mapping().strain_cost() < best_cost) {
          trans_mat = strainmap.matrixN();
          deformation = strainmap.matrixF();
          best_cost = strainmap.strain_cost();
          best_lat = tlat;
        }
      }

      return best_lat;
    }

    ConfigMapperResult structure_mapping(Structure &host, Structure &other, double lattice_weight) {
      const PrimClex &pclex = PrimClex(host, null_log());
      ConfigMapper tmp_mapper(pclex, lattice_weight, 0.0);
      tmp_mapper.set_max_va_frac(0.0);
      return tmp_mapper.import_structure_occupation(other);
    }
  }

  //*******************************************************************************************

  ConfigMapper::ConfigMapper(const PrimClex &_pclex,
                             double _lattice_weight,
                             double _max_volume_change/*=0.5*/,
                             int options/*=robust*/,
                             double _tol/*=TOL*/) :
    m_pclex(&_pclex),
    m_lattice_weight(_lattice_weight),
    m_max_volume_change(_max_volume_change),
    m_min_va_frac(0.),
    m_max_va_frac(1.),
    m_robust_flag(options & robust),
    m_strict_flag(options & strict),
    m_rotate_flag(options & rotate),
    m_tol(max(1e-9, _tol)) {

    //squeeze lattice_weight into (0,1] if necessary
    m_lattice_weight = max(min(_lattice_weight, 1.0), 1e-9);
    ParamComposition param_comp(_pclex.prim());
    m_fixed_components = param_comp.fixed_components();
    m_max_volume_change = max(m_tol, _max_volume_change);
  }

  //*******************************************************************************************

  void ConfigMapper::force_lattices(const std::vector<std::string> &lattice_names) const {
    //Turn the lattice names into actual lattices
    for(auto &name : lattice_names) {
      //Somehow adding new supercells to the database is considered const (?)
      const Supercell &force_scel = CASM::make_supercell(*m_pclex, name);
      const Lattice &force_lat = force_scel.lattice();
      Index force_vol = force_scel.volume();
      m_forced_superlat_map[force_vol].push_back(force_lat);
    }
    return;
  }

  //*******************************************************************************************

  void ConfigMapper::unforce_lattices() const {
    m_forced_superlat_map.clear();
    return;
  }

  //*******************************************************************************************

  ConfigMapperResult ConfigMapper::import_structure_occupation(const fs::path &pos_path) const {
    BasicStructure<Site> tstruc(pos_path);
    return import_structure_occupation(tstruc);
  }

  //*******************************************************************************************

  ConfigMapperResult ConfigMapper::import_structure_occupation(const BasicStructure<Site> &_struc) const {
    return import_structure_occupation(_struc, nullptr);
  }

  //*******************************************************************************************

  ConfigMapperResult ConfigMapper::import_structure_occupation(
    const BasicStructure<Site> &_struc,
    const Configuration *hint_ptr) const {

    ConfigMapperResult result;
    result.structure = _struc;
    result.relaxation_properties.put_obj();

    //Indices for Configuration index and permutation operation index
    ConfigDoF best_configdof, suggested_configdof;
    Lattice mapped_lat;
<<<<<<< HEAD
    double bc(1e20), sc(1e20), best_cost = 1e20, robust_cost = 1e20;
    bool valid_mapping;

    // -------------
    // if given a hint,
    // - try to map to hint configuration,
    // - get "best_cost" which will be used to limit the number of other
    //   possibly mappings that need to be considered
    // - get mapped_lat
    // - store "suggested_mapping" in 'relaxation_properties, storing mapping
    //   score for the "hinted" configuration
    if(hint_ptr != nullptr) {
=======
    bool is_new_config(true);
    double bc(1e20), sc(1e20), hint_cost = 1e20;
>>>>>>> 02183eed

      valid_mapping = ConfigMap_impl::struc_to_configdof(
                        *hint_ptr,
                        result.structure,
                        suggested_configdof,
                        result.best_assignment,
                        m_robust_flag, // translate_flag -- not sure what to use for this
                        m_tol);

      if(valid_mapping) {

        mapped_lat = (hint_ptr->supercell()).lattice();
        bc = ConfigMapping::basis_cost(suggested_configdof, result.structure.basis().size());
        sc = ConfigMapping::strain_cost(
               result.structure.lattice(),
               suggested_configdof,
               result.structure.basis().size());

        result.relaxation_properties["suggested_mapping"]["basis_deformation"] = bc;
        result.relaxation_properties["suggested_mapping"]["lattice_deformation"] = sc;
        result.relaxation_properties["suggested_mapping"]["volume_relaxation"] =
          suggested_configdof.deformation().determinant();

        best_cost = m_lattice_weight * sc + (1.0 - m_lattice_weight) * bc - m_tol;

      }
    }
<<<<<<< HEAD

    // -------------
    // do a general mapping, but with limit to configurations that will improve
    // on the "hint_cost"
    // - try to map to best configuration,
    // - get mapped_lat (which is the canonical_equivalent)
    // - store "suggested_mapping" in 'relaxation_properties, storing mapping
    //   score for the "hinted" configuration
    valid_mapping = struc_to_configdof(
                      result.structure,
                      best_configdof,
                      mapped_lat,
                      result.best_assignment,
                      result.cart_op,
                      best_cost);

    // if a valid mapping was found, it had a better cost than "hint"
    // - store relaxation properties in "best_mapping"
    if(valid_mapping) {

      bc = ConfigMapping::basis_cost(best_configdof, result.structure.basis().size());
      sc = ConfigMapping::strain_cost(
             result.structure.lattice(),
             best_configdof,
             result.structure.basis().size());
      robust_cost = m_lattice_weight * sc + (1.0 - m_lattice_weight) * bc - m_tol;
      result.relaxation_properties["best_mapping"]["basis_deformation"] = bc;
      result.relaxation_properties["best_mapping"]["lattice_deformation"] = sc;
      result.relaxation_properties["best_mapping"]["volume_relaxation"] = best_configdof.deformation().determinant();
=======
    if(struc_to_configdof(_struc,
                          tconfigdof,
                          mapped_lat,
                          best_assignment,
                          cart_op,
                          hint_cost)) {

      bc = ConfigMapping::basis_cost(tconfigdof, _struc.basis.size());
      sc = ConfigMapping::strain_cost(_struc.lattice(), tconfigdof, _struc.basis.size());
      // robust_cost = m_lattice_weight * sc + (1.0 - m_lattice_weight) * bc - m_tol;
      relaxation_properties["best_mapping"]["basis_deformation"] = bc;
      relaxation_properties["best_mapping"]["lattice_deformation"] = sc;
      relaxation_properties["best_mapping"]["volume_relaxation"] = tconfigdof.deformation().determinant();
>>>>>>> 02183eed

    }
    // if no valid mapping was found, "suggested" (the mapping to hint config) is also "best"
    else {
      if(best_cost > 1e10) {
        result.success = false;
        result.fail_msg = "Structure is incompatible with PRIM.";
      }

      swap(best_configdof, suggested_configdof);
      result.relaxation_properties["best_mapping"] = result.relaxation_properties["suggested_mapping"];
    }

    // -------------
    // construct the 'relaxed' configuration from the mapping results
    // and get the 'it_canon'
    ConfigDoF relaxed_occ;
    relaxed_occ.set_occupation(best_configdof.occupation());

    PermuteIterator it_canon;
    bool is_new_config(true);

    if(hint_ptr != nullptr) {
      const Supercell &scel(hint_ptr->supercell());
      if(mapped_lat.is_equivalent(scel.lattice())) {
        if(m_strict_flag && relaxed_occ.occupation() == (hint_ptr->configdof()).occupation()) {
          // mapped config is "hint" config
          is_new_config = false;
          result.config = notstd::make_unique<Configuration>(*hint_ptr);

          it_canon = hint_ptr->supercell().permute_begin();
        }
        else {

          PermuteIterator relaxed_it_canon = Configuration(scel, jsonParser(), relaxed_occ).to_canonical();
          PermuteIterator ideal_rev_it_canon = hint_ptr->from_canonical();
          it_canon = ideal_rev_it_canon * relaxed_it_canon;

          if(relaxed_occ.occupation() == copy_apply(it_canon.inverse(), *hint_ptr).occupation()) {
            // mapped config is "hint" config
            is_new_config = false;
            result.config = notstd::make_unique<Configuration>(*hint_ptr);

          }
        }
      }
    }

    if(is_new_config) {
      std::shared_ptr<Supercell> shared_scel = std::make_shared<Supercell>(&primclex(), mapped_lat);
      result.config = notstd::make_unique<Configuration>(shared_scel, jsonParser(), relaxed_occ);

      if(m_strict_flag) {
        it_canon = shared_scel->permute_begin();
      }
      else {
        it_canon = result.config->to_canonical();
      }
    }


    // calculate and store:
    // - 'relaxation_deformation'
    // - 'relaxation_displacement'
    // - cart_op
    // - best_assignement (excluding vacancies)

    // transform deformation tensor to match canonical form and apply operation to cart_op
    ConfigDoF trans_configdof = copy_apply(it_canon, best_configdof);
    result.relaxation_properties["best_mapping"]["relaxation_deformation"] = trans_configdof.deformation();
    result.relaxation_properties["best_mapping"]["relaxation_displacement"] = trans_configdof.displacement().transpose();
    result.cart_op = it_canon.sym_op().matrix() * result.cart_op;

    // compose permutations
    std::vector<Index> tperm = it_canon.combined_permute().permute(result.best_assignment);

    //copy non-vacancy part of permutation into best_assignment
    result.best_assignment.resize(result.structure.basis().size());
    Index num_atoms = result.structure.basis().size();
    std::copy_if(tperm.cbegin(), tperm.cend(),
                 result.best_assignment.begin(),
    [num_atoms](Index i) {
      return i < num_atoms;
    });

    result.structure.set_lattice(Lattice(result.cart_op.transpose()*best_configdof.deformation()*mapped_lat.lat_column_mat()), CART);
    result.structure.set_lattice(Lattice(best_configdof.deformation()*mapped_lat.lat_column_mat()), FRAC);
    result.success = true;

    return result;
  }

  //*******************************************************************************************

  ConfigMapperResult ConfigMapper::import_structure(const fs::path &pos_path) const {
    return import_structure(BasicStructure<Site>(pos_path));
  }

  //*******************************************************************************************
  ConfigMapperResult ConfigMapper::import_structure(const BasicStructure<Site> &_struc) const {

    ConfigMapperResult result;
    result.structure = _struc;

    //Indices for Configuration index and permutation operation index
    PermuteIterator it_canon;

    ConfigDoF best_configdof;
    Lattice mapped_lat;

    // -------------
    // do a general mapping
    // - try to map to best configuration,
    // - get mapped_lat (which is the canonical_equivalent)
    bool valid_mapping = struc_to_configdof(
                           result.structure,
                           best_configdof,
                           mapped_lat, // mappe
                           result.best_assignment,
                           result.cart_op);
    if(!valid_mapping) {
      result.success = false;
      result.fail_msg = "Structure is incompatible with PRIM.";
      return result;
    }

    // store "best_mapping" in 'relaxation_properties
    result.relaxation_properties["best_mapping"]["basis_deformation"] =
      ConfigMapping::basis_cost(best_configdof, result.structure.basis().size());
    result.relaxation_properties["best_mapping"]["lattice_deformation"] =
      ConfigMapping::strain_cost(result.structure.lattice(), best_configdof, result.structure.basis().size());
    result.relaxation_properties["best_mapping"]["volume_change"] =
      best_configdof.deformation().determinant();

    // store mapped Configuration
    std::shared_ptr<Supercell> shared_scel = std::make_shared<Supercell>(&primclex(), mapped_lat);
    Configuration import_config(shared_scel, jsonParser(), best_configdof);
    it_canon = import_config.to_canonical();
    result.config = notstd::make_unique<Configuration>(copy_apply(it_canon, import_config));

    // store relaxation_properties
    result.relaxation_properties["best_mapping"]["relaxation_deformation"] =
      it_canon.sym_op().matrix() * best_configdof.deformation() * it_canon.sym_op().matrix().transpose();

    // store cart op
    result.cart_op = it_canon.sym_op().matrix() * result.cart_op;
    //store trans
    result.trans = it_canon.sym_op().tau();
    // compose permutations
    std::vector<Index> tperm = it_canon.combined_permute().permute(result.best_assignment);

    //copy non-vacancy part of permutation into best_assignment
    result.best_assignment.resize(result.structure.basis().size());
    Index num_atoms = result.structure.basis().size();
    std::copy_if(tperm.cbegin(), tperm.cend(),
                 result.best_assignment.begin(),
    [num_atoms](Index i) {
      return i < num_atoms;
    });

    result.success = true;
    return result;
  }

  //*******************************************************************************************
  bool ConfigMapper::struc_to_configdof(const BasicStructure<Site> &struc,
                                        ConfigDoF &mapped_configdof,
                                        Lattice &mapped_lat) const {
    std::vector<Index> t_assign;
    Eigen::Matrix3d t_op;
    return struc_to_configdof(struc, mapped_configdof, mapped_lat, t_assign, t_op);
  }
  //*******************************************************************************************
  bool ConfigMapper::struc_to_configdof(const BasicStructure<Site> &struc,
                                        ConfigDoF &mapped_configdof,
                                        Lattice &mapped_lat,
                                        std::vector<Index> &best_assignment,
                                        Eigen::Matrix3d &cart_op,
                                        double best_cost /*=1e20*/) const {

    bool valid_mapping(false);
    // If structure's lattice is a supercell of the primitive lattice, then import as ideal_structure
    if(!m_robust_flag && struc.lattice().is_supercell_of(primclex().prim().lattice())) {
      valid_mapping = ideal_struc_to_configdof(struc,
                                               mapped_configdof,
                                               mapped_lat,
                                               best_assignment,
                                               cart_op);
      valid_mapping = valid_mapping && ConfigMapping::basis_cost(mapped_configdof, struc.basis().size()) < (10 * m_tol);
    }
    // If structure's lattice is not a supercell of the primitive lattice, then import as deformed_structure
    if(!valid_mapping) { // if not a supercell or m_robust_flag=true, treat as deformed
      valid_mapping = deformed_struc_to_configdof(struc,
                                                  mapped_configdof,
                                                  mapped_lat,
                                                  best_assignment,
                                                  cart_op,
                                                  best_cost);
    }
    return valid_mapping;
  }

  //*******************************************************************************************
  /*
   * Given a structure and a primclex, find a perfect supercell of the prim that is equivalent to structure's lattice
   * and then try to map the structure's basis onto that supercell
   *
   * Returns false if no mapping is possible, or if the lattice is not ideal
   *
   * What this does NOT do:
   *    -Check if the imported Structure is the same as one in a smaller Supercell
   *
   */
  //*******************************************************************************************
  bool ConfigMapper::ideal_struc_to_configdof(const BasicStructure<Site> &struc,
                                              ConfigDoF &mapped_configdof,
                                              Lattice &mapped_lat,
                                              std::vector<Index> &best_assignment,
                                              Eigen::Matrix3d &cart_op) const {
    // Lattice::is_supercell_of() isn't very smart right now, and will return
    // false if the two lattices differ by a rigid rotation
    // In the future this may not be the case, so we will assume that struc may
    // be rigidly rotated relative to prim
    Eigen::Matrix3d trans_mat;
    if(!struc.lattice().is_supercell_of(primclex().prim().lattice(), trans_mat)) {
      /*std::cerr << "CRITICAL ERROR: In ideal_struc_to_configdof(), primitive structure does not tile the provided\n"
        << "                superstructure. Please use deformed_struc_to_configdof() instead.\n"
        << "                Exiting...\n";
      */
      return false;
    }
    BasicStructure<Site> tstruc(struc);

    // We know struc.lattice() is a supercell of the prim, now we have to
    // reorient 'struc' to match canonical lattice vectors
    mapped_lat = canonical_equivalent_lattice(
                   Lattice(primclex().prim().lattice().lat_column_mat() * trans_mat, m_tol),
                   primclex().prim().point_group(),
                   m_tol);
    Supercell scel(&primclex(), mapped_lat);

    // note: trans_mat gets recycled here
    mapped_lat.is_supercell_of(struc.lattice(), primclex().prim().point_group(), trans_mat);
    tstruc.set_lattice(Lattice(tstruc.lattice().lat_column_mat()*trans_mat), CART);

    //cart_op goes from imported coordinate system to ideal (PRIM) coordinate system
    cart_op = mapped_lat.lat_column_mat() * tstruc.lattice().inv_lat_column_mat();
    tstruc.set_lattice(mapped_lat, FRAC);
    if(!m_rotate_flag) {
      cart_op = Eigen::Matrix3d::Identity(3, 3);
    }
    return ConfigMap_impl::preconditioned_struc_to_configdof(scel,
                                                             tstruc,
                                                             cart_op.transpose(),//cart_op.transpose() is deformation in this case
                                                             mapped_configdof,
                                                             best_assignment,
                                                             true,
                                                             m_tol);
  }

  //*******************************************************************************************
  /*
   * Given a structure and a primclex, iterate over many supercells of the prim and for ideal supercells that
   * nearly match the structure's lattice, try to map the structure's basis onto that supercell
   *
   * This process iteratively improves the mapping cost function -> total_cost = w*lattice_cost + (1-w)*basis_cost
   * where 'w' is the lattice-cost weight parameter. It's unlikely that there is an objective way to choose 'w'
   * without information regarding the physics of the system (e.g., where is the extremum of the energy barrier
   * when going from a particular ideal configuration to the specified deformed structure)
   *
   * Returns false if no mapping is possible (which should only happen if the passed structure has a composition
   * that cannot be realized in the system described by the primclex).
   *
   * What this does NOT do:
   *    -Check if the imported Structure is the same as one in a smaller Supercell
   *
   */
  //*******************************************************************************************
  bool ConfigMapper::deformed_struc_to_configdof(const BasicStructure<Site> &struc,
                                                 ConfigDoF &mapped_configdof,
                                                 Lattice &mapped_lat,
                                                 std::vector<Index> &best_assignment,
                                                 Eigen::Matrix3d &cart_op,
                                                 double best_cost /*=1e20*/) const {

    //squeeze lattice_weight into [0,1] if necessary
    double lw = m_lattice_weight;
    double bw = 1.0 - lw;


    std::vector<Index> assignment;
    //Add new Supercell if it doesn't exist already. Use primitive point group to check for equivalence and
    //store transformation matrix
    Eigen::Matrix3d deformation;
    double num_atoms = double(struc.basis().size());
    int min_vol, max_vol;
    std::unordered_set<Eigen::Matrix3i, HermiteHash> ref_hermites;

    Eigen::Matrix3i ref_hermite = hermite_normal_form(iround(primclex().prim().lattice().inv_lat_column_mat() *
                                                             niggli(struc.lattice(), primclex().crystallography_tol()).lat_column_mat())).first;
    ref_hermites.insert(ref_hermite);
    if(m_restricted) {
      for(auto &g : primclex().prim().point_group()) {
        Eigen::Matrix3i transformed = iround(primclex().prim().lattice().lat_column_mat().inverse() * g.matrix() * primclex().prim().lattice().lat_column_mat()) * ref_hermite;
        Eigen::Matrix3i H_transformed = hermite_normal_form(transformed).first;
        ref_hermites.insert(H_transformed);
      }
    }
    mapped_configdof.clear();
    if(m_fixed_components.size() > 0) {
      std::string tcompon = m_fixed_components[0].first;
      int ncompon(0);
      for(Index i = 0; i < struc.basis().size(); i++) {
        if(struc.basis()[i].occ_name() == tcompon)
          ncompon++;
      }
      min_vol = ncompon / int(m_fixed_components[0].second);
      max_vol = min_vol;
    }
    else {
      // Try to narrow the range of supercell volumes -- the best bounds are obtained from
      // the convex hull of the end-members, but we need to wait for improvements to convex hull
      // routines

      int max_n_va = primclex().prim().max_possible_vacancies();
      double max_va_frac_limit = double(max_n_va) / double(primclex().prim().basis().size());
      double t_min_va_frac = min(min_va_frac(), max_va_frac_limit);
      double t_max_va_frac = min(max_va_frac(), max_va_frac_limit);
      // min_vol assumes min number vacancies -- best case scenario
      min_vol = ceil((num_atoms / (double(primclex().prim().basis().size())) * 1. - t_min_va_frac) - m_tol);

      // This is for the worst case scenario -- lots of vacancies
      max_vol = ceil(num_atoms / (double(primclex().prim().basis().size()) * (1.0 - t_max_va_frac)) - m_tol);

      if(t_max_va_frac > TOL) {
        //Nvol is rounded integer volume-- assume that answer is within 30% of this volume, and use it to tighten our bounds
        int Nvol = round(std::abs(struc.lattice().vol() / primclex().prim().lattice().vol()));
        int new_min_vol = min(max_vol, max(round((1.0 - m_max_volume_change) * double(Nvol)), min_vol));
        int new_max_vol = max(min_vol, min(round((1.0 + m_max_volume_change) * double(Nvol)), max_vol));
        max_vol = new_max_vol;
        min_vol = new_min_vol;
      }
    }

    min_vol = max(min_vol, 1);
    max_vol = max(max_vol, 1);


    Eigen::Matrix3d ttrans_mat, tF, rotF;

    double strain_cost(1e10), basis_cost(1e10), tot_cost;//, best_strain_cost, best_basis_cost;
    ConfigDoF tdof;
    BasicStructure<Site> tstruc(struc);
    Lattice tlat;
    //
    // First pass:  Find a reasonable upper bound
    for(Index i_vol = min_vol; i_vol <= max_vol; i_vol++) {

      std::vector<Lattice> lattice_candidates;
      if(m_restricted) {
        lattice_candidates = _lattices_of_vol_restricted(i_vol, ref_hermites);
      }
      else {
        lattice_candidates = _lattices_of_vol(i_vol);
      }
      if(lattice_candidates.size() == 0) {
        //This means you forced lattices on
        continue;
      }
      tlat = ConfigMapping::find_nearest_super_lattice(primclex().prim().lattice(),
                                                       struc.lattice(),
                                                       primclex().prim().point_group(),
                                                       tF,
                                                       ttrans_mat,
                                                       lattice_candidates,
                                                       m_tol);
      strain_cost = lw * LatticeMap::calc_strain_cost(tF, struc.lattice().vol() / max(num_atoms, 1.));

      if(best_cost < strain_cost) {
        continue;
      }

      tstruc = struc;

      //make tstruc an un-rotated, un-strained version of struc
      tstruc.set_lattice(Lattice(tlat.lat_column_mat()*ttrans_mat), FRAC);
      tstruc.set_lattice(tlat, CART);
      rotF = tF;
      if(m_rotate_flag) {
        rotF = StrainConverter::right_stretch_tensor(tF);
      }

      Supercell scel(&primclex(), tlat);
      if(!ConfigMap_impl::preconditioned_struc_to_configdof(scel,
                                                            tstruc,
                                                            rotF,
                                                            tdof,
                                                            assignment,
                                                            true,
                                                            m_tol))
        continue;
      basis_cost = bw * ConfigMapping::basis_cost(tdof, struc.basis().size());
      tot_cost = strain_cost + basis_cost;
      if(tot_cost < best_cost) {
        best_cost = tot_cost - m_tol;
        swap(best_assignment, assignment);

        cart_op = rotF * tF.inverse();

        swap(mapped_configdof, tdof);

        mapped_lat = tlat;
      }
    }

    //Second pass: Find the absolute best mapping
    for(Index i_vol = min_vol; i_vol <= max_vol; i_vol++) {
      std::vector<Lattice> lat_vec;
      if(m_restricted) {
        lat_vec = _lattices_of_vol_restricted(i_vol, ref_hermites);
      }
      else {
        lat_vec = _lattices_of_vol(i_vol);
      }
      for(auto it = lat_vec.cbegin(); it != lat_vec.cend(); ++it) {
        if(!deformed_struc_to_configdof_of_lattice(struc,
                                                   *it,
                                                   best_cost,
                                                   mapped_configdof,
                                                   mapped_lat,
                                                   best_assignment,
                                                   cart_op))
          break;
      }
    }

    if(best_cost > 1e9) {
      return false;
    }

    // If mapped_configdof is empty, it means that nothing better than best_cost was found
    return mapped_configdof.size() > 0;
  }

  //*******************************************************************************************
  bool ConfigMapper::deformed_struc_to_configdof_of_lattice(const BasicStructure<Site> &struc,
                                                            const Lattice &imposed_lat,
                                                            double &best_cost,
                                                            ConfigDoF &mapped_configdof,
                                                            Lattice &mapped_lat,
                                                            std::vector<Index> &best_assignment,
                                                            Eigen::Matrix3d &cart_op) const {
    double strain_cost, basis_cost, tot_cost;
    ConfigDoF tdof;
    BasicStructure<Site> tstruc(struc);
    Eigen::Matrix3d tF, rotF;
    std::vector<Index> assignment;
    Supercell scel(&primclex(), imposed_lat);
    double lw = m_lattice_weight;
    double bw = 1.0 - lw;
    double num_atoms = double(struc.basis().size());
    //Determine best mapping for this supercell

    //Initialize with simplest mapping onto supercell 'i', so that we don't change the crystal setting unnecessarily
    tF = struc.lattice().lat_column_mat() * imposed_lat.inv_lat_column_mat();

    strain_cost = lw * LatticeMap::calc_strain_cost(tF, struc.lattice().vol() / max(num_atoms, 1.));

    // If simplest mapping seems viable, check it further
    if(strain_cost < best_cost) {
      tstruc = struc;
      tstruc.set_lattice(imposed_lat, FRAC);
      rotF = tF;
      if(m_rotate_flag) {
        rotF = StrainConverter::right_stretch_tensor(tF);
      }

      if(!ConfigMap_impl::preconditioned_struc_to_configdof(scel,
                                                            tstruc,
                                                            rotF,
                                                            tdof,
                                                            assignment,
                                                            true,
                                                            m_tol))
        return false;

      basis_cost = bw * ConfigMapping::basis_cost(tdof, struc.basis().size());
      tot_cost = strain_cost + basis_cost;

      if(tot_cost < best_cost) {
        best_cost = tot_cost - m_tol;
        //best_strain_cost = strain_cost;
        //best_basis_cost = basis_cost;
        swap(best_assignment, assignment);
        cart_op = rotF * tF.inverse();
        //best_trans = Matrix3<double>::identity();
        swap(mapped_configdof, tdof);
        mapped_lat = imposed_lat;
      }
    } // Done checking simplest mapping

    // If the simplest mapping is best, we have avoided a lot of extra work, but we still need to check for
    // non-trivial mappings that are better than both the simplest mapping and the best found mapping
    LatticeMap strainmap(imposed_lat, struc.lattice(), round(num_atoms), m_tol, 1);
    strain_cost = lw * strainmap.strain_cost();
    if(best_cost < strain_cost)
      strain_cost = lw * strainmap.next_mapping_better_than(best_cost).strain_cost();

    while(strain_cost < best_cost) {  // only enter loop if there's a chance of improving on current best

      tstruc = struc;
      // We modify the deformed structure so that its lattice is a deformed version of the nearest ideal lattice
      // Don't need matrixN if we use set_lattice(CART), because matrixF depends on matrixN implicitly
      tstruc.set_lattice(Lattice(imposed_lat.lat_column_mat()*strainmap.matrixN()), FRAC);
      tstruc.set_lattice(imposed_lat, CART);
      tF = strainmap.matrixF();
      rotF = tF;
      if(m_rotate_flag) {
        rotF = StrainConverter::right_stretch_tensor(tF);
      }

      if(!ConfigMap_impl::preconditioned_struc_to_configdof(scel,
                                                            tstruc,
                                                            rotF,
                                                            tdof,
                                                            assignment,
                                                            true,
                                                            m_tol)) {
        return false;
        //no longer unexpected
        //throw std::runtime_error("Unexpected error in deformed_struc_to_config_dof(). This should never happen!\n");
      }
      basis_cost = bw * ConfigMapping::basis_cost(tdof, struc.basis().size());

      tot_cost = strain_cost + basis_cost;

      if(tot_cost < best_cost) {
        best_cost = tot_cost - m_tol;
        swap(best_assignment, assignment);
        //best_strain_cost = strain_cost;
        //best_basis_cost = basis_cost;
        cart_op = rotF * tF.inverse();
        //best_trans = strainmap.matrixN();
        swap(mapped_configdof, tdof);
        mapped_lat = imposed_lat;
      }
      // This finds first decomposition:
      //            struc.lattice() =  deformation*(supercell_list[import_scel_index].lattice())*equiv_mat
      //   that has cost function less than best_cost
      strain_cost = lw * strainmap.next_mapping_better_than(best_cost).strain_cost();
    }
    return true;
  }

  //*******************************************************************************************
  const std::vector<Lattice> &ConfigMapper::_lattices_of_vol(Index prim_vol) const {

    //If you specified that you wanted certain lattices, return those, otherwise do the
    //usual enumeration
    if(this->lattices_are_forced()) {
      //This may very well return an empty vector, saving painful time enumerating things
      return m_forced_superlat_map[prim_vol];

    }

    if(!valid_index(prim_vol)) {
      throw std::runtime_error("Cannot enumerate lattice of volume " + std::to_string(prim_vol) + ", which is out of bounds.\n");
    }

    //If we already have candidate lattices for the given volume, return those
    auto it = m_superlat_map.find(prim_vol);
    if(it != m_superlat_map.end())
      return it->second;

    //We don't have any lattices for the provided volume, enumerate them all!!!
    std::vector<Lattice> lat_vec;
    SupercellEnumerator<Lattice> enumerator(
      primclex().prim().lattice(),
      primclex().prim().point_group(),
      ScelEnumProps(prim_vol, prim_vol + 1));

<<<<<<< HEAD
    //Save all the lattices we enumerate in their canonical form
    Index l = 0;
=======
    //std::cout << "min_vol is " << min_vol << "max_vol is " << max_vol << "\n";
>>>>>>> 02183eed
    for(auto it = enumerator.begin(); it != enumerator.end(); ++it) {
      Lattice canon_lat = *it;
      if(!is_canonical_lattice(canon_lat, primclex().prim().point_group(), m_tol)) {
        canon_lat = canonical_equivalent_lattice(*it, primclex().prim().point_group(), m_tol);
      }
      lat_vec.push_back(canon_lat);
    }


    //Save the lattices we enumerated to the map, and return their value
    return m_superlat_map[prim_vol] = std::move(lat_vec);

  }

  //*******************************************************************************************
  const std::vector<Lattice> ConfigMapper::_lattices_of_vol_restricted(Index prim_vol, std::unordered_set<Eigen::Matrix3i, HermiteHash> &ref_hermites) const {
    //If you specified that you wanted certain lattices, return those, otherwise do the
    //usual enumeration
    if(this->lattices_are_forced()) {
      //This may very well return an empty vector, saving painful time enumerating things
      return m_forced_superlat_map[prim_vol];

    }

    if(!valid_index(prim_vol)) {
      throw std::runtime_error("Cannot enumerate lattice of volume " + std::to_string(prim_vol) + ", which is out of bounds.\n");
    }

    //If we already have candidate lattices for the given volume, return those
    auto it = m_superlat_map.find(prim_vol);
    if(it != m_superlat_map.end())
      return it->second;

    //We don't have any lattices for the provided volume, enumerate them all!!!
    std::vector<Lattice> lat_vec;
    SupercellEnumerator<Lattice> enumerator(
      primclex().prim().lattice(),
      primclex().prim().point_group(),
      ScelEnumProps(prim_vol, prim_vol + 1));

    //Save all the lattices we enumerate in their canonical form
    Index l = 0;
    //std::cout << "size of enumerator" << std::distance(enumerator.begin(),enumerator.end());
    //std::cout << " size of equivalent set " << ref_hermites.size() << std::endl;
    for(auto it = enumerator.begin(); it != enumerator.end(); ++it) {

      if(std::none_of(ref_hermites.begin(), ref_hermites.end(), [&](const Eigen::Matrix3i x)->bool{
      return hermite_adjacency(iround(primclex().prim().lattice().inv_lat_column_mat() *
                                      it->lat_column_mat()), x);
      })) {
        continue;
      }
      Lattice canon_lat = *it;
      if(!is_canonical_lattice(canon_lat, primclex().prim().point_group(), m_tol)) {
        canon_lat = canonical_equivalent_lattice(*it, primclex().prim().point_group(), m_tol);
      }
      lat_vec.push_back(canon_lat);
    }


    //return the lattices within range of the reference hermite normal form of approximate transf_mat
    return lat_vec;

  }

  bool ConfigMapper::hermite_adjacency(const Eigen::Matrix3i test, const Eigen::Matrix3i ref) const {
    auto func = [](int a, int b) {
      return std::abs(a - b) < 3;
    };
    bool all_checks = func(test(0, 0), ref(0, 0)) && func(test(1, 1), ref(1, 1)) && func(test(2, 2), ref(2, 2));
    return all_checks;
  }
  //****************************************************************************************************************

  namespace ConfigMap_impl {

    //****************************************************************************************************************
    //            Assignment Problem methods
    //****************************************************************************************************************
    /*
     * Finding the cost_matrix given the relaxed structure
     * This will always return a square matrix with the extra elements
     * reflecting the vacancies specified in the ideal supercell.
     * Costs are calculated in context of the lattice.
     */
    //****************************************************************************************************************

    bool calc_cost_matrix(const Supercell &scel,
                          const BasicStructure<Site> &rstruc,
                          const Coordinate &trans,
                          const Eigen::Matrix3d &metric,
                          Eigen::MatrixXd &cost_matrix) {

      if(rstruc.basis().size() > scel.num_sites())
        return false;
      double inf = 10E10;
      //if(cost_matrix.rows()!=scel.num_sites() || cost_matrix.cols()!=scel.num_sites())
      cost_matrix = Eigen::MatrixXd::Constant(scel.num_sites(), scel.num_sites(), inf);
      Index inf_counter;
      // loop through all the sites of the structure
      Index j = 0;
      for(; j < rstruc.basis().size(); j++) {
        Coordinate current_relaxed_coord(rstruc.basis()[j].frac(), scel.lattice(), FRAC);
        current_relaxed_coord.cart() += trans.cart();
        // loop through all the sites in the supercell
        inf_counter = 0;
        for(Index i = 0; i < scel.num_sites(); i++) {

          // Check if relaxed atom j is allowed on site i
          // If so, populate cost_matrix normally
          if(scel.prim().basis()[scel.sublat(i)].contains(rstruc.basis()[j].occ_name())) {
            cost_matrix(i, j) = scel.coord(i).min_dist2(current_relaxed_coord, metric);
          }
          // If not, set cost_matrix (i,j) = inf
          else {
            cost_matrix(i, j) = inf;
            inf_counter++;
          }
        }
        if(inf_counter == scel.num_sites()) {
          //std:: cerr << "Bail at 1\n";
          return false;
        }
      }


      for(; j < scel.num_sites(); j++) {
        inf_counter = 0;
        for(Index i = 0; i < scel.num_sites(); i++) {

          // Check if vacancies are allowed at each position in the supercell
          if(scel.prim().basis()[scel.sublat(i)].contains("Va")) {
            cost_matrix(i, j) = 0;
          }
          else {
            cost_matrix(i, j) = inf;
            inf_counter++;
          }
        }
        if(inf_counter == scel.num_sites()) {
          //std:: cerr << "Bail at 2\n";
          return false;
        }
      }

      // JCT: I'm not sure if there's an easy way to check if the cost matrix is viable in all cases
      //      Some of the simpler checks I could think of failed for edge cases with vacancies.
      //      If we return an invalid cost matrix, the Hungarian routines will detect that it is invalid,
      //      so maybe there's no point in doing additional checks here.
      return true;
    }

    //****************************************************************************************************************
    bool calc_cost_matrix(const Configuration &config,
                          const BasicStructure<Site> &rstruc,
                          const Coordinate &trans,
                          const Eigen::Matrix3d &metric,
                          Eigen::MatrixXd &cost_matrix) {


      double inf = 10E10;
      const Supercell &scel(config.supercell());
      //if(cost_matrix.rows()!=scel.num_sites() || cost_matrix.cols()!=scel.num_sites())
      cost_matrix = Eigen::MatrixXd::Constant(scel.num_sites(), scel.num_sites(), inf);
      Index inf_counter;
      // loop through all the sites of the structure
      Index j;
      for(j = 0; j < rstruc.basis().size(); j++) {
        Coordinate current_relaxed_coord(rstruc.basis()[j].frac(), scel.lattice(), FRAC);
        current_relaxed_coord.cart() += trans.cart();
        // loop through all the sites in the supercell
        inf_counter = 0;
        for(Index i = 0; i < scel.num_sites(); i++) {

          // Check if relaxed atom j is allowed on site i
          // If so, populate cost_matrix normally
          if(config.mol(i).name() == rstruc.basis()[j].occ_name()) {
            cost_matrix(i, j) = scel.coord(i).min_dist2(current_relaxed_coord, metric);
          }
          // If not, set cost_matrix (i,j) = inf
          else {
            cost_matrix(i, j) = inf;
            inf_counter++;
          }
        }
        if(inf_counter == scel.num_sites()) {
          //std:: cerr << "Bail at 1\n";
          return false;
        }
      }


      for(; j < scel.num_sites(); j++) {
        inf_counter = 0;
        for(Index i = 0; i < scel.num_sites(); i++) {

          // Check if vacancies are allowed at each position in the supercell
          if(config.mol(i).name() == "Va") {
            cost_matrix(i, j) = 0;
          }
          else {
            cost_matrix(i, j) = inf;
            inf_counter++;
          }
        }
        if(inf_counter == scel.num_sites()) {
          //std:: cerr << "Bail at 2\n";
          return false;
        }
      }

      // JCT: I'm not sure if there's an easy way to check if the cost matrix is viable in all cases
      //      Some of the simpler checks I could think of failed for edge cases with vacancies.
      //      If we return an invalid cost matrix, the Hungarian routines will detect that it is invalid,
      //      so maybe there's no point in doing additional checks here.
      return true;
    }

    //***************************************************************************************************
    // Options:
    //
    // translate_flag = true means that the rigid-translations are removed. (typically this option should be used)
    //
    // translate_flag = false means that rigid translations are not considered. (probably don't want to use this since structures should be considered equal if they are related by a rigid translation).
    //
    bool struc_to_configdof(const Supercell &scel,
                            BasicStructure<Site> rstruc,
                            ConfigDoF &config_dof,
                            std::vector<Index> &best_assignments,
                            const bool translate_flag,
                            const double _tol) {
      Eigen::Matrix3d deformation = rstruc.lattice().lat_column_mat() * scel.lattice().inv_lat_column_mat();
      // un-deform rstruc
      rstruc.set_lattice(scel.lattice(), FRAC);
      return preconditioned_struc_to_configdof(scel, rstruc, deformation, config_dof, best_assignments, translate_flag, _tol);
    }

    //***************************************************************************************************
    // Options:
    //
    // translate_flag = true means that the rigid-translations are removed. (typically this option should be used)
    //
    // translate_flag = false means that rigid translations are not considered. (probably don't want to use this since structures should be considered equal if they are related by a rigid translation).
    //
    bool struc_to_configdof(const Configuration &config,
                            BasicStructure<Site> rstruc,
                            ConfigDoF &config_dof,
                            std::vector<Index> &best_assignments,
                            const bool translate_flag,
                            const double _tol) {
      const Lattice &mapped_lat(config.supercell().lattice());
      Eigen::Matrix3d deformation = rstruc.lattice().lat_column_mat() * mapped_lat.inv_lat_column_mat();
      // un-deform rstruc
      rstruc.set_lattice(mapped_lat, FRAC);
      return preconditioned_struc_to_configdof(config, rstruc, deformation, config_dof, best_assignments, translate_flag, _tol);
    }

    //***************************************************************************************************
    // Options:
    //
    // translate_flag = true means that the rigid-translations are removed. (typically this option should be used)
    //
    // translate_flag = false means that rigid translations are not considered. (probably don't want to use this since structures should be considered equal if they are related by a rigid translation).
    //
    bool preconditioned_struc_to_configdof(const Supercell &scel,
                                           const BasicStructure<Site> &rstruc,
                                           const Eigen::Matrix3d &deformation,
                                           ConfigDoF &config_dof,
                                           std::vector<Index> &best_assignments,
                                           const bool translate_flag,
                                           const double _tol) {
      // clear config_dof and set its deformation
      config_dof.clear();

      config_dof.set_deformation(deformation);
      Eigen::Matrix3d metric(deformation.transpose()*deformation);
      //Initialize everything

      Eigen::MatrixXd cost_matrix;
      std::vector<Index> optimal_assignments;
      //BasicStructure<Site> best_ideal_struc(rstruc);
      Coordinate best_trans(rstruc.lattice());
      double min_mean = 10E10;

      // We want to get rid of translations.
      // define translation such that:
      //    IDEAL = RELAXED + translation
      // and use it when calculating cost matrix

      Index num_translations(1);

      if(rstruc.basis().size())
        num_translations += scel.prim().basis().size();

      for(Index n = 0; n < num_translations; n++) {
        double mean;

        //shift_struc has **ideal lattice**
        //BasicStructure<Site> shift_struc(rstruc);


        if(n > 0 && !scel.prim().basis()[n - 1].contains(rstruc.basis()[0].occ_name()))
          continue;

        Coordinate translation(scel.prim().lattice());

        // Always try the non-translated case (n==0), in case it gives best result
        // Also try translating first basis atom onto each chemically compatible site of PRIM (n>0)
        if(n > 0) {
          translation.cart() = scel.coord((n - 1) * scel.volume()).const_cart() - rstruc.basis()[0].const_cart();
          translation.voronoi_within();
        }

        if(!ConfigMap_impl::calc_cost_matrix(scel, rstruc, translation, metric, cost_matrix)) {
          /// Indicates that structure is incompatible with supercell, so return false
          return false;
        }

        // The mapping routine is called here
        mean = hungarian_method(cost_matrix, optimal_assignments, _tol);

        // if optimal_assignments is smaller than rstruc.basis().size(), then rstruc is incompattible with supercell
        // (optimal_assignments.size()==0 if the hungarian routine detects an incompatibility)
        if(optimal_assignments.size() < rstruc.basis().size()) {
          return false;
        }


        // add small penalty (~_tol) for larger translation distances, so that shortest equivalent translation is used
        mean += _tol * translation.const_cart().norm() / 10.0;

        if(mean < min_mean) {

          // new best
          swap(best_assignments, optimal_assignments);

          // best shifted structure
          best_trans.cart() = translation.cart();

          // update the minimum mean costs
          min_mean = mean;
        }
      }

      // Now we are filling up displacements
      //
      // Make zero_vector for special vacancy cases.
      Eigen::Vector3d zero_vector(0.0, 0.0, 0.0);

      // initialize displacement matrix with all zeros
      config_dof.set_displacement(ConfigDoF::displacement_matrix_t::Zero(3, scel.num_sites()));

      Eigen::Vector3d avg_disp(0, 0, 0);

      Coordinate disp_coord(rstruc.lattice());

      // Populate displacements given as the difference in the Coordinates
      // as described by best_assignments.
      for(Index i = 0; i < best_assignments.size(); i++) {

        // If we are dealing with a vacancy, its displacment must be zero.
        //if(best_assignments(i) >= rstruc.basis().size()) {
        //  --DO NOTHING--
        //}


        // Using min_dist routine to calculate the displacement vector that corresponds
        // to the distance used in the Cost Matrix and Hungarian Algorithm
        // The method returns the displacement vector pointing from the
        // IDEAL coordinate to the RELAXED coordinate
        if(best_assignments[i] < rstruc.basis().size()) {

          Coordinate ideal_coord(scel.coord(i).frac(), rstruc.lattice(), FRAC);

          (rstruc.basis()[best_assignments[i]] + best_trans).min_dist(ideal_coord, disp_coord);
          config_dof.disp(i) = disp_coord.const_cart();

          avg_disp += config_dof.disp(i);
        }
      }

      avg_disp /= max(double(rstruc.basis().size()), 1.);


      // End of filling displacements


      // Make the assignment bitstring
      //
      // Loop through all supercell sites
      config_dof.set_occupation(std::vector<int>(scel.num_sites()));
      std::string rel_basis_atom;
      for(Index i = 0; i < best_assignments.size(); i++) {
        // subtract off average displacement
        if(best_assignments[i] < rstruc.basis().size()) {
          config_dof.disp(i) -= avg_disp;
          // suppress small ugly numbers.
          for(Index j = 0; j < 3; j++) {
            if(almost_zero(config_dof.disp(i)[j], 1e-8))
              config_dof.disp(i)[j] = 0;
          }

          //Record basis atom
          rel_basis_atom = rstruc.basis()[best_assignments[i]].occ_name();
        }
        else {
          // Any value of the assignment vector larger than the number
          // of sites in the relaxed structure is by construction
          // specified as a vacancy.
          rel_basis_atom = "Va";
        }

        // set occupant and check for errors
        if(!scel.prim().basis()[scel.sublat(i)].contains(rel_basis_atom, config_dof.occ(i))) {

          return false;
        }
      }

      return true;
    }



    //***************************************************************************************************
    // Options:
    //
    // translate_flag = true means that the rigid-translations are removed. (typically this option should be used)
    //
    // translate_flag = false means that rigid translations are not considered. (probably don't want to use this since structures should be considered equal if they are related by a rigid translation).
    //
    bool preconditioned_struc_to_configdof(const Configuration &config,
                                           const BasicStructure<Site> &rstruc,
                                           const Eigen::Matrix3d &deformation,
                                           ConfigDoF &config_dof,
                                           std::vector<Index> &best_assignments,
                                           const bool translate_flag,
                                           const double _tol) {

      const Supercell &scel(config.supercell());

      // clear config_dof and set its deformation
      config_dof.clear();

      config_dof.set_deformation(deformation);
      Eigen::Matrix3d metric(deformation.transpose()*deformation);
      //Initialize everything

      Eigen::MatrixXd cost_matrix;
      std::vector<Index> optimal_assignments;
      //BasicStructure<Site> best_ideal_struc(rstruc);
      Coordinate best_trans(rstruc.lattice());

      double min_mean = 10E10;

      // We want to get rid of translations.
      // define translation such that:
      //    IDEAL = RELAXED + translation
      // and use it when calculating cost matrix

      Index num_translations(1);

      num_translations += rstruc.basis().size();

      //num_translations = rstruc.basis().size();
      for(Index n = 0; n < num_translations; n++) {
        double mean;

        if(n > 0 && config.mol(0).name() != rstruc.basis()[n - 1].occ_name())
          continue;

        Coordinate translation(scel.lattice());

        // Always try the non-translated case (n==0), in case it gives best result
        // Also try translating first basis atom onto each chemically compatible site of PRIM (n>0)
        if(n > 0) {
          translation.cart() = scel.coord(0).const_cart() - rstruc.basis()[n - 1].const_cart();
          translation.voronoi_within();
        }

        if(!ConfigMap_impl::calc_cost_matrix(config, rstruc, translation, metric, cost_matrix)) {
          //std::cerr << "In Supercell::struc_to_config. Cannot construct cost matrix." << std::endl;
          //std::cerr << "This message is probably OK, if you are using translate_flag == true." << std::endl;
          //continue;
          return false;
        }

        // The mapping routine is called here
        mean = hungarian_method(cost_matrix, optimal_assignments, _tol);

        // if optimal_assignments is smaller than rstruc.basis().size(), then rstruc is incompattible
        // with the supercell (optimal_assignments.size()==0 if the hungarian routine detects an incompatibility)
        if(optimal_assignments.size() < rstruc.basis().size()) {
          return false;
        }

        // add small penalty (~_tol) for larger translation distances, so that shortest equivalent translation is used
        mean += _tol * translation.const_cart().norm() / 10.0;
        if(mean < min_mean) {

          // new best
          swap(best_assignments, optimal_assignments);

          // best shifted structure
          best_trans = translation;

          // update the minimum mean costs
          min_mean = mean;
        }
      }

      // Now we are filling up displacements
      //
      // Make zero_vector for special vacancy cases.
      Eigen::Vector3d zero_vector(0.0, 0.0, 0.0);

      // initialize displacement matrix with all zeros
      config_dof.set_displacement(ConfigDoF::displacement_matrix_t::Zero(3, scel.num_sites()));

      Eigen::Vector3d avg_disp(0, 0, 0);

      Coordinate disp_coord(rstruc.lattice());

      // Populate displacements given as the difference in the Coordinates
      // as described by best_assignments.
      for(Index i = 0; i < best_assignments.size(); i++) {

        // If we are dealing with a vacancy, its displacment must be zero.
        //if(best_assignments(i) >= rstruc.basis().size()) {
        //  --DO NOTHING--
        //}


        // Using min_dist routine to calculate the displacement vector that corresponds
        // to the distance used in the Cost Matrix and Hungarian Algorithm
        // The method returns the displacement vector pointing from the
        // IDEAL coordinate to the RELAXED coordinate
        if(best_assignments[i] < rstruc.basis().size()) {

          Coordinate ideal_coord(scel.coord(i).frac(), rstruc.lattice(), FRAC);

          (rstruc.basis()[best_assignments[i]] + best_trans).min_dist(ideal_coord, disp_coord);

          config_dof.disp(i) = disp_coord.const_cart();

          avg_disp += config_dof.disp(i);
        }
      }

      avg_disp /= max(double(rstruc.basis().size()), 1.);


      // End of filling displacements


      // Make the assignment bitstring
      //
      // Loop through all supercell sites
      config_dof.set_occupation(std::vector<int>(scel.num_sites()));
      std::string rel_basis_atom;
      for(Index i = 0; i < best_assignments.size(); i++) {
        // subtract off average displacement (non-vacant sites only)
        // Any value of the assignment vector larger than the number
        // of sites in the relaxed structure is by construction
        // specified as a vacancy.
        if(best_assignments[i] < rstruc.basis().size()) {
          config_dof.disp(i) -= avg_disp;
          // suppress small ugly numbers.
          for(Index j = 0; j < 3; j++) {
            if(almost_zero(config_dof.disp(i)[j], 1e-8))
              config_dof.disp(i)[j] = 0;
          }
        }
        config_dof.occ(i) = config.occ(i);
      }

      return true;
    }

  }
}<|MERGE_RESOLUTION|>--- conflicted
+++ resolved
@@ -71,11 +71,6 @@
       //We only bother checking pre-existing supercells of min_vol <= volume <=max_vol;
       SupercellEnumerator<Lattice> enumerator(prim_lat, sym_group, ScelEnumProps(min_vol, max_vol + 1));
 
-<<<<<<< HEAD
-      Index l = 0;
-=======
-      //std::cout << "min_vol is " << min_vol << "max_vol is " << max_vol << "\n";
->>>>>>> 02183eed
       for(auto it = enumerator.begin(); it != enumerator.end(); ++it) {
 
         Lattice tlat = canonical_equivalent_lattice(*it, sym_group, _tol);
@@ -172,7 +167,6 @@
     //Indices for Configuration index and permutation operation index
     ConfigDoF best_configdof, suggested_configdof;
     Lattice mapped_lat;
-<<<<<<< HEAD
     double bc(1e20), sc(1e20), best_cost = 1e20, robust_cost = 1e20;
     bool valid_mapping;
 
@@ -185,10 +179,6 @@
     // - store "suggested_mapping" in 'relaxation_properties, storing mapping
     //   score for the "hinted" configuration
     if(hint_ptr != nullptr) {
-=======
-    bool is_new_config(true);
-    double bc(1e20), sc(1e20), hint_cost = 1e20;
->>>>>>> 02183eed
 
       valid_mapping = ConfigMap_impl::struc_to_configdof(
                         *hint_ptr,
@@ -216,7 +206,6 @@
 
       }
     }
-<<<<<<< HEAD
 
     // -------------
     // do a general mapping, but with limit to configurations that will improve
@@ -246,21 +235,6 @@
       result.relaxation_properties["best_mapping"]["basis_deformation"] = bc;
       result.relaxation_properties["best_mapping"]["lattice_deformation"] = sc;
       result.relaxation_properties["best_mapping"]["volume_relaxation"] = best_configdof.deformation().determinant();
-=======
-    if(struc_to_configdof(_struc,
-                          tconfigdof,
-                          mapped_lat,
-                          best_assignment,
-                          cart_op,
-                          hint_cost)) {
-
-      bc = ConfigMapping::basis_cost(tconfigdof, _struc.basis.size());
-      sc = ConfigMapping::strain_cost(_struc.lattice(), tconfigdof, _struc.basis.size());
-      // robust_cost = m_lattice_weight * sc + (1.0 - m_lattice_weight) * bc - m_tol;
-      relaxation_properties["best_mapping"]["basis_deformation"] = bc;
-      relaxation_properties["best_mapping"]["lattice_deformation"] = sc;
-      relaxation_properties["best_mapping"]["volume_relaxation"] = tconfigdof.deformation().determinant();
->>>>>>> 02183eed
 
     }
     // if no valid mapping was found, "suggested" (the mapping to hint config) is also "best"
@@ -842,12 +816,6 @@
       primclex().prim().point_group(),
       ScelEnumProps(prim_vol, prim_vol + 1));
 
-<<<<<<< HEAD
-    //Save all the lattices we enumerate in their canonical form
-    Index l = 0;
-=======
-    //std::cout << "min_vol is " << min_vol << "max_vol is " << max_vol << "\n";
->>>>>>> 02183eed
     for(auto it = enumerator.begin(); it != enumerator.end(); ++it) {
       Lattice canon_lat = *it;
       if(!is_canonical_lattice(canon_lat, primclex().prim().point_group(), m_tol)) {
