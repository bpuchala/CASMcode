#include "casm/clex/ECIContainer.hh"
<<<<<<< HEAD

namespace CASM {

=======

namespace CASM {

>>>>>>> 8ebb194b
  /// \brief Evaluate property given an ECIContainer and Correlation
  double operator*(const ECIContainer &_eci, const Correlation &_corr) {
    double result(0);
    auto ind_it(_eci.index().cbegin()), ind_end(_eci.index().cend());
    auto eci_it(_eci.value().cbegin());
    for(; ind_it != ind_end; ++ind_it, ++eci_it)
      result += (*eci_it) * _corr[*ind_it];
    return result;
  }

  /// \brief Evaluate property given an ECIContainer and pointer to beginning of range of correlation
  double operator*(const ECIContainer &_eci, double const *_corr_begin) {
    double result(0);
    auto ind_it(_eci.index().cbegin()), ind_end(_eci.index().cend());
    auto eci_it(_eci.value().cbegin());
    while(ind_it != ind_end) {
      result += (*eci_it) * (*(_corr_begin + *ind_it));
      ++ind_it;
      ++eci_it;
    }
    return result;
  }

  /// \brief Read eci.out file from specified path (deprecated)
  ///
  /// I'm sure the format of eci.out is going to do nothing but change, so keep
  /// an eye on this one. The current format is:
  /// \code
  /// Num clusters
  /// Num structures
  /// rms value
  /// WCV structures
  /// WCV score
  /// some other rms value
  /// #Header for ECI (we use these)   ECI/mult (ignore)   Cluster number (this is the index)
  /// value                            value               value
  /// value                            value               value
  /// .
  /// .
  /// .
  /// value                            value               value
  /// \endcode
  ///
  ECIContainer read_eci_out(const fs::path &filepath) {
<<<<<<< HEAD
    
    std::vector<double> value;
    std::vector<ECIContainer::size_type> index;
    
    //read in from eci,out file
    std::ifstream ecistream(filepath.string().c_str());

    //This is where we dump each line of the file as we read
    std::string stringdump;

    //skip all the lines until the actual eci values
    for(int i = 0; i < 7; i++) {
      std::getline(ecistream, stringdump);
    }

    //read the three columns of eci, eci/mult and index line by line
    while(std::getline(ecistream, stringdump)) {
      //make a stringstream to split the three values of the line we just read
      std::istringstream eciline_stream(stringdump);
      double eci_value, eci_over_mult;
      Index eci_index;

      eciline_stream >> eci_value;
      eciline_stream >> eci_over_mult;
      eciline_stream >> eci_index;

      //store the values we just read
      value.push_back(eci_value);
      index.push_back(eci_index);
    }
    return ECIContainer(value.begin(), value.end(), index.begin());
  }
  
  
  /// \brief Read eci.json file from specified path
  ///
  /// Format:
  /// \code 
  /// {
  ///   "site_functions":[
  ///     {
  ///       "asym_unit": X,
  ///       "sublat_indices: [2, 3],
  ///       "phi_b_0": {"Va":0.0, "O":1.0},
  ///       "phi_b_1": {"Va":0.0, "O":1.0},
  ///        ...
  ///     },
  ///     ...
  ///   ],
  ///   "cluster_functions":[ 
  ///     {
  ///       "eci": X.XXXXX,
  ///       "prototype_function": "\phi_b_i(s_j)...",
  ///       "orbit": [branch_index, orbit_index],
  ///       "linear_function_index": I,
  ///       "mult": X,
  ///       "prototype": [
  ///         [b, i, j, k],
  ///         ...
  ///       ]
  ///     },
  ///     ...
  ///   ]
  /// }
  /// \endcode
  ///
  ECIContainer read_eci(const fs::path &filepath) {
    
    std::vector<double> value;
    std::vector<ECIContainer::size_type> index;
    
    jsonParser json(filepath);
    for(auto it=json["cluster_functions"].begin(); it!=json["cluster_functions"].end(); ++it) {
      auto eci = it->find("eci");
      if(eci != it->end()) {
        value.push_back(eci->get<double>());
        index.push_back(it->find("linear_function_index")->get<ECIContainer::size_type>());
      }
    }
    return ECIContainer(value.begin(), value.end(), index.begin());
=======

    std::vector<double> value;
    std::vector<ECIContainer::size_type> index;

    //read in from eci,out file
    std::ifstream ecistream(filepath.string().c_str());

    //This is where we dump each line of the file as we read
    std::string stringdump;

    //skip all the lines until the actual eci values
    for(int i = 0; i < 7; i++) {
      std::getline(ecistream, stringdump);
    }

    //read the three columns of eci, eci/mult and index line by line
    while(std::getline(ecistream, stringdump)) {
      //make a stringstream to split the three values of the line we just read
      std::istringstream eciline_stream(stringdump);
      double eci_value, eci_over_mult;
      Index eci_index;

      eciline_stream >> eci_value;
      eciline_stream >> eci_over_mult;
      eciline_stream >> eci_index;

      //store the values we just read
      value.push_back(eci_value);
      index.push_back(eci_index);
    }
    return ECIContainer(value.begin(), value.end(), index.begin());
  }


  /// \brief Read eci.json file from specified path
  ///
  /// Format:
  /// \code
  /// {
  ///   "site_functions":[
  ///     {
  ///       "asym_unit": X,
  ///       "sublat_indices: [2, 3],
  ///       "phi_b_0": {"Va":0.0, "O":1.0},
  ///       "phi_b_1": {"Va":0.0, "O":1.0},
  ///        ...
  ///     },
  ///     ...
  ///   ],
  ///   "cluster_functions":[
  ///     {
  ///       "eci": X.XXXXX,
  ///       "prototype_function": "\phi_b_i(s_j)...",
  ///       "orbit": [branch_index, orbit_index],
  ///       "linear_function_index": I,
  ///       "mult": X,
  ///       "prototype": [
  ///         [b, i, j, k],
  ///         ...
  ///       ]
  ///     },
  ///     ...
  ///   ]
  /// }
  /// \endcode
  ///
  ECIContainer read_eci(const fs::path &filepath) {

    std::vector<double> value;
    std::vector<ECIContainer::size_type> index;

    jsonParser json(filepath);
    for(auto it = json["cluster_functions"].begin(); it != json["cluster_functions"].end(); ++it) {
      auto eci = it->find("eci");
      if(eci != it->end()) {
        value.push_back(eci->get<double>());
        index.push_back(it->find("linear_function_index")->get<ECIContainer::size_type>());
      }
    }
    return ECIContainer(value.begin(), value.end(), index.begin());
>>>>>>> 8ebb194b
  }

}<|MERGE_RESOLUTION|>--- conflicted
+++ resolved
@@ -1,13 +1,7 @@
 #include "casm/clex/ECIContainer.hh"
-<<<<<<< HEAD
 
 namespace CASM {
 
-=======
-
-namespace CASM {
-
->>>>>>> 8ebb194b
   /// \brief Evaluate property given an ECIContainer and Correlation
   double operator*(const ECIContainer &_eci, const Correlation &_corr) {
     double result(0);
@@ -52,88 +46,6 @@
   /// \endcode
   ///
   ECIContainer read_eci_out(const fs::path &filepath) {
-<<<<<<< HEAD
-    
-    std::vector<double> value;
-    std::vector<ECIContainer::size_type> index;
-    
-    //read in from eci,out file
-    std::ifstream ecistream(filepath.string().c_str());
-
-    //This is where we dump each line of the file as we read
-    std::string stringdump;
-
-    //skip all the lines until the actual eci values
-    for(int i = 0; i < 7; i++) {
-      std::getline(ecistream, stringdump);
-    }
-
-    //read the three columns of eci, eci/mult and index line by line
-    while(std::getline(ecistream, stringdump)) {
-      //make a stringstream to split the three values of the line we just read
-      std::istringstream eciline_stream(stringdump);
-      double eci_value, eci_over_mult;
-      Index eci_index;
-
-      eciline_stream >> eci_value;
-      eciline_stream >> eci_over_mult;
-      eciline_stream >> eci_index;
-
-      //store the values we just read
-      value.push_back(eci_value);
-      index.push_back(eci_index);
-    }
-    return ECIContainer(value.begin(), value.end(), index.begin());
-  }
-  
-  
-  /// \brief Read eci.json file from specified path
-  ///
-  /// Format:
-  /// \code 
-  /// {
-  ///   "site_functions":[
-  ///     {
-  ///       "asym_unit": X,
-  ///       "sublat_indices: [2, 3],
-  ///       "phi_b_0": {"Va":0.0, "O":1.0},
-  ///       "phi_b_1": {"Va":0.0, "O":1.0},
-  ///        ...
-  ///     },
-  ///     ...
-  ///   ],
-  ///   "cluster_functions":[ 
-  ///     {
-  ///       "eci": X.XXXXX,
-  ///       "prototype_function": "\phi_b_i(s_j)...",
-  ///       "orbit": [branch_index, orbit_index],
-  ///       "linear_function_index": I,
-  ///       "mult": X,
-  ///       "prototype": [
-  ///         [b, i, j, k],
-  ///         ...
-  ///       ]
-  ///     },
-  ///     ...
-  ///   ]
-  /// }
-  /// \endcode
-  ///
-  ECIContainer read_eci(const fs::path &filepath) {
-    
-    std::vector<double> value;
-    std::vector<ECIContainer::size_type> index;
-    
-    jsonParser json(filepath);
-    for(auto it=json["cluster_functions"].begin(); it!=json["cluster_functions"].end(); ++it) {
-      auto eci = it->find("eci");
-      if(eci != it->end()) {
-        value.push_back(eci->get<double>());
-        index.push_back(it->find("linear_function_index")->get<ECIContainer::size_type>());
-      }
-    }
-    return ECIContainer(value.begin(), value.end(), index.begin());
-=======
 
     std::vector<double> value;
     std::vector<ECIContainer::size_type> index;
@@ -214,7 +126,6 @@
       }
     }
     return ECIContainer(value.begin(), value.end(), index.begin());
->>>>>>> 8ebb194b
   }
 
 }