--- conflicted
+++ resolved
@@ -38,11 +38,7 @@
   report_and_throw_if_invalid(parser, log, error_if_invalid);
   auto shared_supercell = std::make_shared<Supercell const>(shared_prim, T);
 
-<<<<<<< HEAD
-  ConfigDoF configdof = make_configdof(*shared_prim, T.determinant());
-=======
   ConfigDoF configdof = make_configdof(*shared_supercell);
->>>>>>> 6efcf4d5
   parser.optional(configdof, "dof");
 
   if (configdof.n_vol() != shared_supercell->volume()) {
@@ -106,25 +102,6 @@
 ///
 /// Note:
 /// - See `to_json(Configuration const &configuration, jsonParser &json)` for
-<<<<<<< HEAD
-/// expected format.
-/// - The attribute "transformation_matrix_to_super" must be present. If
-/// "supercell_name" is
-///   present it is ignored.
-/// - The constructed Configuration is not necessarily canonical, nor is its
-/// Supercell.
-/// - The constructed Configuration has a shared Supercell
-/// (`std::shared_ptr<Supercell const>`)
-///   that is not owned by any Supercell database.
-/// - Use `DB::in_canonical_supercell` to make the canonical equivalent
-/// configuration with the
-///   canonical supercell from the Supercell database, without inserting the
-///   configuration in the Configuration database.
-/// - Use `DB::make_canonical_and_insert` to make the equivalent configuration
-/// with the canonical
-///   supercell from the Supercell database and insert the canonical equivalent
-///   configuration in the Configuration database.
-=======
 ///   expected format.
 /// - The attribute "transformation_matrix_to_super" must be present. If
 ///   "supercell_name" is present it is ignored.
@@ -139,7 +116,6 @@
 /// - Use `DB::make_canonical_and_insert` to make the equivalent configuration
 ///   with the canonical supercell from the Supercell database and insert the
 ///   canonical equivalent configuration in the Configuration database.
->>>>>>> 6efcf4d5
 ///
 void from_json(Configuration &configuration, jsonParser const &json) {
   configuration = jsonConstructor<Configuration>::from_json(
