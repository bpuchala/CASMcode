#include "casm/clex/ConfigIO.hh"
<<<<<<< HEAD

#include <functional>
#include "casm/clex/Configuration.hh"
#include "casm/clex/PrimClex.hh"
#include "casm/clex/Norm.hh"
#include "casm/clex/ConfigIOHull.hh"
#include "casm/clex/ConfigIONovelty.hh"
#include "casm/clex/ConfigIOStrucScore.hh"
#include "casm/clex/ConfigIOStrain.hh"
#include "casm/clex/ConfigIOSelected.hh"
=======
#include "casm/clex/ConfigIOHull.hh"
#include "casm/clex/ConfigIONovelty.hh"
#include "casm/clex/ConfigIOStrucScore.hh"
#include "casm/clex/ConfigIOStrain.hh"
#include "casm/clex/ConfigIOSelected.hh"
#include "casm/clex/Configuration.hh"
#include "casm/clex/PrimClex.hh"
>>>>>>> d0b5f43e

namespace CASM {
  //int ConfigIOParser::hack = ConfigIOParser::init(std::function<void(DataFormatterDictionary<Configuration>&) >(ConfigIO::initialize_formatting_dictionary));

  namespace ConfigIO_impl {

<<<<<<< HEAD
    /// \brief Expects arguments of the form 'name' or 'name(Au)', 'name(Pt)', etc.
    bool MolDependent::parse_args(const std::string &args) {
      if(args.size() > 0)
        m_mol_names.push_back(args);
      return true;
=======

    //"DFT formation energy, normalized per primitive cell and measured relative to current reference states"
    double get_config_formation_energy(const Configuration &_config) {
      return _config.delta_properties().contains("relaxed_energy") ? _config.delta_properties()["relaxed_energy"].get<double>() : NAN;
    }

    //"DFT formation energy, normalized per atom and measured relative to current reference states"
    double get_config_formation_energy_per_species(const Configuration &_config) {
      return _config.delta_properties().contains("relaxed_energy") ? formation_energy_per_species(_config) : NAN;
    }

    bool has_config_formation_energy(const Configuration &_config) {
      return _config.delta_properties().contains("relaxed_energy");
    }

    //"Green-Lagrange strain of dft-relaxed configuration, relative to the ideal crystal.
    //Ordered as [E(0,0), E(1,1), E(2,2), E(1,2), E(0,2), E(0,1)].  Accepts index as argument on interval [0,5]"
    //std::vector<double> get_config_relaxation_strain(const Configuration &_config) {
    //return _config.calc_properties().contains("relaxation_strain") ? _config.calc_properties()["relaxation_strain"].get<std::vector<double> >() : std::vector<double>(6, NAN);
    //}

    //bool has_config_relaxation_strain(const Configuration &_config) {
    //return _config.calc_properties().contains("relaxation_strain");
    //}

    //"Root-mean-square forces of relaxed configurations, determined from DFT (eV/Angstr.)"
    double get_config_rms_force(const Configuration &_config) {
      return _config.calc_properties().contains("rms_force") ? _config.calc_properties()["rms_force"].get<double>() : NAN;
    }

    bool has_config_rms_force(const Configuration &_config) {
      return _config.calc_properties().contains("rms_force");
    }

    //"Cost function that describes the degree to which basis sites have relaxed."
    double get_config_basis_deformation(const Configuration &_config) {
      return _config.calc_properties().contains("basis_deformation") ? _config.calc_properties()["basis_deformation"].get<double>() : NAN;
    }

    bool has_config_basis_deformation(const Configuration &_config) {
      return _config.calc_properties().contains("basis_deformation");
    }

    //"Cost function that describes the degree to which lattice has relaxed."
    double get_config_lattice_deformation(const Configuration &_config) {
      return _config.calc_properties().contains("lattice_deformation") ? _config.calc_properties()["lattice_deformation"].get<double>() : NAN;
    }

    bool has_config_lattice_deformation(const Configuration &_config) {
      return _config.calc_properties().contains("lattice_deformation");
    }

    //"Change in volume due to relaxation, expressed as the ratio V/V_0."
    double get_config_volume_relaxation(const Configuration &_config) {
      return _config.calc_properties().contains("volume_relaxation") ? _config.calc_properties()["volume_relaxation"].get<double>() : NAN;
    }

    bool has_config_volume_relaxation(const Configuration &_config) {
      return _config.calc_properties().contains("volume_relaxation");
    }

    //"Calculation status."
    std::string get_config_status(const Configuration &_config) {
      return _config.status();
    }

    bool has_config_status(const Configuration &_config) {
      return !_config.status().empty();
    }

    //"Reason for calculation failure."
    std::string get_config_failure_type(const Configuration &_config) {
      return _config.failure_type();
    }

    bool has_config_failure_type(const Configuration &_config) {
      return !_config.failure_type().empty();
    }

    //"Distance from DFT hull, extracted from config_list database."
    double get_config_dist_from_hull(const Configuration &_config) {
      return _config.generated_properties().contains("dist_from_hull") ? _config.generated_properties()["dist_from_hull"].get<double>() : NAN;
    }

    bool has_config_dist_from_hull(const Configuration &_config) {
      return _config.generated_properties().contains("dist_from_hull");
    }


    double get_config_deformation_change(const Configuration &_config) {
      return std::abs(_config.deformation().determinant()) - 1.0;
>>>>>>> d0b5f43e
    }

    /// \brief Adds index rules corresponding to the parsed args
    void MolDependent::init(const Configuration &_tmplt) const {
      auto struc_molecule = _tmplt.get_primclex().get_prim().get_struc_molecule();

      if(m_mol_names.size() == 0) {
        for(Index i = 0; i < struc_molecule.size(); i++) {
          _add_rule(std::vector<Index>({i}));
          m_mol_names.push_back(struc_molecule[i].name);
        }
      }
      else {
        for(Index n = 0; n < m_mol_names.size(); n++) {
          Index i = 0;
          for(i = 0; i < struc_molecule.size(); i++) {
            if(struc_molecule[i].name == m_mol_names[n]) {
              _add_rule(std::vector<Index>({i}));
              break;
            }
          }
          if(i == struc_molecule.size())
            throw std::runtime_error(std::string("Format tag: '") + name() + "(" +
                                     m_mol_names[n] + ")' does not correspond to a viable composition.\n");
        }
      }
    }

    /// \brief Long header returns: 'name(Au)   name(Pt)   ...'
    std::string MolDependent::long_header(const Configuration &_tmplt) const {
      std::string t_header;
      for(Index c = 0; c < m_mol_names.size(); c++) {
        t_header += name() + "(" + m_mol_names[c] + ")";
        if(c != m_mol_names.size() - 1) {
          t_header += "   ";
        }
      }
      return t_header;
    }
  }

  namespace ConfigIO {

    // --- Comp implementations -----------

    const std::string Comp::Name = "comp";

    const std::string Comp::Desc =
      "Parametric composition parameters, individual label as argument. "
      "Without argument, all values are printed. Ex: comp(a), comp(b), etc.";

    /// \brief Returns the parametric composition
    Eigen::VectorXd Comp::evaluate(const Configuration &config) const {
      return comp(config);
    }

    /// \brief Returns true if the PrimClex has composition axes
    bool Comp::validate(const Configuration &config) const {
      return config.get_primclex().has_composition_axes();
    }

    /// \brief Expects arguments of the form 'comp(a)', 'comp(b)', etc.
    bool Comp::parse_args(const std::string &args) {
      if(args.size() == 1) {
        _add_rule(std::vector<Index>({(Index)(args[0] - 'a')}));
      }
      else if(args.size() > 1) {
        throw std::runtime_error(std::string("Format tag: 'comp(") + args + ") is invalid.\n");
        return false;
<<<<<<< HEAD
      }
      return true;
    }
=======
      m_clex_name = args;

      if(m_clex_name == "formation_energy") {
        m_inject = [](const Configuration & _config, DataStream & _stream, Index) {
          _stream << clex_formation_energy(_config);
        };

        m_print = [](const Configuration & _config, std::ostream & _stream, Index) {
          _stream << clex_formation_energy(_config);
        };

        m_to_json = [](const Configuration & _config, jsonParser & json)->jsonParser& {
          json = clex_formation_energy(_config);
          return json;
        };
      }
      else if(m_clex_name == "formation_energy_per_atom") {
        m_inject = [](const Configuration & _config, DataStream & _stream, Index) {
          _stream << clex_formation_energy_per_species(_config);
        };

        m_print = [](const Configuration & _config, std::ostream & _stream, Index) {
          _stream << clex_formation_energy_per_species(_config);
        };

        m_to_json = [](const Configuration & _config, jsonParser & json)->jsonParser& {
          json = clex_formation_energy_per_species(_config);
          return json;
        };
      }
      else {
        throw std::runtime_error(
          std::string("ERROR parsing '") + "clex(" + m_clex_name + ")' unknown argument." +
          " Options are 'formation_energy' or 'formation_energy_per_atom'.");
      }

      return true;
    }

    //****************************************************************************************

    void ClexConfigFormatter::init(const Configuration &_tmplt) const {

    };

    //****************************************************************************************

    std::string ClexConfigFormatter::short_header(const Configuration &_tmplt) const {
      return "clex(" + m_clex_name + ")";
    }

    //****************************************************************************************

    void ClexConfigFormatter::inject(const Configuration &_config, DataStream &_stream, Index i) const {
      m_inject(_config, _stream, i);
    }

    //****************************************************************************************

    void ClexConfigFormatter::print(const Configuration &_config, std::ostream &_stream, Index i) const {
      _stream.flags(std::ios::showpoint | std::ios::fixed | std::ios::right);
      _stream.precision(8);

      m_print(_config, _stream, i);

    }

    //****************************************************************************************

    jsonParser &ClexConfigFormatter::to_json(const Configuration &_config, jsonParser &json)const {
      return m_to_json(_config, json);
    }

    //****************************************************************************************
    bool SiteFracConfigFormatter::parse_args(const std::string &args) {
      if(args.size() > 0)
        m_mol_names.push_back(args);
      return true;
    }
    //****************************************************************************************
    void SiteFracConfigFormatter::init(const Configuration &_tmplt) const {
      Array<Molecule> struc_molecule = _tmplt.get_primclex().get_prim().get_struc_molecule();

      if(m_mol_names.size() == 0) {
        for(Index i = 0; i < struc_molecule.size(); i++) {
          _add_rule(std::vector<Index>({i}));
          m_mol_names.push_back(struc_molecule[i].name);
        }
      }
      else {
        for(Index n = 0; n < m_mol_names.size(); n++) {
          Index i = 0;
          for(i = 0; i < struc_molecule.size(); i++) {
            if(struc_molecule[i].name == m_mol_names[n]) {
              _add_rule(std::vector<Index>({i}));
              break;
            }
          }
          if(i == struc_molecule.size())
            throw std::runtime_error(std::string("Format tag: 'site_frac(") + m_mol_names[n] + ")' does not correspond to a viable composition.\n");
        }
      }
    }

    //****************************************************************************************
>>>>>>> d0b5f43e

    /// \brief Long header returns: 'comp(a)   comp(b)   ...'
    std::string Comp::long_header(const Configuration &_tmplt) const {
      std::string t_header;
<<<<<<< HEAD
      for(Index c = 0; c < _index_rules().size(); c++) {
        t_header += name() + "(";
        t_header.push_back((char)('a' + _index_rules()[c][0]));
        t_header.push_back(')');
        if(c != _index_rules().size() - 1) {
          t_header += "        ";
=======
      for(Index c = 0; c < m_mol_names.size(); c++) {
        t_header += name() + "(" + m_mol_names[c] + ")";
        if(c != m_mol_names.size() - 1) {
          t_header += "   ";
>>>>>>> d0b5f43e
        }
      }
      return t_header;
    }


    // --- CompN implementations -----------

    const std::string CompN::Name = "comp_n";

    const std::string CompN::Desc =
      "Number of each species per unit cell, including vacancies. "
      "No argument prints all available values. Ex: comp_n, comp_n(Au), comp_n(Pt), etc.";

    /// \brief Returns the number of each species per unit cell
    Eigen::VectorXd CompN::evaluate(const Configuration &config) const {
      return comp_n(config);
    }


    // --- SiteFrac implementations -----------

    const std::string SiteFrac::Name = "site_frac";

    const std::string SiteFrac::Desc =
      "Fraction of sites occupied by a species, including vacancies. "
      "No argument prints all available values. Ex: site_frac(Au), site_frac(Pt), etc.";

    /// \brief Returns the site fraction
    Eigen::VectorXd SiteFrac::evaluate(const Configuration &config) const {
      return site_frac(config);
    }


    // --- AtomFrac implementations -----------

    const std::string AtomFrac::Name = "atom_frac";

    const std::string AtomFrac::Desc =
      "Fraction of atoms that are a particular species, excluding vacancies.  "
      "Without argument, all values are printed. Ex: atom_frac(Au), atom_frac(Pt), etc.";

    /// \brief Returns the site fraction
    Eigen::VectorXd AtomFrac::evaluate(const Configuration &config) const {
      return species_frac(config);
    }


<<<<<<< HEAD
    // --- Corr implementations -----------
=======
    void AtomFracConfigFormatter::init(const Configuration &_tmplt) const {
      Array<Molecule> struc_molecule = _tmplt.get_primclex().get_prim().get_struc_molecule();
      if(m_mol_names.size() == 0) {
        for(Index i = 0; i < struc_molecule.size(); i++) {
          _add_rule(std::vector<Index>({i}));
          m_mol_names.push_back(struc_molecule[i].name);
        }
      }
      else {
        for(Index n = 0; n < m_mol_names.size(); n++) {
          Index i = 0;
          for(i = 0; i < struc_molecule.size(); i++) {
            if(struc_molecule[i].name == m_mol_names[n]) {
              _add_rule(std::vector<Index>({i}));
              break;
            }
          }
          if(i == struc_molecule.size())
            throw std::runtime_error(std::string("Format tag: 'atom_frac(") + m_mol_names[n] + ")' does not correspond to a viable composition.\n");
        }
      }
    }
>>>>>>> d0b5f43e

    const std::string Corr::Name = "corr";

<<<<<<< HEAD
    const std::string Corr::Desc =
      "Average correlation values, normalized per primitive cell; "
      "accepts range as argument, for example corr(ind1:ind2)";

    /// \brief Returns the atom fraction
    Eigen::VectorXd Corr::evaluate(const Configuration &config) const {
      return correlations(config, m_clexulator);
=======
    std::string AtomFracConfigFormatter::long_header(const Configuration &_tmplt) const {
      std::string t_header;
      for(Index c = 0; c < m_mol_names.size(); c++) {
        t_header += name() + "(" + m_mol_names[c] + ")";
        if(c != m_mol_names.size() - 1) {
          t_header += "   ";
        }
      }
      return t_header;
>>>>>>> d0b5f43e
    }

    /// \brief If not yet initialized, use the global clexulator from the PrimClex
    void Corr::init(const Configuration &_tmplt) const {
      if(!m_clexulator.initialized()) {
        m_clexulator = _tmplt.get_primclex().global_clexulator();
      }

      VectorXdAttribute<Configuration>::init(_tmplt);

    }

    // --- Clex implementations -----------

    const std::string Clex::Name = "clex";

    const std::string Clex::Desc =
      "Predicted property value, currently supports 'clex(formation_energy)' and "
      "'clex(formation_energy_per_species)'. Default is 'clex(formation_energy)'.";

    Clex::Clex() :
      ScalarAttribute<Configuration>(Name, Desc) {
      parse_args("");
    }

    Clex::Clex(const Clexulator &clexulator, const ECIContainer &eci, const std::string args) :
      ScalarAttribute<Configuration>(Name, Desc),
      m_clexulator(clexulator) {
      parse_args(args);
    }

    /// \brief Returns the atom fraction
    double Clex::evaluate(const Configuration &config) const {
      return m_eci * correlations(config, m_clexulator) / _norm(config);
    }

    /// \brief Clone using copy constructor
    std::unique_ptr<Clex> Clex::clone() const {
      return std::unique_ptr<Clex>(this->_clone());
    }

    /// \brief If not yet initialized, use the global clexulator and eci from the PrimClex
    void Clex::init(const Configuration &_tmplt) const {
      if(!m_clexulator.initialized()) {
        m_clexulator = _tmplt.get_primclex().global_clexulator();
        m_eci = _tmplt.get_primclex().global_eci("formation_energy");
      }
    }

    /// \brief Expects 'clex', 'clex(formation_energy)', or 'clex(formation_energy_per_species)'
    bool Clex::parse_args(const std::string &args) {
      m_clex_name = args;
      if(args == "") {
        m_norm = notstd::make_cloneable<Norm<Configuration> >();
        return true;
      }
      if(args == "formation_energy") {
        m_norm = notstd::make_cloneable<Norm<Configuration> >();
        return true;
      }
      if(args == "formation_energy_per_species") {
        m_norm = notstd::make_cloneable<NormPerSpecies>();
        return true;
      }
      else {
        std::stringstream ss;
        ss << "Error parsing arguments for 'clex'.\n"
           "  Received: " << args << "\n"
           "  Allowed options are: 'formation_energy' (Default), or 'formation_energy_per_species'";
        throw std::runtime_error(ss.str());
      }
    }

    /// \brief Returns the normalization
    double Clex::_norm(const Configuration &config) const {
      return (*m_norm)(config);
    }

    /// \brief Clone using copy constructor
    Clex *Clex::_clone() const {
      return new Clex(*this);
    }


    /*End ConfigIO*/
  }

  namespace ConfigIO {

    template<>
    ConfigIO::Selected selected_in(const ConfigSelection<true> &_selection) {
      return ConfigIO::Selected(_selection);
    }

    template<>
    ConfigIO::Selected selected_in(const ConfigSelection<false> &_selection) {
      return ConfigIO::Selected(_selection);
    }

    ConfigIO::Selected selected_in() {
      return ConfigIO::Selected();
    }


<<<<<<< HEAD
    ConfigIO::GenericConfigFormatter<std::string> configname() {
      return ConfigIO::GenericConfigFormatter<std::string>("configname",
                                                           "Configuration name, in the form 'SCEL#_#_#_#_#_#_#/#'",
=======
  namespace ConfigIO {
    template<>
    ConfigIO_impl::SelectedConfigFormatter selected_in(const ConfigSelection<true> &_selection) {
      return ConfigIO_impl::SelectedConfigFormatter(_selection);
    }

    template<>
    ConfigIO_impl::SelectedConfigFormatter selected_in(const ConfigSelection<false> &_selection) {
      return ConfigIO_impl::SelectedConfigFormatter(_selection);
    }

    ConfigIO_impl::SelectedConfigFormatter selected_in() {
      return ConfigIO_impl::SelectedConfigFormatter();
    }


    ConfigIO_impl::GenericConfigFormatter<std::string> configname() {
      return ConfigIO_impl::GenericConfigFormatter<std::string>("configname",
                                                                "Configuration name, in the form 'SCEL#_#_#_#_#_#_#/#'",
>>>>>>> d0b5f43e
      [](const Configuration & config)->std::string{
        return config.name();
      });
    }

    ConfigIO::GenericConfigFormatter<std::string> scelname() {
      return ConfigIO::GenericConfigFormatter<std::string>("scelname",
                                                           "Supercell name, in the form 'SCEL#_#_#_#_#_#_#'",
      [](const Configuration & config)->std::string{
        return config.get_supercell().get_name();
      });
    }

    ConfigIO::GenericConfigFormatter<Index> scel_size() {
      return ConfigIO::GenericConfigFormatter<Index>("scel_size",
                                                     "Supercell volume, given as the integer number of unit cells",
      [](const Configuration & config)->Index{
        return config.get_supercell().volume();
      });
    }

    ConfigIO::GenericConfigFormatter<Index> multiplicity() {
      return ConfigIO::GenericConfigFormatter<Index>("multiplicity",
                                                     "Symmetric multiplicity of the configuration, excluding translational equivalents.",
      [](const Configuration & config)->Index{
        return config.get_prim().factor_group().size() / config.factor_group(config.get_supercell().permute_begin(), config.get_supercell().permute_end()).size();
      });
    }


    ConfigIO::GenericConfigFormatter<bool> selected() {
      return ConfigIO::GenericConfigFormatter<bool>("selected",
                                                    "Specifies whether configuration is selected (1/true) or not (0/false)",
      [](const Configuration & config)->bool{
        return config.selected();
      });
    }

    ConfigIO::GenericConfigFormatter<double> relaxed_energy() {
      return ConfigIO::GenericConfigFormatter<double>(
               "relaxed_energy",
               "DFT relaxed energy, normalized per primitive cell",
               CASM::relaxed_energy,
               has_relaxed_energy);
    }

    ConfigIO::GenericConfigFormatter<double> relaxed_energy_per_species() {
      return ConfigIO::GenericConfigFormatter<double>(
               "relaxed_energy_per_atom",
               "DFT relaxed energy, normalized per atom",
               CASM::relaxed_energy_per_species,
               has_relaxed_energy);
    }

    ConfigIO::GenericConfigFormatter<double> reference_energy() {
      return ConfigIO::GenericConfigFormatter<double>(
               "reference_energy",
               "reference energy, normalized per primitive cell, as determined by current reference states",
               CASM::reference_energy,
               has_reference_energy);
    }

    ConfigIO::GenericConfigFormatter<double> reference_energy_per_species() {
      return ConfigIO::GenericConfigFormatter<double>(
               "reference_energy_per_atom",
               "reference energy, normalized per atom, as determined by current reference states",
               CASM::reference_energy_per_species,
               has_reference_energy);
    }

    ConfigIO::GenericConfigFormatter<double> formation_energy() {
      return ConfigIO::GenericConfigFormatter<double>(
               "formation_energy",
               "DFT formation energy, normalized per primitive cell and measured "
               "relative to current reference states",
               CASM::formation_energy,
               has_formation_energy);
    }

<<<<<<< HEAD
    ConfigIO::GenericConfigFormatter<double> formation_energy_per_species() {
      return ConfigIO::GenericConfigFormatter<double>(
               "formation_energy_per_atom",
               "DFT formation energy, normalized per atom and measured relative to "
               "current reference states",
               CASM::formation_energy_per_species,
               has_formation_energy);
=======
    ConfigIO_impl::GenericConfigFormatter<double> formation_energy_per_species() {
      return ConfigIO_impl::GenericConfigFormatter<double>("formation_energy_per_atom",
                                                           "DFT formation energy, normalized per atom and measured relative to current reference states",
                                                           ConfigIO_impl::get_config_formation_energy_per_species,
                                                           ConfigIO_impl::has_config_formation_energy);
>>>>>>> d0b5f43e
    }

    /*Generic1DDatumFormatter<std::vector<double>, Configuration >relaxation_strain() {
      return Generic1DDatumFormatter<std::vector<double>, Configuration >("relaxation_strain",
                                                                          "Green-Lagrange strain of dft-relaxed configuration, relative to the ideal crystal.  Ordered as [E(0,0), E(1,1), E(2,2), E(1,2), E(0,2), E(0,1)].  Accepts index as argument on interval [0,5]",
                                                                          CASM::relaxation_strain,
                                                                          has_relaxation_strain,
      [](const std::vector<double> &cont)->Index{
        return 6;
      });
      }*/
<<<<<<< HEAD

    ConfigIO::GenericConfigFormatter<bool> is_calculated() {
      return ConfigIO::GenericConfigFormatter<bool>("is_calculated",
                                                    "True (1) if all current properties have been been calculated for the configuration",
                                                    CASM::is_calculated);
    }

    ConfigIO::GenericConfigFormatter<double> rms_force() {
      return ConfigIO::GenericConfigFormatter<double>("rms_force",
                                                      "Root-mean-square forces of relaxed configurations, determined from DFT (eV/Angstr.)",
                                                      CASM::rms_force,
                                                      has_rms_force);
    }

    ConfigIO::GenericConfigFormatter<double> basis_deformation() {
      return ConfigIO::GenericConfigFormatter<double>("basis_deformation",
                                                      "Cost function that describes the degree to which basis sites have relaxed",
                                                      CASM::basis_deformation,
                                                      has_basis_deformation);
    }

    ConfigIO::GenericConfigFormatter<double> lattice_deformation() {
      return ConfigIO::GenericConfigFormatter<double>("lattice_deformation",
                                                      "Cost function that describes the degree to which lattice has relaxed.",
                                                      CASM::lattice_deformation,
                                                      has_lattice_deformation);
    }

    ConfigIO::GenericConfigFormatter<double> volume_relaxation() {
      return ConfigIO::GenericConfigFormatter<double>("volume_relaxation",
                                                      "Change in volume due to relaxation, expressed as the ratio V/V_0.",
                                                      CASM::volume_relaxation,
                                                      has_volume_relaxation);
=======

    ConfigIO_impl::GenericConfigFormatter<bool> is_calculated() {
      return ConfigIO_impl::GenericConfigFormatter<bool>("is_calculated",
                                                         "True (1) if all current properties have been been calculated for the configuration",
                                                         CASM::is_calculated);
    }

    ConfigIO_impl::GenericConfigFormatter<double> rms_force() {
      return ConfigIO_impl::GenericConfigFormatter<double>("rms_force",
                                                           "Root-mean-square forces of relaxed configurations, determined from DFT (eV/Angstr.)",
                                                           ConfigIO_impl::get_config_rms_force,
                                                           ConfigIO_impl::has_config_rms_force);
    }

    ConfigIO_impl::GenericConfigFormatter<double> basis_deformation() {
      return ConfigIO_impl::GenericConfigFormatter<double>("basis_deformation",
                                                           "Cost function that describes the degree to which basis sites have relaxed",
                                                           ConfigIO_impl::get_config_basis_deformation,
                                                           ConfigIO_impl::has_config_basis_deformation);
    }

    ConfigIO_impl::GenericConfigFormatter<double> lattice_deformation() {
      return ConfigIO_impl::GenericConfigFormatter<double>("lattice_deformation",
                                                           "Cost function that describes the degree to which lattice has relaxed.",
                                                           ConfigIO_impl::get_config_lattice_deformation,
                                                           ConfigIO_impl::has_config_lattice_deformation);
    }

    ConfigIO_impl::GenericConfigFormatter<double> volume_relaxation() {
      return ConfigIO_impl::GenericConfigFormatter<double>("volume_relaxation",
                                                           "Change in volume due to relaxation, expressed as the ratio V/V_0.",
                                                           ConfigIO_impl::get_config_volume_relaxation,
                                                           ConfigIO_impl::has_config_volume_relaxation);
    }

    ConfigIO_impl::GenericConfigFormatter<std::string> status() {
      return ConfigIO_impl::GenericConfigFormatter<std::string>("status",
                                                           "Status of calculation.",
                                                           ConfigIO_impl::get_config_status,
                                                           ConfigIO_impl::has_config_status);
    }

    ConfigIO_impl::GenericConfigFormatter<std::string> failure_type() {
      return ConfigIO_impl::GenericConfigFormatter<std::string>("failure_type",
                                                           "Reason for calculation failure.",
                                                           ConfigIO_impl::get_config_failure_type,
                                                           ConfigIO_impl::has_config_failure_type);
    }

    void initialize_formatting_dictionary(DataFormatterDictionary<Configuration> &dict) {
      dict // <-- add to dict

      //Self-contained formatters
      .add_formatter(ConfigIO_impl::CorrConfigFormatter())
      .add_formatter(ConfigIO_impl::ClexConfigFormatter())
      .add_formatter(ConfigIO_impl::CompConfigFormatter())
      .add_formatter(ConfigIO_impl::AtomFracConfigFormatter())
      .add_formatter(ConfigIO_impl::SiteFracConfigFormatter())
      .add_formatter(ConfigIO_impl::StrucScoreConfigFormatter())
      .add_formatter(ConfigIO_impl::OnHullConfigFormatter())
      .add_formatter(ConfigIO_impl::HullDistConfigFormatter())
      .add_formatter(ConfigIO_impl::OnClexHullConfigFormatter())
      .add_formatter(ConfigIO_impl::ClexHullDistConfigFormatter())
      .add_formatter(ConfigIO_impl::RelaxationStrainConfigFormatter())
      .add_formatter(ConfigIO_impl::NoveltyConfigFormatter())

      //Generic formatters
      .add_formatter(ConfigIO::selected())
      .add_formatter(ConfigIO::configname())
      .add_formatter(ConfigIO::scelname())
      .add_formatter(ConfigIO::scel_size())
      .add_formatter(ConfigIO::formation_energy())
      .add_formatter(ConfigIO::formation_energy_per_species())
      .add_formatter(ConfigIO::is_calculated())
      .add_formatter(ConfigIO::rms_force())
      .add_formatter(ConfigIO::basis_deformation())
      .add_formatter(ConfigIO::lattice_deformation())
      .add_formatter(ConfigIO::volume_relaxation())
      .add_formatter(ConfigIO::status())
      .add_formatter(ConfigIO::failure_type())
      .add_formatter(ConfigIO::selected_in())

      //Formatter operators
      .add_formatter(format_operator_add<Configuration>())
      .add_formatter(format_operator_sub<Configuration>())
      .add_formatter(format_operator_mult<Configuration>())
      .add_formatter(format_operator_div<Configuration>())
      .add_formatter(format_operator_exp<Configuration>())
      .add_formatter(format_operator_sq<Configuration>())
      .add_formatter(format_operator_sqrt<Configuration>())
      .add_formatter(format_operator_neg<Configuration>())
      .add_formatter(format_operator_and<Configuration>())
      .add_formatter(format_operator_or<Configuration>())
      .add_formatter(format_operator_xor<Configuration>())
      .add_formatter(format_operator_not<Configuration>())
      .add_formatter(format_operator_min<Configuration>())
      .add_formatter(format_operator_max<Configuration>())
      .add_formatter(format_operator_imin<Configuration>())
      .add_formatter(format_operator_imax<Configuration>())
      .add_formatter(format_operator_eq<Configuration>())
      .add_formatter(format_operator_lt<Configuration>())
      .add_formatter(format_operator_le<Configuration>())
      .add_formatter(format_operator_gt<Configuration>())
      .add_formatter(format_operator_ge<Configuration>())
      .add_formatter(format_operator_regex_match<Configuration>())
      .add_formatter(format_operator_regex_search<Configuration>());

>>>>>>> d0b5f43e
    }

    /*End ConfigIO*/
  }

  template<>
  StringAttributeDictionary<Configuration> make_string_dictionary<Configuration>() {

    using namespace ConfigIO;
    StringAttributeDictionary<Configuration> dict;

    dict.insert(
      configname(),
      scelname()
    );

    return dict;
  }

  template<>
  BooleanAttributeDictionary<Configuration> make_boolean_dictionary<Configuration>() {

    using namespace ConfigIO;
    BooleanAttributeDictionary<Configuration> dict;

    dict.insert(
      OnHull(),
      OnClexHull(),
      selected(),
      is_calculated(),
      selected_in()
    );

    return dict;
  }

  template<>
  IntegerAttributeDictionary<Configuration> make_integer_dictionary<Configuration>() {

    using namespace ConfigIO;
    IntegerAttributeDictionary<Configuration> dict;

    dict.insert(
      scel_size(),
      multiplicity()
    );

    return dict;
  }

  template<>
  ScalarAttributeDictionary<Configuration> make_scalar_dictionary<Configuration>() {

    using namespace ConfigIO;
    ScalarAttributeDictionary<Configuration> dict;

    dict.insert(
      Clex(),
      HullDist(),
      ClexHullDist(),
      Novelty(),
      relaxed_energy(),
      relaxed_energy_per_species(),
      reference_energy(),
      reference_energy_per_species(),
      formation_energy(),
      formation_energy_per_species(),
      rms_force(),
      basis_deformation(),
      lattice_deformation(),
      volume_relaxation()
    );

    return dict;
  }

  template<>
  VectorXdAttributeDictionary<Configuration> make_vectorxd_dictionary<Configuration>() {

    using namespace ConfigIO;
    VectorXdAttributeDictionary<Configuration> dict;

    dict.insert(
      AtomFrac(),
      Comp(),
      CompN(),
      Corr(),
      RelaxationStrain(),
      SiteFrac(),
      StrucScore()
    );

    return dict;
  }

}
<|MERGE_RESOLUTION|>--- conflicted
+++ resolved
@@ -1,5 +1,4 @@
 #include "casm/clex/ConfigIO.hh"
-<<<<<<< HEAD
 
 #include <functional>
 #include "casm/clex/Configuration.hh"
@@ -10,120 +9,17 @@
 #include "casm/clex/ConfigIOStrucScore.hh"
 #include "casm/clex/ConfigIOStrain.hh"
 #include "casm/clex/ConfigIOSelected.hh"
-=======
-#include "casm/clex/ConfigIOHull.hh"
-#include "casm/clex/ConfigIONovelty.hh"
-#include "casm/clex/ConfigIOStrucScore.hh"
-#include "casm/clex/ConfigIOStrain.hh"
-#include "casm/clex/ConfigIOSelected.hh"
-#include "casm/clex/Configuration.hh"
-#include "casm/clex/PrimClex.hh"
->>>>>>> d0b5f43e
 
 namespace CASM {
   //int ConfigIOParser::hack = ConfigIOParser::init(std::function<void(DataFormatterDictionary<Configuration>&) >(ConfigIO::initialize_formatting_dictionary));
 
   namespace ConfigIO_impl {
 
-<<<<<<< HEAD
     /// \brief Expects arguments of the form 'name' or 'name(Au)', 'name(Pt)', etc.
     bool MolDependent::parse_args(const std::string &args) {
       if(args.size() > 0)
         m_mol_names.push_back(args);
       return true;
-=======
-
-    //"DFT formation energy, normalized per primitive cell and measured relative to current reference states"
-    double get_config_formation_energy(const Configuration &_config) {
-      return _config.delta_properties().contains("relaxed_energy") ? _config.delta_properties()["relaxed_energy"].get<double>() : NAN;
-    }
-
-    //"DFT formation energy, normalized per atom and measured relative to current reference states"
-    double get_config_formation_energy_per_species(const Configuration &_config) {
-      return _config.delta_properties().contains("relaxed_energy") ? formation_energy_per_species(_config) : NAN;
-    }
-
-    bool has_config_formation_energy(const Configuration &_config) {
-      return _config.delta_properties().contains("relaxed_energy");
-    }
-
-    //"Green-Lagrange strain of dft-relaxed configuration, relative to the ideal crystal.
-    //Ordered as [E(0,0), E(1,1), E(2,2), E(1,2), E(0,2), E(0,1)].  Accepts index as argument on interval [0,5]"
-    //std::vector<double> get_config_relaxation_strain(const Configuration &_config) {
-    //return _config.calc_properties().contains("relaxation_strain") ? _config.calc_properties()["relaxation_strain"].get<std::vector<double> >() : std::vector<double>(6, NAN);
-    //}
-
-    //bool has_config_relaxation_strain(const Configuration &_config) {
-    //return _config.calc_properties().contains("relaxation_strain");
-    //}
-
-    //"Root-mean-square forces of relaxed configurations, determined from DFT (eV/Angstr.)"
-    double get_config_rms_force(const Configuration &_config) {
-      return _config.calc_properties().contains("rms_force") ? _config.calc_properties()["rms_force"].get<double>() : NAN;
-    }
-
-    bool has_config_rms_force(const Configuration &_config) {
-      return _config.calc_properties().contains("rms_force");
-    }
-
-    //"Cost function that describes the degree to which basis sites have relaxed."
-    double get_config_basis_deformation(const Configuration &_config) {
-      return _config.calc_properties().contains("basis_deformation") ? _config.calc_properties()["basis_deformation"].get<double>() : NAN;
-    }
-
-    bool has_config_basis_deformation(const Configuration &_config) {
-      return _config.calc_properties().contains("basis_deformation");
-    }
-
-    //"Cost function that describes the degree to which lattice has relaxed."
-    double get_config_lattice_deformation(const Configuration &_config) {
-      return _config.calc_properties().contains("lattice_deformation") ? _config.calc_properties()["lattice_deformation"].get<double>() : NAN;
-    }
-
-    bool has_config_lattice_deformation(const Configuration &_config) {
-      return _config.calc_properties().contains("lattice_deformation");
-    }
-
-    //"Change in volume due to relaxation, expressed as the ratio V/V_0."
-    double get_config_volume_relaxation(const Configuration &_config) {
-      return _config.calc_properties().contains("volume_relaxation") ? _config.calc_properties()["volume_relaxation"].get<double>() : NAN;
-    }
-
-    bool has_config_volume_relaxation(const Configuration &_config) {
-      return _config.calc_properties().contains("volume_relaxation");
-    }
-
-    //"Calculation status."
-    std::string get_config_status(const Configuration &_config) {
-      return _config.status();
-    }
-
-    bool has_config_status(const Configuration &_config) {
-      return !_config.status().empty();
-    }
-
-    //"Reason for calculation failure."
-    std::string get_config_failure_type(const Configuration &_config) {
-      return _config.failure_type();
-    }
-
-    bool has_config_failure_type(const Configuration &_config) {
-      return !_config.failure_type().empty();
-    }
-
-    //"Distance from DFT hull, extracted from config_list database."
-    double get_config_dist_from_hull(const Configuration &_config) {
-      return _config.generated_properties().contains("dist_from_hull") ? _config.generated_properties()["dist_from_hull"].get<double>() : NAN;
-    }
-
-    bool has_config_dist_from_hull(const Configuration &_config) {
-      return _config.generated_properties().contains("dist_from_hull");
-    }
-
-
-    double get_config_deformation_change(const Configuration &_config) {
-      return std::abs(_config.deformation().determinant()) - 1.0;
->>>>>>> d0b5f43e
     }
 
     /// \brief Adds index rules corresponding to the parsed args
@@ -193,134 +89,19 @@
       else if(args.size() > 1) {
         throw std::runtime_error(std::string("Format tag: 'comp(") + args + ") is invalid.\n");
         return false;
-<<<<<<< HEAD
       }
       return true;
     }
-=======
-      m_clex_name = args;
-
-      if(m_clex_name == "formation_energy") {
-        m_inject = [](const Configuration & _config, DataStream & _stream, Index) {
-          _stream << clex_formation_energy(_config);
-        };
-
-        m_print = [](const Configuration & _config, std::ostream & _stream, Index) {
-          _stream << clex_formation_energy(_config);
-        };
-
-        m_to_json = [](const Configuration & _config, jsonParser & json)->jsonParser& {
-          json = clex_formation_energy(_config);
-          return json;
-        };
-      }
-      else if(m_clex_name == "formation_energy_per_atom") {
-        m_inject = [](const Configuration & _config, DataStream & _stream, Index) {
-          _stream << clex_formation_energy_per_species(_config);
-        };
-
-        m_print = [](const Configuration & _config, std::ostream & _stream, Index) {
-          _stream << clex_formation_energy_per_species(_config);
-        };
-
-        m_to_json = [](const Configuration & _config, jsonParser & json)->jsonParser& {
-          json = clex_formation_energy_per_species(_config);
-          return json;
-        };
-      }
-      else {
-        throw std::runtime_error(
-          std::string("ERROR parsing '") + "clex(" + m_clex_name + ")' unknown argument." +
-          " Options are 'formation_energy' or 'formation_energy_per_atom'.");
-      }
-
-      return true;
-    }
-
-    //****************************************************************************************
-
-    void ClexConfigFormatter::init(const Configuration &_tmplt) const {
-
-    };
-
-    //****************************************************************************************
-
-    std::string ClexConfigFormatter::short_header(const Configuration &_tmplt) const {
-      return "clex(" + m_clex_name + ")";
-    }
-
-    //****************************************************************************************
-
-    void ClexConfigFormatter::inject(const Configuration &_config, DataStream &_stream, Index i) const {
-      m_inject(_config, _stream, i);
-    }
-
-    //****************************************************************************************
-
-    void ClexConfigFormatter::print(const Configuration &_config, std::ostream &_stream, Index i) const {
-      _stream.flags(std::ios::showpoint | std::ios::fixed | std::ios::right);
-      _stream.precision(8);
-
-      m_print(_config, _stream, i);
-
-    }
-
-    //****************************************************************************************
-
-    jsonParser &ClexConfigFormatter::to_json(const Configuration &_config, jsonParser &json)const {
-      return m_to_json(_config, json);
-    }
-
-    //****************************************************************************************
-    bool SiteFracConfigFormatter::parse_args(const std::string &args) {
-      if(args.size() > 0)
-        m_mol_names.push_back(args);
-      return true;
-    }
-    //****************************************************************************************
-    void SiteFracConfigFormatter::init(const Configuration &_tmplt) const {
-      Array<Molecule> struc_molecule = _tmplt.get_primclex().get_prim().get_struc_molecule();
-
-      if(m_mol_names.size() == 0) {
-        for(Index i = 0; i < struc_molecule.size(); i++) {
-          _add_rule(std::vector<Index>({i}));
-          m_mol_names.push_back(struc_molecule[i].name);
-        }
-      }
-      else {
-        for(Index n = 0; n < m_mol_names.size(); n++) {
-          Index i = 0;
-          for(i = 0; i < struc_molecule.size(); i++) {
-            if(struc_molecule[i].name == m_mol_names[n]) {
-              _add_rule(std::vector<Index>({i}));
-              break;
-            }
-          }
-          if(i == struc_molecule.size())
-            throw std::runtime_error(std::string("Format tag: 'site_frac(") + m_mol_names[n] + ")' does not correspond to a viable composition.\n");
-        }
-      }
-    }
-
-    //****************************************************************************************
->>>>>>> d0b5f43e
 
     /// \brief Long header returns: 'comp(a)   comp(b)   ...'
     std::string Comp::long_header(const Configuration &_tmplt) const {
       std::string t_header;
-<<<<<<< HEAD
       for(Index c = 0; c < _index_rules().size(); c++) {
         t_header += name() + "(";
         t_header.push_back((char)('a' + _index_rules()[c][0]));
         t_header.push_back(')');
         if(c != _index_rules().size() - 1) {
           t_header += "        ";
-=======
-      for(Index c = 0; c < m_mol_names.size(); c++) {
-        t_header += name() + "(" + m_mol_names[c] + ")";
-        if(c != m_mol_names.size() - 1) {
-          t_header += "   ";
->>>>>>> d0b5f43e
         }
       }
       return t_header;
@@ -369,36 +150,10 @@
     }
 
 
-<<<<<<< HEAD
     // --- Corr implementations -----------
-=======
-    void AtomFracConfigFormatter::init(const Configuration &_tmplt) const {
-      Array<Molecule> struc_molecule = _tmplt.get_primclex().get_prim().get_struc_molecule();
-      if(m_mol_names.size() == 0) {
-        for(Index i = 0; i < struc_molecule.size(); i++) {
-          _add_rule(std::vector<Index>({i}));
-          m_mol_names.push_back(struc_molecule[i].name);
-        }
-      }
-      else {
-        for(Index n = 0; n < m_mol_names.size(); n++) {
-          Index i = 0;
-          for(i = 0; i < struc_molecule.size(); i++) {
-            if(struc_molecule[i].name == m_mol_names[n]) {
-              _add_rule(std::vector<Index>({i}));
-              break;
-            }
-          }
-          if(i == struc_molecule.size())
-            throw std::runtime_error(std::string("Format tag: 'atom_frac(") + m_mol_names[n] + ")' does not correspond to a viable composition.\n");
-        }
-      }
-    }
->>>>>>> d0b5f43e
 
     const std::string Corr::Name = "corr";
 
-<<<<<<< HEAD
     const std::string Corr::Desc =
       "Average correlation values, normalized per primitive cell; "
       "accepts range as argument, for example corr(ind1:ind2)";
@@ -406,17 +161,6 @@
     /// \brief Returns the atom fraction
     Eigen::VectorXd Corr::evaluate(const Configuration &config) const {
       return correlations(config, m_clexulator);
-=======
-    std::string AtomFracConfigFormatter::long_header(const Configuration &_tmplt) const {
-      std::string t_header;
-      for(Index c = 0; c < m_mol_names.size(); c++) {
-        t_header += name() + "(" + m_mol_names[c] + ")";
-        if(c != m_mol_names.size() - 1) {
-          t_header += "   ";
-        }
-      }
-      return t_header;
->>>>>>> d0b5f43e
     }
 
     /// \brief If not yet initialized, use the global clexulator from the PrimClex
@@ -521,31 +265,9 @@
     }
 
 
-<<<<<<< HEAD
     ConfigIO::GenericConfigFormatter<std::string> configname() {
       return ConfigIO::GenericConfigFormatter<std::string>("configname",
                                                            "Configuration name, in the form 'SCEL#_#_#_#_#_#_#/#'",
-=======
-  namespace ConfigIO {
-    template<>
-    ConfigIO_impl::SelectedConfigFormatter selected_in(const ConfigSelection<true> &_selection) {
-      return ConfigIO_impl::SelectedConfigFormatter(_selection);
-    }
-
-    template<>
-    ConfigIO_impl::SelectedConfigFormatter selected_in(const ConfigSelection<false> &_selection) {
-      return ConfigIO_impl::SelectedConfigFormatter(_selection);
-    }
-
-    ConfigIO_impl::SelectedConfigFormatter selected_in() {
-      return ConfigIO_impl::SelectedConfigFormatter();
-    }
-
-
-    ConfigIO_impl::GenericConfigFormatter<std::string> configname() {
-      return ConfigIO_impl::GenericConfigFormatter<std::string>("configname",
-                                                                "Configuration name, in the form 'SCEL#_#_#_#_#_#_#/#'",
->>>>>>> d0b5f43e
       [](const Configuration & config)->std::string{
         return config.name();
       });
@@ -558,6 +280,21 @@
         return config.get_supercell().get_name();
       });
     }
+
+    ConfigIO::GenericConfigFormatter<std::string> calc_status() {
+      return ConfigIO::GenericConfigFormatter<std::string>("calc_status",
+                                                           "Status of calculation.",
+                                                           CASM::calc_status,
+                                                           CASM::has_calc_status);
+    }
+
+    ConfigIO::GenericConfigFormatter<std::string> failure_type() {
+      return ConfigIO::GenericConfigFormatter<std::string>("failure_type",
+                                                           "Reason for calculation failure.",
+                                                           CASM::failure_type,
+                                                           CASM::has_failure_type);
+    }
+
 
     ConfigIO::GenericConfigFormatter<Index> scel_size() {
       return ConfigIO::GenericConfigFormatter<Index>("scel_size",
@@ -625,7 +362,6 @@
                has_formation_energy);
     }
 
-<<<<<<< HEAD
     ConfigIO::GenericConfigFormatter<double> formation_energy_per_species() {
       return ConfigIO::GenericConfigFormatter<double>(
                "formation_energy_per_atom",
@@ -633,13 +369,6 @@
                "current reference states",
                CASM::formation_energy_per_species,
                has_formation_energy);
-=======
-    ConfigIO_impl::GenericConfigFormatter<double> formation_energy_per_species() {
-      return ConfigIO_impl::GenericConfigFormatter<double>("formation_energy_per_atom",
-                                                           "DFT formation energy, normalized per atom and measured relative to current reference states",
-                                                           ConfigIO_impl::get_config_formation_energy_per_species,
-                                                           ConfigIO_impl::has_config_formation_energy);
->>>>>>> d0b5f43e
     }
 
     /*Generic1DDatumFormatter<std::vector<double>, Configuration >relaxation_strain() {
@@ -651,7 +380,6 @@
         return 6;
       });
       }*/
-<<<<<<< HEAD
 
     ConfigIO::GenericConfigFormatter<bool> is_calculated() {
       return ConfigIO::GenericConfigFormatter<bool>("is_calculated",
@@ -685,115 +413,6 @@
                                                       "Change in volume due to relaxation, expressed as the ratio V/V_0.",
                                                       CASM::volume_relaxation,
                                                       has_volume_relaxation);
-=======
-
-    ConfigIO_impl::GenericConfigFormatter<bool> is_calculated() {
-      return ConfigIO_impl::GenericConfigFormatter<bool>("is_calculated",
-                                                         "True (1) if all current properties have been been calculated for the configuration",
-                                                         CASM::is_calculated);
-    }
-
-    ConfigIO_impl::GenericConfigFormatter<double> rms_force() {
-      return ConfigIO_impl::GenericConfigFormatter<double>("rms_force",
-                                                           "Root-mean-square forces of relaxed configurations, determined from DFT (eV/Angstr.)",
-                                                           ConfigIO_impl::get_config_rms_force,
-                                                           ConfigIO_impl::has_config_rms_force);
-    }
-
-    ConfigIO_impl::GenericConfigFormatter<double> basis_deformation() {
-      return ConfigIO_impl::GenericConfigFormatter<double>("basis_deformation",
-                                                           "Cost function that describes the degree to which basis sites have relaxed",
-                                                           ConfigIO_impl::get_config_basis_deformation,
-                                                           ConfigIO_impl::has_config_basis_deformation);
-    }
-
-    ConfigIO_impl::GenericConfigFormatter<double> lattice_deformation() {
-      return ConfigIO_impl::GenericConfigFormatter<double>("lattice_deformation",
-                                                           "Cost function that describes the degree to which lattice has relaxed.",
-                                                           ConfigIO_impl::get_config_lattice_deformation,
-                                                           ConfigIO_impl::has_config_lattice_deformation);
-    }
-
-    ConfigIO_impl::GenericConfigFormatter<double> volume_relaxation() {
-      return ConfigIO_impl::GenericConfigFormatter<double>("volume_relaxation",
-                                                           "Change in volume due to relaxation, expressed as the ratio V/V_0.",
-                                                           ConfigIO_impl::get_config_volume_relaxation,
-                                                           ConfigIO_impl::has_config_volume_relaxation);
-    }
-
-    ConfigIO_impl::GenericConfigFormatter<std::string> status() {
-      return ConfigIO_impl::GenericConfigFormatter<std::string>("status",
-                                                           "Status of calculation.",
-                                                           ConfigIO_impl::get_config_status,
-                                                           ConfigIO_impl::has_config_status);
-    }
-
-    ConfigIO_impl::GenericConfigFormatter<std::string> failure_type() {
-      return ConfigIO_impl::GenericConfigFormatter<std::string>("failure_type",
-                                                           "Reason for calculation failure.",
-                                                           ConfigIO_impl::get_config_failure_type,
-                                                           ConfigIO_impl::has_config_failure_type);
-    }
-
-    void initialize_formatting_dictionary(DataFormatterDictionary<Configuration> &dict) {
-      dict // <-- add to dict
-
-      //Self-contained formatters
-      .add_formatter(ConfigIO_impl::CorrConfigFormatter())
-      .add_formatter(ConfigIO_impl::ClexConfigFormatter())
-      .add_formatter(ConfigIO_impl::CompConfigFormatter())
-      .add_formatter(ConfigIO_impl::AtomFracConfigFormatter())
-      .add_formatter(ConfigIO_impl::SiteFracConfigFormatter())
-      .add_formatter(ConfigIO_impl::StrucScoreConfigFormatter())
-      .add_formatter(ConfigIO_impl::OnHullConfigFormatter())
-      .add_formatter(ConfigIO_impl::HullDistConfigFormatter())
-      .add_formatter(ConfigIO_impl::OnClexHullConfigFormatter())
-      .add_formatter(ConfigIO_impl::ClexHullDistConfigFormatter())
-      .add_formatter(ConfigIO_impl::RelaxationStrainConfigFormatter())
-      .add_formatter(ConfigIO_impl::NoveltyConfigFormatter())
-
-      //Generic formatters
-      .add_formatter(ConfigIO::selected())
-      .add_formatter(ConfigIO::configname())
-      .add_formatter(ConfigIO::scelname())
-      .add_formatter(ConfigIO::scel_size())
-      .add_formatter(ConfigIO::formation_energy())
-      .add_formatter(ConfigIO::formation_energy_per_species())
-      .add_formatter(ConfigIO::is_calculated())
-      .add_formatter(ConfigIO::rms_force())
-      .add_formatter(ConfigIO::basis_deformation())
-      .add_formatter(ConfigIO::lattice_deformation())
-      .add_formatter(ConfigIO::volume_relaxation())
-      .add_formatter(ConfigIO::status())
-      .add_formatter(ConfigIO::failure_type())
-      .add_formatter(ConfigIO::selected_in())
-
-      //Formatter operators
-      .add_formatter(format_operator_add<Configuration>())
-      .add_formatter(format_operator_sub<Configuration>())
-      .add_formatter(format_operator_mult<Configuration>())
-      .add_formatter(format_operator_div<Configuration>())
-      .add_formatter(format_operator_exp<Configuration>())
-      .add_formatter(format_operator_sq<Configuration>())
-      .add_formatter(format_operator_sqrt<Configuration>())
-      .add_formatter(format_operator_neg<Configuration>())
-      .add_formatter(format_operator_and<Configuration>())
-      .add_formatter(format_operator_or<Configuration>())
-      .add_formatter(format_operator_xor<Configuration>())
-      .add_formatter(format_operator_not<Configuration>())
-      .add_formatter(format_operator_min<Configuration>())
-      .add_formatter(format_operator_max<Configuration>())
-      .add_formatter(format_operator_imin<Configuration>())
-      .add_formatter(format_operator_imax<Configuration>())
-      .add_formatter(format_operator_eq<Configuration>())
-      .add_formatter(format_operator_lt<Configuration>())
-      .add_formatter(format_operator_le<Configuration>())
-      .add_formatter(format_operator_gt<Configuration>())
-      .add_formatter(format_operator_ge<Configuration>())
-      .add_formatter(format_operator_regex_match<Configuration>())
-      .add_formatter(format_operator_regex_search<Configuration>());
-
->>>>>>> d0b5f43e
     }
 
     /*End ConfigIO*/
@@ -807,7 +426,9 @@
 
     dict.insert(
       configname(),
-      scelname()
+      scelname(),
+      calc_status(),
+      failure_type()
     );
 
     return dict;
