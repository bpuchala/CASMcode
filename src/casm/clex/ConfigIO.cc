#include "casm/clex/ConfigIO.hh"

#include <functional>
#include "casm/clex/Configuration.hh"
#include "casm/clex/PrimClex.hh"
#include "casm/clex/Norm.hh"
#include "casm/clex/ConfigIOHull.hh"
#include "casm/clex/ConfigIONovelty.hh"
#include "casm/clex/ConfigIOStrucScore.hh"
#include "casm/clex/ConfigIOStrain.hh"
#include "casm/clex/ConfigIOSelected.hh"

namespace CASM {

  namespace ConfigIO_impl {

    /// \brief Expects arguments of the form 'name' or 'name(Au)', 'name(Pt)', etc.
    bool MolDependent::parse_args(const std::string &args) {
      if(args.size() > 0)
        m_mol_names.push_back(args);
      return true;
    }

    /// \brief Adds index rules corresponding to the parsed args
    void MolDependent::init(const Configuration &_tmplt) const {
      auto struc_molecule = _tmplt.primclex().prim().get_struc_molecule();

      if(m_mol_names.size() == 0) {
        for(Index i = 0; i < struc_molecule.size(); i++) {
          _add_rule(std::vector<Index>({i}));
          m_mol_names.push_back(struc_molecule[i].name);
        }
      }
      else {
        for(Index n = 0; n < m_mol_names.size(); n++) {
          Index i = 0;
          for(i = 0; i < struc_molecule.size(); i++) {
            if(struc_molecule[i].name == m_mol_names[n]) {
              _add_rule(std::vector<Index>({i}));
              break;
            }
          }
          if(i == struc_molecule.size())
            throw std::runtime_error(std::string("Format tag: '") + name() + "(" +
                                     m_mol_names[n] + ")' does not correspond to a viable composition.\n");
        }
      }
    }

    /// \brief Long header returns: 'name(Au)   name(Pt)   ...'
    std::string MolDependent::long_header(const Configuration &_tmplt) const {
      std::string t_header;
      for(Index c = 0; c < m_mol_names.size(); c++) {
        t_header += name() + "(" + m_mol_names[c] + ")";
        if(c != m_mol_names.size() - 1) {
          t_header += "   ";
        }
      }
      return t_header;
    }
  }

  namespace ConfigIO {

    // --- Comp implementations -----------

    const std::string Comp::Name = "comp";

    const std::string Comp::Desc =
      "Parametric composition parameters, individual label as argument. "
      "Without argument, all values are printed. Ex: comp(a), comp(b), etc.";

    /// \brief Returns the parametric composition
    Eigen::VectorXd Comp::evaluate(const Configuration &config) const {
      return comp(config);
    }

    /// \brief Returns true if the PrimClex has composition axes
    bool Comp::validate(const Configuration &config) const {
      return config.primclex().has_composition_axes();
    }

    /// \brief Expects arguments of the form 'comp(a)', 'comp(b)', etc.
    bool Comp::parse_args(const std::string &args) {
      if(args.size() == 1) {
        _add_rule(std::vector<Index>({(Index)(args[0] - 'a')}));
      }
      else if(args.size() > 1) {
        throw std::runtime_error(std::string("Format tag: 'comp(") + args + ") is invalid.\n");
        return false;
      }
      return true;
    }

    /// \brief Long header returns: 'comp(a)   comp(b)   ...'
    std::string Comp::long_header(const Configuration &_tmplt) const {
      std::string t_header;
      for(Index c = 0; c < _index_rules().size(); c++) {
        t_header += name() + "(";
        t_header.push_back((char)('a' + _index_rules()[c][0]));
        t_header.push_back(')');
        if(c != _index_rules().size() - 1) {
          t_header += "   ";
        }
      }
      return t_header;
    }


    // --- CompN implementations -----------

    const std::string CompN::Name = "comp_n";

    const std::string CompN::Desc =
      "Number of each species per unit cell, including vacancies. "
      "No argument prints all available values. Ex: comp_n, comp_n(Au), comp_n(Pt), etc.";

    /// \brief Returns the number of each species per unit cell
    Eigen::VectorXd CompN::evaluate(const Configuration &config) const {
      return comp_n(config);
    }


    // --- SiteFrac implementations -----------

    const std::string SiteFrac::Name = "site_frac";

    const std::string SiteFrac::Desc =
      "Fraction of sites occupied by a species, including vacancies. "
      "No argument prints all available values. Ex: site_frac(Au), site_frac(Pt), etc.";

    /// \brief Returns the site fraction
    Eigen::VectorXd SiteFrac::evaluate(const Configuration &config) const {
      return site_frac(config);
    }


    // --- AtomFrac implementations -----------

    const std::string AtomFrac::Name = "atom_frac";

    const std::string AtomFrac::Desc =
      "Fraction of atoms that are a particular species, excluding vacancies.  "
      "Without argument, all values are printed. Ex: atom_frac(Au), atom_frac(Pt), etc.";

    /// \brief Returns the site fraction
    Eigen::VectorXd AtomFrac::evaluate(const Configuration &config) const {
      return species_frac(config);
    }


    // --- Corr implementations -----------

    const std::string Corr::Name = "corr";

    const std::string Corr::Desc =
      "Correlation values (evaluated basis functions, normalized per primitive cell). "
      "If no arguements, prints all correlations, using the basis set for the default "
      "cluster expansion as listed by 'casm settings -l'. "
      "If one argument, accepts either: "
      "1) a cluster expansion name, for example 'corr(formation_energy)', and "
      "evaluates all basis functions, or "
      "2) a range of indices of basis functions to evaluate, for example "
      "'corr(ind1:ind2)'. "
      "If two arguments, accepts cluster expansion name and a range of basis "
      "functions to evaluate, for example 'corr(formation_energy,ind1:ind2)'.";

    /// \brief Returns the atom fraction
    Eigen::VectorXd Corr::evaluate(const Configuration &config) const {
      return correlations(config, m_clexulator);
    }

    /// \brief If not yet initialized, use the default clexulator from the PrimClex
    void Corr::init(const Configuration &_tmplt) const {
      if(!m_clexulator.initialized()) {
<<<<<<< HEAD
        m_clexulator = _tmplt.primclex().global_clexulator();
=======
        const PrimClex &primclex = _tmplt.get_primclex();
        ClexDescription desc = m_clex_name.empty() ?
                               primclex.settings().default_clex() : primclex.settings().clex(m_clex_name);
        m_clexulator = primclex.clexulator(desc);
>>>>>>> 2162c50a
      }

      VectorXdAttribute<Configuration>::init(_tmplt);

    }

    /// \brief Expects 'corr', 'corr(clex_name)', 'corr(index_expression)', or
    /// 'corr(clex_name,index_expression)'
    bool Corr::parse_args(const std::string &args) {
      std::vector<std::string> splt_vec;
      boost::split(splt_vec, args, boost::is_any_of(","), boost::token_compress_on);

      if(!splt_vec.size()) {
        return true;
      }
      else if(splt_vec.size() == 1) {
        if(splt_vec[0].find(':') != std::string::npos) {
          _parse_index_expression(splt_vec[0]);
        }
        else {
          m_clex_name = splt_vec[0];
        }
      }
      else if(splt_vec.size() == 2) {
        m_clex_name = splt_vec[0];
        _parse_index_expression(splt_vec[1]);
      }
      else {
        std::stringstream ss;
        ss << "Too many arguments for 'clex'.  Received: " << args << "\n";
        throw std::runtime_error(ss.str());
      }
      return true;
    }

    // --- Clex implementations -----------

    const std::string Clex::Name = "clex";

    const std::string Clex::Desc =
      "Predicted property value."
      " Accepts arguments ($clex_name,$norm)."
      " ($clex_name is a cluster expansion name as listed by 'casm settings -l', default=the default clex)"
      " ($norm is the normalization, either 'per_species', or 'per_unitcell' <--default)";

    Clex::Clex() :
      ScalarAttribute<Configuration>(Name, Desc) {
      parse_args("");
    }

    Clex::Clex(const Clexulator &clexulator, const ECIContainer &eci, const Norm<Configuration> &norm) :
      ScalarAttribute<Configuration>(Name, Desc),
      m_clexulator(clexulator),
      m_eci(eci),
      m_norm(norm) {
    }

    /// \brief Returns the atom fraction
    double Clex::evaluate(const Configuration &config) const {
      return m_eci * correlations(config, m_clexulator) / _norm(config);
    }

    /// \brief Clone using copy constructor
    std::unique_ptr<Clex> Clex::clone() const {
      return std::unique_ptr<Clex>(this->_clone());
    }

    /// \brief If not yet initialized, use the default cluster expansion from the PrimClex
    void Clex::init(const Configuration &_tmplt) const {
      if(!m_clexulator.initialized()) {
<<<<<<< HEAD
        m_clexulator = _tmplt.primclex().global_clexulator();
        m_eci = _tmplt.primclex().global_eci("formation_energy");
=======
        const PrimClex &primclex = _tmplt.get_primclex();
        ClexDescription desc = m_clex_name.empty() ?
                               primclex.settings().default_clex() : primclex.settings().clex(m_clex_name);
        m_clexulator = primclex.clexulator(desc);
        m_eci = primclex.eci(desc);
        if(m_eci.index().back() >= m_clexulator.corr_size()) {
          Log &err_log = default_err_log();
          err_log.error<Log::standard>("bset and eci mismatch");
          err_log << "basis set size: " << m_clexulator.corr_size() << std::endl;
          err_log << "max eci index: " << m_eci.index().back() << std::endl;
          throw std::runtime_error("Error: bset and eci mismatch");
        }
>>>>>>> 2162c50a
      }
    }

    /// \brief Expects 'clex', 'clex(formation_energy)', or 'clex(formation_energy,per_species)'
    bool Clex::parse_args(const std::string &args) {
      std::vector<std::string> splt_vec;
      boost::split(splt_vec, args, boost::is_any_of(","), boost::token_compress_on);

      m_clex_name = "";
      if(splt_vec.size()) {
        m_clex_name = splt_vec[0];
      }

      m_norm = notstd::make_cloneable<Norm<Configuration> >();
      if(splt_vec.size() == 2) {
        if(splt_vec[1] == "per_unitcell") {
          m_norm = notstd::make_cloneable<Norm<Configuration> >();
        }
        else if(splt_vec[1] == "per_species") {
          m_norm = notstd::make_cloneable<NormPerSpecies>();
        }
        else {
          std::stringstream ss;
          ss << "Error parsing second argument for 'clex'.  Received: " << args << "\n";
          throw std::runtime_error(ss.str());
        }
      }

      if(splt_vec.size() > 2) {
        std::stringstream ss;
        ss << "Too many arguments for 'clex'.  Received: " << args << "\n";
        throw std::runtime_error(ss.str());
      }

      return true;
    }

    /// \brief Returns the normalization
    double Clex::_norm(const Configuration &config) const {
      return (*m_norm)(config);
    }

    /// \brief Clone using copy constructor
    Clex *Clex::_clone() const {
      return new Clex(*this);
    }


    /*End ConfigIO*/
  }

  namespace ConfigIO {

    template<>
    Selected selected_in(const ConfigSelection<true> &_selection) {
      return Selected(_selection);
    }

    template<>
    Selected selected_in(const ConfigSelection<false> &_selection) {
      return Selected(_selection);
    }

    Selected selected_in() {
      return Selected();
    }


    GenericConfigFormatter<std::string> configname() {
      return GenericConfigFormatter<std::string>("configname",
                                                 "Configuration name, in the form 'SCEL#_#_#_#_#_#_#/#'",
      [](const Configuration & config)->std::string {
        return config.name();
      });
    }

    GenericConfigFormatter<std::string> scelname() {
      return GenericConfigFormatter<std::string>("scelname",
                                                 "Supercell name, in the form 'SCEL#_#_#_#_#_#_#'",
      [](const Configuration & config)->std::string {
        return config.supercell().name();
      });
    }



    GenericConfigFormatter<std::string> calc_status() {
      return GenericConfigFormatter<std::string>("calc_status",
                                                 "Status of calculation.",
                                                 CASM::calc_status,
                                                 CASM::has_calc_status);
    }

    GenericConfigFormatter<std::string> failure_type() {
      return GenericConfigFormatter<std::string>("failure_type",
                                                 "Reason for calculation failure.",
                                                 CASM::failure_type,
                                                 CASM::has_failure_type);
    }


    GenericConfigFormatter<Index> scel_size() {
      return GenericConfigFormatter<Index>("scel_size",
                                           "Supercell volume, given as the integer number of unit cells",
      [](const Configuration & config)->Index {
        return config.supercell().volume();
      });
    }

    GenericConfigFormatter<Index> multiplicity() {
      return GenericConfigFormatter<Index>("multiplicity",
                                           "Symmetric multiplicity of the configuration, excluding translational equivalents.",
      [](const Configuration & config)->Index {
        return config.prim().factor_group().size() / config.factor_group(config.supercell().permute_begin(), config.supercell().permute_end()).size();
      });
    }


    /*
    GenericConfigFormatter<bool> selected() {
      return GenericConfigFormatter<bool>("selected",
                                          "Specifies whether configuration is selected (1/true) or not (0/false)",
      [](const Configuration & config)->bool{
        return config.selected();
      });
    }
    */

    GenericConfigFormatter<double> relaxed_energy() {
      return GenericConfigFormatter<double>(
               "relaxed_energy",
               "DFT relaxed energy, normalized per primitive cell",
               CASM::relaxed_energy,
               has_relaxed_energy);
    }

    GenericConfigFormatter<double> relaxed_energy_per_species() {
      return GenericConfigFormatter<double>(
               "relaxed_energy_per_atom",
               "DFT relaxed energy, normalized per atom",
               CASM::relaxed_energy_per_species,
               has_relaxed_energy);
    }

    GenericConfigFormatter<double> reference_energy() {
      return GenericConfigFormatter<double>(
               "reference_energy",
               "reference energy, normalized per primitive cell, as determined by current reference states",
               CASM::reference_energy,
               has_reference_energy);
    }

    GenericConfigFormatter<double> reference_energy_per_species() {
      return GenericConfigFormatter<double>(
               "reference_energy_per_atom",
               "reference energy, normalized per atom, as determined by current reference states",
               CASM::reference_energy_per_species,
               has_reference_energy);
    }

    GenericConfigFormatter<double> formation_energy() {
      return GenericConfigFormatter<double>(
               "formation_energy",
               "DFT formation energy, normalized per primitive cell and measured "
               "relative to current reference states",
               CASM::formation_energy,
               has_formation_energy);
    }

    GenericConfigFormatter<double> formation_energy_per_species() {
      return GenericConfigFormatter<double>(
               "formation_energy_per_atom",
               "DFT formation energy, normalized per atom and measured relative to "
               "current reference states",
               CASM::formation_energy_per_species,
               has_formation_energy);
    }

    /*Generic1DDatumFormatter<std::vector<double>, Configuration >relaxation_strain() {
      return Generic1DDatumFormatter<std::vector<double>, Configuration >("relaxation_strain",
                                                                          "Green-Lagrange strain of dft-relaxed configuration, relative to the ideal crystal.  Ordered as [E(0,0), E(1,1), E(2,2), E(1,2), E(0,2), E(0,1)].  Accepts index as argument on interval [0,5]",
                                                                          CASM::relaxation_strain,
                                                                          has_relaxation_strain,
      [](const std::vector<double> &cont)->Index{
        return 6;
      });
      }*/

    GenericConfigFormatter<bool> is_calculated() {
      return GenericConfigFormatter<bool>("is_calculated",
                                          "True (1) if all current properties have been been calculated for the configuration",
                                          CASM::is_calculated);
    }

    GenericConfigFormatter<bool> is_primitive() {
      return GenericConfigFormatter<bool>("is_primitive",
                                          "True (1) if the configuration cannot be described within a smaller supercell",
                                          CASM::is_primitive);
    }

    GenericConfigFormatter<bool> is_canonical() {
      return GenericConfigFormatter<bool>("is_canonical",
                                          "True (1) if the configuration cannot be transfromed by symmetry to a configuration with higher lexicographic order",
                                          CASM::is_canonical);
    }

    GenericConfigFormatter<double> rms_force() {
      return GenericConfigFormatter<double>("rms_force",
                                            "Root-mean-square forces of relaxed configurations, determined from DFT (eV/Angstr.)",
                                            CASM::rms_force,
                                            has_rms_force);
    }

    GenericConfigFormatter<double> basis_deformation() {
      return GenericConfigFormatter<double>("basis_deformation",
                                            "Cost function that describes the degree to which basis sites have relaxed",
                                            CASM::basis_deformation,
                                            has_basis_deformation);
    }

    GenericConfigFormatter<double> lattice_deformation() {
      return GenericConfigFormatter<double>("lattice_deformation",
                                            "Cost function that describes the degree to which lattice has relaxed.",
                                            CASM::lattice_deformation,
                                            has_lattice_deformation);
    }

    GenericConfigFormatter<double> volume_relaxation() {
      return GenericConfigFormatter<double>("volume_relaxation",
                                            "Change in volume due to relaxation, expressed as the ratio V/V_0.",
                                            CASM::volume_relaxation,
                                            has_volume_relaxation);
    }

    /*End ConfigIO*/
  }

  template<>
  StringAttributeDictionary<Configuration> make_string_dictionary<Configuration>() {

    using namespace ConfigIO;
    StringAttributeDictionary<Configuration> dict;

    dict.insert(
      configname(),
      scelname(),
      calc_status(),
      failure_type()
    );

    return dict;
  }

  template<>
  BooleanAttributeDictionary<Configuration> make_boolean_dictionary<Configuration>() {

    using namespace ConfigIO;
    BooleanAttributeDictionary<Configuration> dict;

    dict.insert(
      is_calculated(),
      is_canonical(),
      is_primitive(),
      //selected(),
      selected_in(),
      OnClexHull(),
      OnHull()
    );

    return dict;
  }

  template<>
  IntegerAttributeDictionary<Configuration> make_integer_dictionary<Configuration>() {

    using namespace ConfigIO;
    IntegerAttributeDictionary<Configuration> dict;

    dict.insert(
      scel_size(),
      multiplicity()
    );

    return dict;
  }

  template<>
  ScalarAttributeDictionary<Configuration> make_scalar_dictionary<Configuration>() {

    using namespace ConfigIO;
    ScalarAttributeDictionary<Configuration> dict;

    dict.insert(
      Clex(),
      HullDist(),
      ClexHullDist(),
      Novelty(),
      relaxed_energy(),
      relaxed_energy_per_species(),
      reference_energy(),
      reference_energy_per_species(),
      formation_energy(),
      formation_energy_per_species(),
      rms_force(),
      basis_deformation(),
      lattice_deformation(),
      volume_relaxation()
    );

    return dict;
  }

  template<>
  VectorXdAttributeDictionary<Configuration> make_vectorxd_dictionary<Configuration>() {

    using namespace ConfigIO;
    VectorXdAttributeDictionary<Configuration> dict;

    dict.insert(
      AtomFrac(),
      Comp(),
      CompN(),
      Corr(),
      RelaxationStrain(),
      DoFStrain(),
      SiteFrac(),
      StrucScore()
    );

    return dict;
  }

}
<|MERGE_RESOLUTION|>--- conflicted
+++ resolved
@@ -173,14 +173,10 @@
     /// \brief If not yet initialized, use the default clexulator from the PrimClex
     void Corr::init(const Configuration &_tmplt) const {
       if(!m_clexulator.initialized()) {
-<<<<<<< HEAD
-        m_clexulator = _tmplt.primclex().global_clexulator();
-=======
         const PrimClex &primclex = _tmplt.get_primclex();
         ClexDescription desc = m_clex_name.empty() ?
                                primclex.settings().default_clex() : primclex.settings().clex(m_clex_name);
         m_clexulator = primclex.clexulator(desc);
->>>>>>> 2162c50a
       }
 
       VectorXdAttribute<Configuration>::init(_tmplt);
@@ -251,10 +247,6 @@
     /// \brief If not yet initialized, use the default cluster expansion from the PrimClex
     void Clex::init(const Configuration &_tmplt) const {
       if(!m_clexulator.initialized()) {
-<<<<<<< HEAD
-        m_clexulator = _tmplt.primclex().global_clexulator();
-        m_eci = _tmplt.primclex().global_eci("formation_energy");
-=======
         const PrimClex &primclex = _tmplt.get_primclex();
         ClexDescription desc = m_clex_name.empty() ?
                                primclex.settings().default_clex() : primclex.settings().clex(m_clex_name);
@@ -267,7 +259,6 @@
           err_log << "max eci index: " << m_eci.index().back() << std::endl;
           throw std::runtime_error("Error: bset and eci mismatch");
         }
->>>>>>> 2162c50a
       }
     }
 
