--- conflicted
+++ resolved
@@ -101,7 +101,7 @@
         t_header.push_back((char)('a' + _index_rules()[c][0]));
         t_header.push_back(')');
         if(c != _index_rules().size() - 1) {
-          t_header += "        ";
+          t_header += "   ";
         }
       }
       return t_header;
@@ -383,98 +383,6 @@
       });
       }*/
 
-<<<<<<< HEAD
-    ConfigIO_impl::GenericConfigFormatter<bool> is_calculated() {
-      return ConfigIO_impl::GenericConfigFormatter<bool>("is_calculated",
-                                                         "True (1) if all current properties have been been calculated for the configuration",
-                                                         CASM::is_calculated);
-    }
-
-    ConfigIO_impl::GenericConfigFormatter<double> rms_force() {
-      return ConfigIO_impl::GenericConfigFormatter<double>("rms_force",
-                                                           "Root-mean-square forces of relaxed configurations, determined from DFT (eV/Angstr.)",
-                                                           ConfigIO_impl::get_config_rms_force,
-                                                           ConfigIO_impl::has_config_rms_force);
-    }
-
-    ConfigIO_impl::GenericConfigFormatter<double> basis_deformation() {
-      return ConfigIO_impl::GenericConfigFormatter<double>("basis_deformation",
-                                                           "Cost function that describes the degree to which basis sites have relaxed",
-                                                           ConfigIO_impl::get_config_basis_deformation,
-                                                           ConfigIO_impl::has_config_basis_deformation);
-    }
-
-    ConfigIO_impl::GenericConfigFormatter<double> lattice_deformation() {
-      return ConfigIO_impl::GenericConfigFormatter<double>("lattice_deformation",
-                                                           "Cost function that describes the degree to which lattice has relaxed.",
-                                                           ConfigIO_impl::get_config_lattice_deformation,
-                                                           ConfigIO_impl::has_config_lattice_deformation);
-    }
-
-    ConfigIO_impl::GenericConfigFormatter<double> volume_relaxation() {
-      return ConfigIO_impl::GenericConfigFormatter<double>("volume_relaxation",
-                                                           "Change in volume due to relaxation, expressed as the ratio V/V_0.",
-                                                           ConfigIO_impl::get_config_volume_relaxation,
-                                                           ConfigIO_impl::has_config_volume_relaxation);
-    }
-
-    void initialize_formatting_dictionary(DataFormatterDictionary<Configuration> &dict) {
-      dict // <-- add to dict
-
-      //Self-contained formatters
-      .add_formatter(ConfigIO_impl::CorrConfigFormatter())
-      .add_formatter(ConfigIO_impl::ClexConfigFormatter())
-      .add_formatter(ConfigIO_impl::CompConfigFormatter())
-      .add_formatter(ConfigIO_impl::AtomFracConfigFormatter())
-      .add_formatter(ConfigIO_impl::SiteFracConfigFormatter())
-      .add_formatter(ConfigIO_impl::StrucScoreConfigFormatter())
-      .add_formatter(ConfigIO_impl::OnHullConfigFormatter())
-      .add_formatter(ConfigIO_impl::HullDistConfigFormatter())
-      .add_formatter(ConfigIO_impl::OnClexHullConfigFormatter())
-      .add_formatter(ConfigIO_impl::ClexHullDistConfigFormatter())
-      .add_formatter(ConfigIO_impl::RelaxationStrainConfigFormatter())
-      .add_formatter(ConfigIO_impl::DoFStrainConfigFormatter())
-      .add_formatter(ConfigIO_impl::NoveltyConfigFormatter())
-
-      //Generic formatters
-      .add_formatter(ConfigIO::selected())
-      .add_formatter(ConfigIO::configname())
-      .add_formatter(ConfigIO::scelname())
-      .add_formatter(ConfigIO::scel_size())
-      .add_formatter(ConfigIO::formation_energy())
-      .add_formatter(ConfigIO::formation_energy_per_species())
-      .add_formatter(ConfigIO::is_calculated())
-      .add_formatter(ConfigIO::rms_force())
-      .add_formatter(ConfigIO::basis_deformation())
-      .add_formatter(ConfigIO::lattice_deformation())
-      .add_formatter(ConfigIO::volume_relaxation())
-      .add_formatter(ConfigIO::selected_in())
-
-      //Formatter operators
-      .add_formatter(format_operator_add<Configuration>())
-      .add_formatter(format_operator_sub<Configuration>())
-      .add_formatter(format_operator_mult<Configuration>())
-      .add_formatter(format_operator_div<Configuration>())
-      .add_formatter(format_operator_exp<Configuration>())
-      .add_formatter(format_operator_sq<Configuration>())
-      .add_formatter(format_operator_sqrt<Configuration>())
-      .add_formatter(format_operator_neg<Configuration>())
-      .add_formatter(format_operator_and<Configuration>())
-      .add_formatter(format_operator_or<Configuration>())
-      .add_formatter(format_operator_xor<Configuration>())
-      .add_formatter(format_operator_not<Configuration>())
-      .add_formatter(format_operator_min<Configuration>())
-      .add_formatter(format_operator_max<Configuration>())
-      .add_formatter(format_operator_imin<Configuration>())
-      .add_formatter(format_operator_imax<Configuration>())
-      .add_formatter(format_operator_eq<Configuration>())
-      .add_formatter(format_operator_lt<Configuration>())
-      .add_formatter(format_operator_le<Configuration>())
-      .add_formatter(format_operator_gt<Configuration>())
-      .add_formatter(format_operator_ge<Configuration>())
-      .add_formatter(format_operator_regex_match<Configuration>())
-      .add_formatter(format_operator_regex_search<Configuration>());
-=======
     GenericConfigFormatter<bool> is_calculated() {
       return GenericConfigFormatter<bool>("is_calculated",
                                           "True (1) if all current properties have been been calculated for the configuration",
@@ -506,7 +414,6 @@
                                             CASM::basis_deformation,
                                             has_basis_deformation);
     }
->>>>>>> 35eb37e6
 
     GenericConfigFormatter<double> lattice_deformation() {
       return GenericConfigFormatter<double>("lattice_deformation",
@@ -612,6 +519,7 @@
       CompN(),
       Corr(),
       RelaxationStrain(),
+      DoFStrain(),
       SiteFrac(),
       StrucScore()
     );
