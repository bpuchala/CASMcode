--- conflicted
+++ resolved
@@ -6,12 +6,8 @@
 #include <string>
 #include <vector>
 #include "casm/CASM_global_definitions.hh"
-<<<<<<< HEAD
 #include "casm/casm_io/Log.hh"
 
-=======
-#include <iostream>
->>>>>>> 82ae838d
 namespace CASM {
 
   const std::string traits<Supercell>::name = "Supercell";
