#include "casm/clex/ParamComposition.hh"

#include <cmath>
#include <unistd.h>
#include "casm/external/boost.hh"

#include "casm/crystallography/Structure.hh"
#include "casm/clex/PrimClex.hh"

namespace CASM {


  //*************************************************************
  //GENERATE Routines

  //*************************************************************
  /* GENERATE COMPONENTS

     This routine generates the set ofx unique alloying components
     that are listed in the prim structure. The unique alloying
     components are stored as an Array< std::string >
  */
  //*************************************************************

  void ParamComposition::generate_components() {

    if(m_components.size() != 0) {
      std::cerr << "WARNING in ParamComposition::generate_components(), the components data member in the class";
      std::cerr << " is not empty. Clearing it anyways.\n";
      m_components.clear();
    }

    auto struc_molecule = m_prim_struc->struc_molecule();
    for(auto it = struc_molecule.begin(); it != struc_molecule.end(); ++it) {
<<<<<<< HEAD
      components.push_back(it->name());
=======
      m_components.push_back(it->name);
>>>>>>> cc54ea64
    }

    return;
  }

  //---------------------------------------------------------------------------

  //*************************************************************
  /* GENERATE SUBLATTICE MAP

     This routine generates a matrix that has sublattice sites on
     which a specific component is allowed to alloy. Consider the
     example:
     species [1]   [2]  -> sublattice index
     [Ga]     1     0
     [As]     1     1
     [In]     0     1

     The 1's indicate that that component is allowed on that
     specific sublattice.

  */
  //*************************************************************
  void ParamComposition::generate_sublattice_map() {
    if(m_components.size() == 0)
      generate_components();
    //figuring out the number of sublattices on which alloying is happening
    Array < Array< std::string> > tocc;
    Array< std::string > tlist;
    for(Index i = 0; i < m_prim_struc->basis.size(); i++) {
      tlist = m_prim_struc->basis[i].allowed_occupants();
      //keep only those sublattices where alloying is allowed
      // if(tlist.size() == 1) {
      //   continue;
      // }
      tocc.push_back(tlist);
    }
    //resize the sublattice_map array to <number_components, number_sublattices>
    m_sublattice_map.setZero(m_components.size(), tocc.size());
    for(Index i = 0; i < tocc.size(); i++) {
      for(Index j = 0; j < tocc[i].size(); j++) {
        //If the component is not found in the components array, something is wrong!
        if(!m_components.contains(tocc[i][j])) {
          std::cerr << "ERROR:Your component matrix has been initialized badly. Quitting\n";
          exit(666);
        }
        //Find the position of the component in the components array and increment sublattice_map
        Index pos = (m_components.find(tocc[i][j]));
        m_sublattice_map(pos, i)++;
      }
    }
  }

  //---------------------------------------------------------------------------

  //*************************************************************
  /*   GENERATE_END_MEMBERS

       End members are generated by assigning priority values to each
       component. Based on the priority value, the number of atoms for
       every component is maximized. The routine then iterates thorough
       all possible permutations of the priority values to generate all
       possible end members
  */
  //*************************************************************

  void ParamComposition::generate_prim_end_members() {
    if(m_sublattice_map.rows() == 0 || m_sublattice_map.cols() == 0)
      generate_sublattice_map();

    //the number of atoms of components[priority_index[0]] is
    //maximized first following this the number of atoms of
    //components[priority_index[1]] is maxed out and so on
    Array<int> priority_index;

    //Holds a list of possible end members, this list is appended to
    //as and when we find an end_member.
    Array< Eigen::MatrixXi > tend_members;
    Eigen::MatrixXi tend;

    //set the size of priority index to the number of components in
    //the system, following this it is seeded with a starting priority
    priority_index.resize(m_components.size());
    for(Index i = 0; i < priority_index.size(); i++) {
      priority_index[i] = i;//Initialize the priority_index to [0,1,2,...,(N-1)]
    }
    do {
      //tsublat_comp is meant to keep track of which compositions have
      //already been maxed out
      Eigen::MatrixXi tsublat_comp = m_sublattice_map;

      //resize and set tend to 0's,we will add to this
      //array as we loop over the priority indices
      tend.setZero(1, m_sublattice_map.rows());

      //calculate the end_member that corresponds to this
      //priority_index
      for(Index i = 0; i < priority_index.size(); i++) {
        tend(0, priority_index[i]) = tsublat_comp.row(priority_index[i]).sum();
        //set the value to 0 in those sublattices that have been maxed out
        max_out(priority_index[i], tsublat_comp);
      }

      //figure out if it is already in our list of end members
      bool is_unique = true;
      for(Index i = 0; i < tend_members.size(); i++) {
        if(tend == tend_members[i]) {
          is_unique = false;
          break;
        }
      }
      if(is_unique) {
        tend_members.push_back(tend); //add to the list if it is unique
      }
    }
    while(priority_index.next_permute()); //repeat the above for all permutations of priority_index

    //Store tend_members as an Eigen::MatrixXi
    //makes it easier to find the rank of the space
    m_prim_end_members.resize(tend_members.size(), m_sublattice_map.rows());
    for(Index i = 0; i < tend_members.size(); i++) {
      for(EigenIndex j = 0; j < m_sublattice_map.rows(); j++) {
        m_prim_end_members(i, j) = double(tend_members[i](0, j));
      }
    }
  }

  //---------------------------------------------------------------------------

  //*********************************************************************
  /* GENERATE_COMPOSITION_SPACE

     generates all possible composition axes that result in positive
     values of the parametric composition.
     ALGORITHM:
       - start by finding the rank of the space that user has defined
         in the PRIM
       - pick one of the end_members as the origin. To enumerate all
         possible axes, we loop through all possible end_members
       - (rank-1) number of end_members are picked as spanning end
         members from the remaining list of end_members that we get
         from the PRIM
       - A composition object is calculated that is then used to
         calculated the parametric Composition given the current
         choice of end members and origin. If it results in positive
         numbers for all the end members that are listed for the PRIM,
         this set of (origin,spanning end members) is pushed back onto
         the allowed list of composition axes
       - The process is repeated for all such unique combinations of
         (origin, spanning end members)
   */
  //*********************************************************************


  void ParamComposition::generate_composition_space(bool verbose) {
    //Eigen object to do the QR decomposition of the list of prim_end_members
    Eigen::FullPivHouseholderQR<Eigen::MatrixXd> qr(m_prim_end_members);
    Eigen::VectorXd torigin; //temp origin
    Eigen::VectorXd test_comp;
    Array< Eigen::VectorXd > tspanning; //set of spanning end members
    bool is_positive; //flag to test for positive composition axes
    Array<int> priority_index;

    // If there is already a set of enumerated spaces for this
    // Composition object
    if(m_allowed_list.size() != 0) {
      std::cerr << "WARNING in ParamComposition::generate_composition_space, your allowed_list is non-empty. If you are not careful,you may end up with repeats of allowed composition axes" << std::endl;
    }

    // calculate the rank of the space.
    // NOTE to the wise: # of spanning members = rank-1
    m_rank_of_space = qr.rank();
    if(verbose)
      std::cout << "Rank of space : " << m_rank_of_space << std::endl;

    //This array is used to figure out which of the end members to
    //select as spanning end members
    Array<int> binary_choose(m_prim_end_members.rows() - 1, 0);

    //the priority index is used to pick a set of origin and end
    //members to span the space
    for(EigenIndex i = 0; i < m_prim_end_members.rows(); i++) {
      priority_index.push_back(i);
    }

    for(int i = 0; i + 1 < (m_rank_of_space); i++) {
      binary_choose[binary_choose.size() - 1 - i] = 1;
    }
    if(verbose)
      std::cout << "Binary choose: " << binary_choose << std::endl;

    if(verbose)
      std::cout << "Computing the possible composition axes ... " << std::endl;

    //loop through all the end members and start them off as the origin
    for(EigenIndex i = 0; i < m_prim_end_members.rows(); i++) {
      torigin = m_prim_end_members.row(i).transpose();

      if(verbose)
        std::cout << "The origin is: " << torigin << std::endl;

      //NOTE: priority seems to be a misnomer here, its really the
      //list of end members that are in contention to be considered as
      //the set of spanning end members. Consider changing the name
      Array<int> tpriority = priority_index;
      tpriority.remove(i); //remove the 'origin' from contention
      Array<int> tbinary_choose = binary_choose;

      //loop over all permutations of priority_index and pick rank-1
      //end members to span the space. Only keep those combinations
      //that result in positive compositions
      do {
        tspanning.clear();
        Array< Eigen::VectorXi > tvec; //hold the list of end members that are being considered

        if(verbose)
          std::cout << "The end members being considered: " << std::endl;

        for(Index j = 0; j < tbinary_choose.size(); j++) {
          if(tbinary_choose[j] == 1) {
            tspanning.push_back((m_prim_end_members.row(tpriority[j]).transpose() - torigin));
            tvec.push_back(m_prim_end_members.row(tpriority[j]).transpose().cast<int>());
          }
          if(verbose)
            std::cout << m_prim_end_members.row(tpriority[j]) << std::endl;
        }

        if(verbose)
          std::cout << "---" << std::endl;

        //initialize a ParamComposition object with these spanning vectors and origin
        ParamComposition tcomp = calc_composition_object(torigin, tspanning);
        is_positive = true;

        //loop through end members and see what the values of the compositions works out to
        if(verbose)
          std::cout << "Calculated compositions:" << std::endl;

        for(EigenIndex j = 0; j < m_prim_end_members.rows(); j++) {
          // Calculates the composition value given the previously
          // initialized Composition object
          test_comp = tcomp.calc(m_prim_end_members.row(j), NUMBER_ATOMS);
          if(verbose)
            std::cout << m_prim_end_members.row(j) << "  :  " << test_comp << std::endl;

          for(EigenIndex k = 0; k < test_comp.size(); k++) {
            //if the calculated parametric composition value is either
            //less than 0 or is nan(this will occur if the current set
            //of origin and spanning end members form a subspace in
            //the composition space for this PRIM)
            if((test_comp(k) < 0 && !almost_zero(test_comp(k))) || std::isnan(test_comp(k))) {
              is_positive = false;
              break;
            }
          }
          if(!is_positive) {
            break;
          }
        }
        if(is_positive) {
          //push back this composition object, its good!
          m_allowed_list.push_back(tcomp);
        }

      }
      while(tbinary_choose.next_permute());
      fflush(stdout);
    }
    std::cout << "                                                                                                                          \r";
    fflush(stdout);
  }

  //---------------------------------------------------------------------------

  //*************************************************************
  //PRINT Routines
  void ParamComposition::print_composition_formula(std::ostream &stream, const int &stream_width) const {
    int composition_var = (int)'a';
    std::stringstream tstr;
    for(Index i = 0; i < m_components.size(); i++) {
      bool first_char = true;
      tstr << m_components[i] << "(";
      if(!almost_zero(m_origin(i))) {
        first_char = false;
        tstr << m_origin(i);
      }
      for(int j = 0; j + 1 < (m_rank_of_space); j++) {
        if(almost_zero(m_comp[PARAM_COMP](i, j))) {
          continue;
        }
        if(almost_zero(m_comp[PARAM_COMP](i, j) - 1)) {
          if(first_char) {
            tstr << (char)(composition_var + j);
            first_char = false;
          }
          else {
            tstr << '+' << (char)(composition_var + j);
          }
        }
        else if(almost_zero(m_comp[PARAM_COMP](i, j) + 1)) {
          tstr << '-' << (char)(composition_var + j);
          first_char = false;
        }
        else {
          stream << m_comp[PARAM_COMP](i, j) << (char)(composition_var + j);
          first_char = false;
        }
      }
      tstr << ")";
    }

    stream << tstr.str().c_str();

    return;
  }

  //---------------------------------------------------------------------------

  void ParamComposition::print_member_formula(const Eigen::VectorXd &member, std::ostream &stream, const int &stream_width) const {
    std::stringstream tstr;
    for(EigenIndex i = 0; i < member.size(); i++) {
      if(almost_zero(member(i))) {
        continue;
      }
      if(almost_zero(member(i) - 1)) {
        tstr << m_components[i];
      }
      else {
        tstr << m_components[i] << int(member(i));
      }
    }
    stream << std::setw(stream_width) << tstr.str().c_str();
  }

  //---------------------------------------------------------------------------

  void ParamComposition::print_origin_formula(std::ostream &stream, const int &stream_width) const {
    print_member_formula(m_origin, stream, stream_width);
  }

  //---------------------------------------------------------------------------

  void ParamComposition::print_composition_axes(std::ostream &stream) const {
    stream << "Number of choices of composition axes: " << m_allowed_list.size() << std::endl;
    //Print Header: ORIGIN, <COMPOUNDS AT THE ENDS OF DIFFERENT AXES> , GENERAL FORMULA

    stream << std::setw(10) << "INDEX";
    stream << std::setw(10) << "ORIGIN";
    for(int i = 0; i + 1 < m_rank_of_space; i++) {
      stream << std::setw(10) << (char)((int)'a' + i);
    }
    stream << "    ";
    stream << "GENERAL FORMULA";
    stream << std::endl;

    stream << std::setw(10) << "  ---";
    stream << std::setw(10) << "  ---";
    for(int i = 0; i < (m_rank_of_space - 1); i++) {
      stream << std::setw(10) << "  ---";
    }
    stream << "    ";
    stream << "---" << std::endl;

    for(Index i = 0; i < m_allowed_list.size(); i++) {
      stream << std::setw(10) << i;
      m_allowed_list[i].print_origin_formula(stream, 10);
      Array< Eigen::VectorXd > allowed_spanning_end_members;
      allowed_spanning_end_members = m_allowed_list[i].spanning_end_members();
      for(Index j = 0; j < allowed_spanning_end_members.size(); j++) {
        print_member_formula(allowed_spanning_end_members[j], stream, 10);
      }
      stream << "    ";
      m_allowed_list[i].print_composition_formula(stream, 20);
      stream << std::endl;
    }
    //        print_end_member_formula(1,std::cout,10);
    // for(Index i=0;i<allowed_list.size();i++){
    //     allowed_list[i].print_composition_formula(std::cout);
    //     std::cout<<std::endl;
    // }
  }

  //---------------------------------------------------------------------------

  void ParamComposition::print_curr_composition_axes(std::ostream &stream) const {
    //Print Header: ORIGIN, <COMPOUNDS AT THE ENDS OF DIFFERENT AXES> , GENERAL FORMULA

    stream << std::setw(20) << "ORIGIN";
    for(int i = 0; i < (m_rank_of_space - 1); i++) {
      stream << std::setw(10) << (char)((int)'a' + i);
    }
    stream << "    ";
    stream << "GENERAL FORMULA";
    stream << std::endl;

    stream << std::setw(20) << "  ---";
    for(int i = 0; i < (m_rank_of_space - 1); i++) {
      stream << std::setw(10) << "  ---";
    }
    stream << "    ";
    stream << "---" << std::endl;

    print_origin_formula(stream, 20);
    Array< Eigen::VectorXd > allowed_spanning_end_members;
    allowed_spanning_end_members = spanning_end_members();
    for(int j = 0; j < allowed_spanning_end_members.size(); j++) {
      print_member_formula(allowed_spanning_end_members[j], stream, 10);
    }
    stream << "    ";
    print_composition_formula(stream, 20);
    stream << std::endl;

  }


  //*************************************************************
  //CALC ROUTINES

  //*************************************************************
  /*
     CALC

     To calculate the composition AFTER having set the origin and
     spanning end members for the class, you need to pass it the
     "given" values i.e. either the parametric composition or the
     number of atoms per primClex unit.
     If you want the PARAM_COMP given NUMBER_ATOMS set the mode to
     PARAM_COMP.
     If you eant the NUMBER_ATOMS given PARAM_COMP set the mode to
     NUMBER_ATOMS.
     i.e. set the mode to whatever is the quantity that you are giving
     the class
   */
  //*************************************************************

  Eigen::VectorXd ParamComposition::calc(const Eigen::VectorXd &tcomp, const int &MODE) {
    if(MODE == PARAM_COMP) {
      return m_origin + m_comp[PARAM_COMP] * tcomp;
    }
    else {
      return (m_comp[NUMBER_ATOMS] * (tcomp - m_origin)).head(m_rank_of_space - 1);
    }
  }

  //*************************************************************

  Eigen::VectorXd ParamComposition::calc_param_composition(const Eigen::VectorXd &num_atoms_per_prim) const {
    return (m_comp[NUMBER_ATOMS] * (num_atoms_per_prim - m_origin)).head(m_rank_of_space - 1);
  }

  //*************************************************************

  Eigen::VectorXd ParamComposition::calc_num_atoms(const Eigen::VectorXd &param_composition) const {
    return m_origin + m_comp[PARAM_COMP] * param_composition;
  }

  //*************************************************************

  std::vector<std::pair<std::string, Index> > ParamComposition::fixed_components() {
    std::vector<std::pair<std::string, Index> >  tcompon;
    if(m_prim_end_members.cols() == 0)
      generate_prim_end_members();
    Eigen::MatrixXd end_members = m_prim_end_members.transpose();
    Eigen::VectorXd sum_vec(Eigen::VectorXd::Zero(end_members.rows()));
    for(Index i = 1; i < end_members.cols(); i++) {
      sum_vec += ((end_members.col(i) - end_members.col(0)).array().abs()).matrix();
    }
    for(Index i = 0; i < sum_vec.size(); i++) {
      if(almost_zero(sum_vec[i]))
        tcompon.push_back(std::pair<std::string, Index> (m_components[i], round(end_members(i, 0))));
    }
    return tcompon;
  }

  //*************************************************************

  //Given an origin and spanning vectors, returns a ParamComposition object that points to the same Prim as (*this)
  ParamComposition ParamComposition::calc_composition_object(const Eigen::VectorXd &torigin, const Array< Eigen::VectorXd> tspanning) {
    //holds the temporary transformation matrix that is going to be
    //used to initialize the new composition object
    Eigen::MatrixXd tmat;
    if(tspanning[0].size() != m_components.size()) {
      std::cerr << "ERROR in ParamComposition::calc_composition_object the spanning vectors are not as long as the number of ";
      std::cerr << "components in this system. I'm confused and recommend you quit and try again. However, not going to force quit\n";
    }
    tmat.resize(m_components.size(), m_components.size());
    //copy the spanning vectors into tmat
    for(Index i = 0; i < tspanning.size(); i++) {
      tmat.col(i) = tspanning[i];
    }
    //generate an orthogonal set if there aren't as many spanning
    //vectors as the number of components in the system
    if(tspanning.size() < (m_components.size())) {
      Eigen::FullPivHouseholderQR<Eigen::MatrixXd> qr(tmat.leftCols(tspanning.size()));
      Eigen::MatrixXd torthogonal = qr.matrixQ();
      tmat.rightCols((m_components.size() - tspanning.size())) = torthogonal.rightCols((m_components.size() - tspanning.size()));
      //copy the orthogonalized vectors into tmat. We now have a
      //complete spanning set in this component space
    }
    return ParamComposition(m_components, tmat, torigin, m_rank_of_space, *m_prim_struc, PARAM_COMP);
  }

  //assuming that you have filled in the prim_end_members and the
  //origin. This fills up the transformation matrices
  void ParamComposition::calc_transformation_matrices() {
    Eigen::MatrixXd tmat;
    tmat.resize(m_components.size(), m_components.size());
    for(Index i = 0; i < m_spanning_end_members.size(); i++) {
      tmat.col(i) = m_spanning_end_members[i] - m_origin;
    }
    if(m_spanning_end_members.size() < m_components.size()) {
      Eigen::FullPivHouseholderQR<Eigen::MatrixXd> qr(tmat.leftCols(m_spanning_end_members.size()));
      Eigen::MatrixXd torthogonal = qr.matrixQ();
      tmat.rightCols((m_components.size() - m_spanning_end_members.size())) = torthogonal.rightCols((m_components.size() - m_spanning_end_members.size()));
      //copy the orthogonalized vectors into tmat. We now have a
      //complete spanning set in this component space
    }
    if(m_comp.size() != 2) {
      m_comp.resize(2);
    }
    m_comp[PARAM_COMP] = tmat;
    m_comp[NUMBER_ATOMS] = m_comp[PARAM_COMP].inverse();
  }

  /*
    //use this to write out the composition object into a JSON format
    ptree ParamComposition::calc_composition_ptree() const {
      ptree comp_ptree;
      //add the allowed coomposition axes into the ptree
      if(m_allowed_list.size() > 0) {
        std::string root("");
        //      ptree axes_list;
        //add ptrees that contain information from the allowed composition axes
        for(Index i = 0; i < m_allowed_list.size(); i++) {
          std::stringstream strs;
          strs << root << "allowed_axes.";
          strs << i;
          comp_ptree.put_child(strs.str().c_str(), m_allowed_list[i].calc_composition_ptree());
        }
      }

      //print the composition members
      //components
      if(m_components.size() > 0) {
        std::string root("");
        root.append("components");
        std::string components_string;
        for(Index i = 0; i < m_components.size(); i++) {
          components_string.append(m_components[i]);
          components_string.append("   ");
        }
        boost::algorithm::trim(components_string);
        comp_ptree.put(root, components_string.c_str());
      }

      //origin
      if(m_origin.size() > 0) {
        std::string root("");
        root.append("origin");
        std::stringstream origin_strs;
        origin_strs << m_origin;
        std::string origin_str;
        origin_str = origin_strs.str();
        boost::replace_all(origin_str, "\n", "   ");
        comp_ptree.put(root, origin_str.c_str());
      }

      //spanning end members
      if(m_rank_of_space > 0 && m_comp[PARAM_COMP].rows() > 0) {
        std::string root("");
        root.append("end_members");
        //Array< Eigen::VectorXd > tspanning_end_members = spanning_end_members();
        //      ptree end_members_ptree;
        for(Index i = 0; i < m_spanning_end_members.size(); i++) {
          std::stringstream tspan_strs;
          tspan_strs << m_spanning_end_members[i];
          std::string tspan_str = tspan_strs.str();
          boost::replace_all(tspan_str, "\n", "   ");
          //        end_members_ptree.put();
          std::stringstream tname;
          tname << root << ".";
          tname << char('a' + i);
          comp_ptree.put(tname.str().c_str(), tspan_str.c_str());
        }
      }

      //rank_of_space
      if(m_rank_of_space > 0) {
        std::string root("");
        root.append("rank_of_space");
        std::stringstream rank_strs;
        rank_strs << m_rank_of_space;
        comp_ptree.put(root.c_str(), rank_strs.str().c_str());
      }

      return comp_ptree;

    }
  */
  //**************************************************************
  /*SPANNING END MEMBERS

    Returns an Array< Eigen::VectorXi > that contain the spanning end
    members listed in the same order as they occur in the
    transformation matrix.

  */
  void ParamComposition::calc_spanning_end_members() {
    Array< Eigen::VectorXd > tspan_end;
    if(m_rank_of_space <= 0) {
      std::cerr << "WARNING something is wrong in ParamComposition::spanning_end_members. The rank_of_space in the ParamComposition object is <=0. I do not know how to calculate the end_members in such a space" << std::endl;
      m_spanning_end_members = tspan_end;
      return;
    }
    for(int i = 0; i + 1 < m_rank_of_space; i++) {
      tspan_end.push_back((m_comp[PARAM_COMP].col(i) + m_origin));
    }
    m_spanning_end_members = tspan_end;
  }

  //*************************************************************
  //READ
  /*
    void ParamComposition::read(const std::string &comp_filename) {
      std::ifstream in_comp;
      in_comp.open(comp_filename.c_str());
      if(!in_comp) {
        std::cerr << "ERROR in ParamComposition::read. Could not read the file: " << comp_filename.c_str() << std::endl;
        std::cerr << "Continuing anyways. However, things could go horribly wrong. I recommend you quit." << std::endl;
        return;
      }
      read(in_comp);

    }

    void ParamComposition::read(std::istream &stream) {
      ptree comp_ptree;
      read_json(stream, comp_ptree);
      read(comp_ptree);
    }

    void ParamComposition::read(ptree comp_ptree) {

      //std::cout<<"In ParamComposition::read"<<std::endl;
      //try to read in the allowed_axes
      try {
        const ptree &allowed_axes_ptree = comp_ptree.child("allowed_axes");
        //std::cout<<"Reading the allowed_axes field"<<std::endl;
        int allowed_axes_num = 0;
        do {
          try {
            std::stringstream tstr;
            tstr << allowed_axes_num;
            ParamComposition tc(allowed_axes_ptree.child(tstr.str().c_str()) , *m_prim_struc);
            m_allowed_list.push_back(tc);
          }
          catch(std::exception const &e) {
            break;
          }
          allowed_axes_num++;
        }
        while(true);
      }
      catch(std::exception const &e) {
        //continue
      }

      //try to read in the components
      try {
        if(m_components.size() != 0) {
          std::cerr << "WARNING in ParamComposition::read. your components matrix is not empty. Clearing that array and any other non-empty data members" << std::endl;
          m_components.clear();
          m_comp.clear();
          m_allowed_list.clear();
        }
        std::string tcomp = comp_ptree.get<std::string>("components");
        boost::char_separator< char > sep(" ");
        boost::tokenizer< boost::char_separator< char > > tokens(tcomp, sep);
        BOOST_FOREACH(const std::string & t, tokens) {
          m_components.push_back(t);
        }

        //resize the other matrices to match this one
        m_comp.resize(2);
        m_comp[0].resize(m_components.size(), m_components.size());
        m_comp[1].resize(m_components.size(), m_components.size());
      }
      catch(std::exception const &e) {
        //      continue;
      }

      //try to read in the origin
      try {
        std::string tcomp = comp_ptree.get<std::string>("origin");
        if(m_components.size() == 0) {
          std::cerr << "ERROR in ParamComposition::read. You are trying to set an origin without specifying the components. This is dangerous, and not allowed. QUITTING." << std::endl;
          exit(666);
        }
        m_origin = eigen_vector_from_string(tcomp, m_components.size());
      }
      catch(std::exception const &e) {
        //      continue;
      }

      //read in the end members and then set up the transformation matrices
      try {
        const ptree &end_members_ptree = comp_ptree.child("end_members");
        std::string comp_axis(1, 'a');
        do {
          try {
            std::string span_string = end_members_ptree.get< std::string > (comp_axis.c_str());
            m_spanning_end_members.push_back(eigen_vector_from_string(span_string, m_components.size()));
          }
          catch(std::exception const &e) {
            break;
          }
          comp_axis[0]++;
        }
        while(true);
        //update the transformation matrices in comp.
        calc_transformation_matrices();
      }
      catch(std::exception const &e) {
        //      continue;
      }

      //reading in the rank_of_space
      try {
        std::string trank_str = comp_ptree.get<std::string>("rank_of_space");
        m_rank_of_space = atoi(trank_str.c_str());
      }
      catch(std::exception const &e) {
        m_rank_of_space = -1;
        //continue
      }

    }
  */
  //*************************************************************
  //MISCELLANEOUS

  //*************************************************************
  /* MAX OUT
     Given a sublat_comp, say:
     [1]  [2]
     [Ga]  1    0
     [As]  1    1
     [In]  0    1
     say that we have our priority_index set up to maximize [Ga]
     we need tochange the 1 in [As] 1st column to 0, since Ga now
     occupies that sublattice. Max Out does the appropriate subt-
     ractions and returns the modified matrix
  */
  //*************************************************************
  void ParamComposition::max_out(const int &component_index, Eigen::MatrixXi &sublat_comp) const {
    for(EigenIndex i = 0; i < sublat_comp.cols(); i++) {
      if(sublat_comp(component_index, i) > 0) {
        for(EigenIndex j = 0; j < sublat_comp.rows(); j++) {
          sublat_comp(j, i) = 0;
        }
      }
    }
    return;
  }

  void ParamComposition::select_composition_axes(const Index &choice) {

    //printing the data from the 'choice'
    // std::cout<<"This is the data from choice: "<<std::endl;
    // allowed_list[choice].print_composition_matrices(std::cout);
    if(m_allowed_list.size() < choice + 1) {
      std::cerr << "ERROR in ParamComposition::select_composition_axes. Your value of choice is outside the range of allowed_list" << std::endl;
      exit(666);
    }
    m_comp = m_allowed_list[choice].comp();
    //    components = allowed_list[choice].components();
    m_origin = m_allowed_list[choice].origin();
    m_rank_of_space = m_allowed_list[choice].rank_of_space();
    m_spanning_end_members = m_allowed_list[choice].spanning_end_members();
    //    print_composition_matrices(std::cout);
  }


  //*************************************************************
  //ACCESSORS

  std::string ParamComposition::composition_formula() const {
    std::stringstream ss;
    print_composition_formula(ss, 20);
    return ss.str();
  }


}
<|MERGE_RESOLUTION|>--- conflicted
+++ resolved
@@ -32,11 +32,7 @@
 
     auto struc_molecule = m_prim_struc->struc_molecule();
     for(auto it = struc_molecule.begin(); it != struc_molecule.end(); ++it) {
-<<<<<<< HEAD
-      components.push_back(it->name());
-=======
-      m_components.push_back(it->name);
->>>>>>> cc54ea64
+      m_components.push_back(it->name());
     }
 
     return;
