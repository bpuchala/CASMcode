--- conflicted
+++ resolved
@@ -99,11 +99,9 @@
           result_vec.push_back(ConfigMapping::strain_cost(relaxed_struc.lattice(), mapped_configdof, relaxed_struc.basis.size()));
         else if(m_prop_names[i] == "total_score") {
           double sc = ConfigMapping::strain_cost(relaxed_struc.lattice(), mapped_configdof, relaxed_struc.basis.size());
-<<<<<<< HEAD
+
           double bc = ConfigMapping::basis_cost(mapped_configdof, relaxed_struc.basis.size());
-=======
-          double bc =  ConfigMapping::basis_cost(mapped_configdof, relaxed_struc.basis.size());
->>>>>>> f6506489
+
           double w = m_configmapper.lattice_weight();
           result_vec.push_back(w * sc + (1.0 - w)*bc);
         }
