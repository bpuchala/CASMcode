#include "casm/clex/PrimClex.hh"

#include "casm/external/boost.hh"

#include "casm/misc/algorithm.hh"
#include "casm/clex/ConfigIterator.hh"
#include "casm/clex/ECIContainer.hh"
#include "casm/clex/ScelEnum.hh"
#include "casm/system/RuntimeLibrary.hh"
#include "casm/misc/algorithm.hh"
#include "casm/casm_io/SafeOfstream.hh"
#include "casm/crystallography/Coordinate.hh"
#include "casm/crystallography/Niggli.hh"
#include "casm/clusterography/IntegralCluster.hh"
#include "casm/clex/ConfigIterator.hh"
#include "casm/clex/ECIContainer.hh"
#include "casm/app/AppIO.hh"

namespace CASM {
  //*******************************************************************************************
  //                                **** Constructors ****
  //*******************************************************************************************
  /// Initial construction of a PrimClex, from a primitive Structure
  PrimClex::PrimClex(const Structure &_prim, const Logging &logging) :
    Logging(logging),
    m_prim(_prim) {

    _init();

    return;
  }


  //*******************************************************************************************
  /// Construct PrimClex from existing CASM project directory
  ///  - read PrimClex and directory structure to generate all its Supercells and Configurations, etc.
  PrimClex::PrimClex(const fs::path &_root, const Logging &logging):
    Logging(logging),
    m_dir(_root),
    m_settings(_root),
    m_prim(read_prim(m_dir.prim())) {

    _init();

  }

  /// Initialization routines
  ///  - If !root.empty(), read all saved data to generate all Supercells and Configurations, etc.
  void PrimClex::_init() {

    log().construct("CASM Project");
    log() << "from: " << dir().root_dir() << "\n" << std::endl;

    auto struc_mol_name = prim().struc_molecule_name();
    m_vacancy_allowed = false;
    for(int i = 0; i < struc_mol_name.size(); ++i) {
      if(is_vacancy(struc_mol_name[i])) {
        m_vacancy_allowed = true;
        m_vacancy_index = i;
      }
    }

    if(dir().root_dir().empty()) {
      return;
    }

    bool read_settings = false;
    bool read_composition = true;
    bool read_chem_ref = true;
    bool read_configs = true;

    refresh(false, true, true, true);
  }

  /// \brief Reload PrimClex data from settings
  ///
  /// \param read_settings Read project_settings.json and plugins
  /// \param read_composition Read composition_axes.json
  /// \param read_chem_ref Read chemical_reference.json
  /// \param read_configs Read SCEL and config_list.json
  /// \param clear_clex Clear stored orbitrees, clexulators, and eci
  ///
  /// - This does not check if what you request will cause problems.
  /// - ToDo: refactor into separate functions
  ///
  void PrimClex::refresh(bool read_settings,
                         bool read_composition,
                         bool read_chem_ref,
                         bool read_configs,
                         bool clear_clex) {

    log().custom("Load project data");

    if(read_settings) {
      try {
        m_settings = ProjectSettings(dir().root_dir(), *this);
      }
      catch(std::exception &e) {
        err_log().error("reading project_settings.json");
        err_log() << "file: " << m_dir.project_settings() << "\n" << std::endl;
      }
    }

    if(read_composition) {
      m_has_composition_axes = false;
      auto comp_axes = m_dir.composition_axes();

      try {
        if(fs::is_regular_file(comp_axes)) {
          log() << "read: " << comp_axes << "\n";

          CompositionAxes opt(comp_axes);

          if(opt.has_current_axes) {
            m_has_composition_axes = true;
            m_comp_converter = opt.curr;
          }
        }
      }
      catch(std::exception &e) {
        err_log().error("reading composition_axes.json");
        err_log() << "file: " << comp_axes << "\n" << std::endl;
      }
    }

    if(read_chem_ref) {

      // read chemical reference
      m_chem_ref.reset();
      auto chem_ref_path = m_dir.chemical_reference(m_settings.default_clex().calctype, m_settings.default_clex().ref);

      try {
        if(fs::is_regular_file(chem_ref_path)) {
          log() << "read: " << chem_ref_path << "\n";
          m_chem_ref = notstd::make_cloneable<ChemicalReference>(read_chemical_reference(chem_ref_path, prim(), settings().lin_alg_tol()));
        }
      }
      catch(std::exception &e) {
        err_log().error("reading chemical_reference.json");
        err_log() << "file: " << chem_ref_path << "\n" << std::endl;
      }
    }

    if(read_configs) {

      m_supercell_list.clear();

      try {
        // read supercells
        if(fs::is_regular_file(m_dir.SCEL())) {
          log() << "read: " << m_dir.SCEL() << "\n";
          fs::ifstream scel(m_dir.SCEL());
          read_supercells(scel);
        }
      }
      catch(std::exception &e) {
        err_log().error("reading SCEL");
        err_log() << "file: " << m_dir.SCEL() << "\n" << std::endl;
      }

      try {
        // read config_list
        if(fs::is_regular_file(dir().config_list())) {
          log() << "read: " << dir().config_list() << "\n";
          read_config_list();
        }
      }
      catch(std::exception &e) {
        err_log().error("reading config_list.json");
        err_log() << "file: " << dir().config_list() << "\n" << std::endl;
      }
    }

    if(clear_clex) {
      m_nlist.reset();
      m_clex_basis.clear();
      m_clexulator.clear();
      m_eci.clear();
      log() << "refresh cluster expansions\n";
    }

    log() << std::endl;
  }


  // ** Composition accessors **

  //*******************************************************************************************
  /// const Access CompositionConverter object
  bool PrimClex::has_composition_axes() const {
    return m_has_composition_axes;
  }

  //*******************************************************************************************
  /// const Access CompositionConverter object
  const CompositionConverter &PrimClex::composition_axes() const {
    return m_comp_converter;
  }

  // ** Chemical reference **

  //*******************************************************************************************
  /// check if ChemicalReference object initialized
  bool PrimClex::has_chemical_reference() const {
    return static_cast<bool>(m_chem_ref);
  }

  //*******************************************************************************************
  /// const Access ChemicalReference object
  const ChemicalReference &PrimClex::chemical_reference() const {
    return *m_chem_ref;
  }


  // ** Prim and Orbitree accessors **

  //*******************************************************************************************
  /// const Access to primitive Structure
  const Structure &PrimClex::prim() const {
    return m_prim;
  }

  //*******************************************************************************************

  PrimNeighborList &PrimClex::nlist() const {

    // lazy neighbor list generation
    if(!m_nlist) {

      // construct nlist
      m_nlist = notstd::make_cloneable<PrimNeighborList>(
                  settings().nlist_weight_matrix(),
                  settings().nlist_sublat_indices().begin(),
                  settings().nlist_sublat_indices().end()
                );
    }

    return *m_nlist;
  }

  //*******************************************************************************************
  /// returns true if vacancy are an allowed species
  bool PrimClex::vacancy_allowed() const {
    return m_vacancy_allowed;
  }

  //*******************************************************************************************
  /// returns the index of vacancies in composition vectors
  Index PrimClex::vacancy_index() const {
    return m_vacancy_index;
  }


  // ** Supercell and Configuration accessors **

  //*******************************************************************************************
  /// const Access entire supercell_list
  boost::container::stable_vector<Supercell> &PrimClex::supercell_list() {
    return m_supercell_list;
  };

  //*******************************************************************************************
  /// const Access entire supercell_list
  const boost::container::stable_vector<Supercell> &PrimClex::supercell_list() const {
    return m_supercell_list;
  };

  //*******************************************************************************************
  /// const Access supercell by index
  const Supercell &PrimClex::supercell(Index i) const {
    return m_supercell_list[i];
  };

  //*******************************************************************************************
  /// Access supercell by index
  Supercell &PrimClex::supercell(Index i) {
    return m_supercell_list[i];
  };

  //*******************************************************************************************
  /// const Access supercell by name
  const Supercell &PrimClex::supercell(std::string scellname) const {
    Index index;
    if(!contains_supercell(scellname, index)) {
      err_log().error("Accessing supercell");
      err_log() << "supercell '" << scellname << "' not found." << std::endl;
      throw std::invalid_argument("Error in PrimClex::supercell(std::string scellname) const: Not found");
    }
    return m_supercell_list[index];
  };

  //*******************************************************************************************
  /// Access supercell by name
  Supercell &PrimClex::supercell(std::string scellname) {
    return const_cast<Supercell &>(static_cast<const PrimClex &>(*this).supercell(scellname));
  }

  //*******************************************************************************************
  /// Access supercell by Lattice, adding if necessary
  Supercell &PrimClex::supercell(const Lattice &lat) {
    return supercell(add_supercell(lat));
  }

  //*******************************************************************************************
  /// access configuration by name (of the form "scellname/[NUMBER]", e.g., ("SCEL1_1_1_1_0_0_0/0")
  const Configuration &PrimClex::configuration(const std::string &configname) const {
    auto res = Configuration::split_name(configname);

    try {
<<<<<<< HEAD
      config_ind = boost::lexical_cast<Index>(splt_vec[1]);
    }
    catch(boost::bad_lexical_cast &e) {
      err_log().error("Invalid config index");
      err_log() << "CRITICAL ERROR: In PrimClex::configuration(), malformed input:" << configname << "\n";
      throw e;
    }

    try {
      return supercell(splt_vec[0]).config(config_ind);
=======
      return get_supercell(res.first).get_config_list().at(res.second);
>>>>>>> 60b025e8
    }
    catch(std::out_of_range &e) {
      err_log().error("Invalid config index");
      err_log() << "ERROR: In PrimClex::configuration(), configuration index out of range\n";
      err_log() << "configname: " << configname << "\n";
<<<<<<< HEAD
      err_log() << "index: " << config_ind << "\n";
      err_log() << "config_list.size(): " << supercell(splt_vec[0]).config_list().size() << "\n";
=======
      err_log() << "index: " << res.second << "\n";
      err_log() << "config_list.size(): " << get_supercell(res.first).get_config_list().size() << "\n";
>>>>>>> 60b025e8
      throw e;
    }
  }

  //*******************************************************************************************

  Configuration &PrimClex::configuration(const std::string &configname) {
    return const_cast<Configuration &>(static_cast<const PrimClex &>(*this).configuration(configname));
  }

  //*******************************************************************************************
  /// Configuration iterator: begin
  PrimClex::config_iterator PrimClex::config_begin() {
    if(m_supercell_list.size() == 0 || m_supercell_list[0].config_list().size() > 0)
      return config_iterator(this, 0, 0);
    return ++config_iterator(this, 0, 0);
  }

  //*******************************************************************************************
  /// Configuration iterator: end
  PrimClex::config_iterator PrimClex::config_end() {
    return config_iterator(this, m_supercell_list.size(), 0);
  }

  //*******************************************************************************************
  /// const Configuration iterator: begin
  PrimClex::config_const_iterator PrimClex::config_begin() const {
    if(m_supercell_list.size() == 0 || m_supercell_list[0].config_list().size() > 0)
      return config_const_iterator(this, 0, 0);
    return ++config_const_iterator(this, 0, 0);
  }

  //*******************************************************************************************
  /// const Configuration iterator: end
  PrimClex::config_const_iterator PrimClex::config_end() const {
    return config_const_iterator(this, m_supercell_list.size(), 0);
  }

  //*******************************************************************************************
  /// const Configuration iterator: begin
  PrimClex::config_const_iterator PrimClex::config_cbegin() const {
    if(m_supercell_list.size() == 0 || m_supercell_list[0].config_list().size() > 0)
      return config_const_iterator(this, 0, 0);
    return ++config_const_iterator(this, 0, 0);
  }

  //*******************************************************************************************
  /// const Configuration iterator: end
  PrimClex::config_const_iterator PrimClex::config_cend() const {
    return config_const_iterator(this, m_supercell_list.size(), 0);
  }

  //*******************************************************************************************
  /// Configuration iterator: begin
  PrimClex::config_iterator PrimClex::selected_config_begin() {
    //std::cout << "BEGINNING SELECTED CONFIG ITERATOR\n"
    //          << "m_supercell_list.size() is " << m_supercell_list.size() << "\n";

    if(m_supercell_list.size() == 0 || (m_supercell_list[0].config_list().size() > 0 && m_supercell_list[0].config(0).selected()))
      return config_iterator(this, 0, 0, true);
    return ++config_iterator(this, 0, 0, true);
  }

  //*******************************************************************************************
  /// Configuration iterator: end
  PrimClex::config_iterator PrimClex::selected_config_end() {
    return config_iterator(this, m_supercell_list.size(), 0, true);
  }

  //*******************************************************************************************
  /// const Configuration iterator: begin
  PrimClex::config_const_iterator PrimClex::selected_config_cbegin() const {
    if(m_supercell_list.size() == 0 || (m_supercell_list[0].config_list().size() > 0 && m_supercell_list[0].config(0).selected()))
      return config_const_iterator(this, 0, 0, true);
    return ++config_const_iterator(this, 0, 0, true);
  }

  //*******************************************************************************************
  /// const Configuration iterator: end
  PrimClex::config_const_iterator PrimClex::selected_config_cend() const {
    return config_const_iterator(this, m_supercell_list.size(), 0, true);
  }


  //*******************************************************************************************
  // **** IO ****
  //*******************************************************************************************
  /**
   * Re-write config_list.json, updating all the data
   */

  void PrimClex::write_config_list() {

    fs::path config_list_path = dir().config_list();
    if(m_supercell_list.size() == 0) {
      fs::remove(config_list_path);
      return;
    }

    jsonParser json;

    if(fs::exists(config_list_path)) {
      json.read(config_list_path);
    }
    else {
      json.put_obj();
    }

    for(Index s = 0; s < m_supercell_list.size(); s++) {
      m_supercell_list[s].write_config_list(json);
    }

    SafeOfstream file;
    file.open(config_list_path);
    json.print(file.ofstream());
    file.close();

    return;
  }


  // **** Operators ****


  // **** Unorganized mess of functions ... ****

  /// \brief Generate supercells of a certain volume and shape and store them in the array of supercells
  ///
  /// \param enum_props An ScelEnumProps instance, see constructor for details
  ///
  void PrimClex::generate_supercells(const ScelEnumProps &enum_props) {
    ScelEnumByProps e(*this, enum_props);
    for(auto it = e.begin(); it != e.end(); ++it) {}
    return;
  }

  //*******************************************************************************************
  /**
   *  add a supercell if it doesn't already exist
   *    return the index of the supercell in m_supercell_list
   *
   *    TODO:
   *    Check to see if superlat is linear combination of previously
   *    enumerated Supercell. You'll have to transform the coordinates
   *    if you're trying to import something with a supercell that
   *    already exists. Should return operations involved.
   *    If supercell doesn't exist add it as it is without transforming
   */
  //*******************************************************************************************
  Index PrimClex::add_canonical_supercell(const Lattice &superlat) {
    if(!superlat.is_supercell_of(m_prim.lattice())) {
      std::cerr << "ERROR in PrimClex::add_canonical_supercell()." << std::endl
                << "  Passed a Supercell Lattice that is not a superlattice of PRIM lattice\n" << std::endl;
      assert(0);
      exit(1);
    }

    // temporary version, just check transf_mat equivalence
    // Does this check for equivalent supercells with different transformation matrices? Seems like it should
    // Insert second loop that goes over a symmetry operation list and applies it to the transformation matrix
    Supercell scel(this, superlat);
    scel.set_id(m_supercell_list.size());
    for(Index i = 0; i < m_supercell_list.size(); i++) {
      if(m_supercell_list[i].transf_mat() == scel.transf_mat())
        return i;
    }

    // if not already existing, add it
    m_supercell_list.push_back(scel);
    return m_supercell_list.size() - 1;
  }
  //*******************************************************************************************
  /**
   *  add a supercell if it doesn't already exist
   *  return the index of the supercell in m_supercell_list
   *
   *  Unlike the initial version above this, this routine
   *  will use an Array of SymOps (probably the point group of the lattice)
   *  to determine whether the provided superlat is equivalent to a Supercell in the
   *  PrimClex list. It will then populate the transformation matrix that
   *  maps the passed lattice onto the one on the list (i.e. the one on on
   *  the list is treated as 'primitive'). If it doesn't map, then the
   *  matrix gets flattened to zeros.
   *
   *  This routine should replace the original one once it converges
   *  to something people can agree on.
   */
  //*******************************************************************************************
  Index PrimClex::add_supercell(const Lattice &superlat) {
    return add_canonical_supercell(canonical_equivalent_lattice(superlat, m_prim.point_group(), settings().crystallography_tol()));

  }

  //*******************************************************************************************
  void PrimClex::print_supercells() const {


    // also write supercells/supercell_path directories with LAT files
    try {
      fs::create_directory(dir().training_data());
    }
    catch(const fs::filesystem_error &ex) {
      std::cerr << "Error in PrimClex::print_supercells()." << std::endl;
      std::cerr << ex.what() << std::endl;
    }

    fs::ofstream scelfile(dir().SCEL());

    print_supercells(scelfile);

    for(Index i = 0; i < m_supercell_list.size(); i++) {
      try {
        fs::create_directory(dir().supercell_dir(m_supercell_list[i].name()));

        fs::path latpath = dir().LAT(m_supercell_list[i].name());
        if(!fs::exists(latpath)) {
          fs::ofstream latfile(latpath);
          m_supercell_list[i].real_super_lattice().print(latfile);
        }
      }
      catch(const fs::filesystem_error &ex) {
        std::cerr << "Error in PrimClex::print_supercells()." << std::endl;
        std::cerr << ex.what() << std::endl;
      }
    }
  }

  //*******************************************************************************************
  void PrimClex::print_supercells(std::ostream &stream) const {
    for(Index i = 0; i < m_supercell_list.size(); i++) {
      stream << "Supercell Name: '" << m_supercell_list[i].name() << "' Number: " << i << " Volume: " << m_supercell_list[i].transf_mat().determinant() << "\n";
      stream << "Supercell Transformation Matrix: \n";
      stream << m_supercell_list[i].transf_mat();
      stream << "\n";
    }
  }

  //*******************************************************************************************
  void PrimClex::read_supercells(std::istream &stream) {
    // expect a file with format:
    //
    // Supercell Number: 0 Volume: 1
    // Supercell Transformation Matrix:
    //  1 0 0
    //  0 1 0
    //  0 0 1
    //
    // Supercell Number: 1 Volume: 2
    // Supercell Transformation Matrix:
    //  1 0 -1
    //  0 1 0
    //  0 0 2

    Eigen::Matrix3d mat;

    std::string s;
    while(!stream.eof()) {
      std::getline(stream, s);
      if(s[0] == 'S') {
        std::getline(stream, s);
        stream >> mat;

        add_canonical_supercell(Lattice(m_prim.lattice().lat_column_mat()*mat));
      }
    }
  }

  //*******************************************************************************************
  /**
   *   Read the config_list file at 'file_name' and adds config
   *   to supercell, assuming it is already canonical.
   *   If 'print_dirs', call Supercell::print_clex_configuration()
   *   for each config to be made.
   */
  //*******************************************************************************************
  void PrimClex::read_config_list() {

    jsonParser json(dir().config_list());

    if(!json.contains("supercells")) {
      return;
    }

    for(Index i = 0; i < m_supercell_list.size(); i++) {
      m_supercell_list[i].read_config_list(json);
    }
  }

  //*******************************************************************************************
  /*
   * Run through all the supercells and add up how many configurations are selected
   * in each one of them.
   */
  //*******************************************************************************************

  int PrimClex::amount_selected() const {
    int amount_selected = 0;
    for(Index s = 0; s < m_supercell_list.size(); s++) {
      amount_selected += m_supercell_list[s].amount_selected();
    }
    return amount_selected;
  }

  //*******************************************************************************************
  bool PrimClex::contains_supercell(std::string scellname, Index &index) const {
    for(Index i = 0; i < m_supercell_list.size(); i++) {
      if(m_supercell_list[i].name() == scellname) {
        index = i;
        return true;
      }
    }
    index = m_supercell_list.size();
    return false;

  };

  bool PrimClex::contains_supercell(const Supercell &scel) const {
    Index tmp;
    return contains_supercell(scel, tmp);
  }

  bool PrimClex::contains_supercell(const Supercell &scel, Index &index) const {
    return contains_supercell(scel.get_name(), index);
  }

  //*******************************************************************************************
  bool PrimClex::has_orbits(const ClexDescription &key) const {
    if(!fs::exists(dir().clust(key.bset))) {
      return false;
    }
    return true;
  }

  //*******************************************************************************************
  /// const Access to global orbitree
  bool PrimClex::has_clex_basis(const ClexDescription &key) const {
    auto it = m_clex_basis.find(key);
    if(it == m_clex_basis.end()) {
      if(!fs::exists(dir().clust(key.bset))) {
        return false;
      }
    }
    return true;

  };

  //*******************************************************************************************

  /// \brief Get iterators over the range of orbits
  const ClexBasis &PrimClex::clex_basis(const ClexDescription &key) const {

    auto it = m_clex_basis.find(key);
    if(it == m_clex_basis.end()) {

      it = m_clex_basis.insert(std::make_pair(key, ClexBasis(prim()))).first;

      std::vector<PrimPeriodicIntegralClusterOrbit> orbits;

      read_clust(
        std::back_inserter(orbits),
        jsonParser(dir().clust(key.bset)),
        prim(),
        prim().factor_group(),
        PrimPeriodicIntegralClusterSymCompare(settings().crystallography_tol()),
        settings().crystallography_tol()
      );

      jsonParser bspecs_json;
      bspecs_json.read(dir().bspecs(key.bset));

      ClexBasis &clex_basis = it->second;
      clex_basis.generate(orbits.begin(), orbits.end(), bspecs_json, {"occupation"});

    }

    return it->second;

  }

  //*******************************************************************************************

  bool PrimClex::has_clexulator(const ClexDescription &key) const {
    auto it = m_clexulator.find(key);
    if(it == m_clexulator.end()) {
      if(!fs::exists(dir().clexulator_src(settings().name(), key.bset))) {
        return false;
      }
    }
    return true;
  }

  //*******************************************************************************************

  Clexulator PrimClex::clexulator(const ClexDescription &key) const {

    auto it = m_clexulator.find(key);
    if(it == m_clexulator.end()) {

      if(!fs::exists(dir().clexulator_src(settings().name(), key.bset))) {
        throw std::runtime_error(
          std::string("Error loading clexulator ") + key.bset + ". No basis functions exist.");
      }

      it = m_clexulator.insert(
             std::make_pair(key, Clexulator(settings().name() + "_Clexulator",
                                            dir().clexulator_dir(key.bset),
                                            nlist(),
                                            log(),
                                            settings().compile_options(),
                                            settings().so_options()))).first;
    }
    return it->second;
  }

  //*******************************************************************************************

  bool PrimClex::has_eci(const ClexDescription &key) const {

    auto it = m_eci.find(key);
    if(it == m_eci.end()) {
      return fs::exists(dir().eci(key.property, key.calctype, key.ref, key.bset, key.eci));
    }
    return true;
  }

  //*******************************************************************************************

  const ECIContainer &PrimClex::eci(const ClexDescription &key) const {

    auto it = m_eci.find(key);
    if(it == m_eci.end()) {
      fs::path eci_path = dir().eci(key.property, key.calctype, key.ref, key.bset, key.eci);
      if(!fs::exists(eci_path)) {
        throw std::runtime_error(
          std::string("Error loading ECI. eci.json does not exist.\n")
          + "  Expected at: " + eci_path.string());
      }

      it = m_eci.insert(std::make_pair(key, read_eci(eci_path))).first;
    }
    return it->second;
  }

}
<|MERGE_RESOLUTION|>--- conflicted
+++ resolved
@@ -307,32 +307,14 @@
     auto res = Configuration::split_name(configname);
 
     try {
-<<<<<<< HEAD
-      config_ind = boost::lexical_cast<Index>(splt_vec[1]);
-    }
-    catch(boost::bad_lexical_cast &e) {
-      err_log().error("Invalid config index");
-      err_log() << "CRITICAL ERROR: In PrimClex::configuration(), malformed input:" << configname << "\n";
-      throw e;
-    }
-
-    try {
-      return supercell(splt_vec[0]).config(config_ind);
-=======
       return get_supercell(res.first).get_config_list().at(res.second);
->>>>>>> 60b025e8
     }
     catch(std::out_of_range &e) {
       err_log().error("Invalid config index");
       err_log() << "ERROR: In PrimClex::configuration(), configuration index out of range\n";
       err_log() << "configname: " << configname << "\n";
-<<<<<<< HEAD
-      err_log() << "index: " << config_ind << "\n";
-      err_log() << "config_list.size(): " << supercell(splt_vec[0]).config_list().size() << "\n";
-=======
       err_log() << "index: " << res.second << "\n";
       err_log() << "config_list.size(): " << get_supercell(res.first).get_config_list().size() << "\n";
->>>>>>> 60b025e8
       throw e;
     }
   }
