--- conflicted
+++ resolved
@@ -666,627 +666,4 @@
     return m_global_eci;
   }
 
-<<<<<<< HEAD
-=======
-  //*******************************************************************************************
-  /// \brief Make orbitree. For now specifically global.
-  ///
-  /// \param prim Primitive Structure. non-const due to Structure::set_site_internals.
-  /// \param json bspecs.json file
-  SiteOrbitree make_orbitree(Structure &prim, const jsonParser &json) {
-
-    try {
-
-      SiteOrbitree tree(prim.lattice());
-      tree.set_bspecs(json);
-      // --- first generate global orbitree -------------
-
-
-      //global_orbitree.read_CSPECS(in_clust);
-      tree.min_num_components = 2;
-      tree.min_length = CASM::TOL;
-
-      tree.max_length.clear();
-      auto update_max_length = [&](int branch, double max_length) {
-        while(branch > tree.max_length.size() - 1) {
-          tree.max_length.push_back(0.0);
-        }
-        tree.max_length[branch] = max_length;
-      };
-
-      for(auto it = json["orbit_branch_specs"].cbegin(); it != json["orbit_branch_specs"].cend(); ++it) {
-        update_max_length(std::stoi(it.name()), it->find("max_length")->get<double>());
-      }
-      tree.max_num_sites = tree.max_length.size() - 1;
-
-      tree.generate_orbitree(prim);
-
-      // --- then add custom orbits --------------------
-
-      if(json.contains("orbit_specs")) {
-        bool verbose = false;
-        tree.read_custom_clusters_from_json(json["orbit_specs"], prim, prim.factor_group(), verbose);
-      }
-      tree.collect_basis_info(prim);
-
-      return tree;
-    }
-    catch(...) {
-      std::cerr << "Error in make_orbitree, with JSON input: \n";
-      std::cerr << json << "\n";
-      throw;
-    }
-
-  }
-
-  void set_nlist_ind(const Structure &prim, SiteOrbitree &tree, const PrimNeighborList &nlist, double xtal_tol) {
-
-    //For each site we encounter we access the appropriate slot in the neighbor list and append all other sites
-    //to it in the form of UnitCellCoords
-
-    Array<Index> clust_nlist_inds;
-
-    const auto &sublat_indices = nlist.sublat_indices();
-
-    Index N_sublat = sublat_indices.size();
-
-    //branches
-    for(Index i = 0; i < tree.size(); i++) {
-      //orbits
-      for(Index j = 0; j < tree[i].size(); j++) {
-        //clusters
-        for(Index k = 0; k < tree[i][j].size(); k++) {
-
-          clust_nlist_inds.resize(tree[i][j][k].size());
-
-          //sites
-          for(Index l = 0; l < tree[i][j][k].size(); l++) {
-
-            //tuccl corresponds to a particular site we're looking at
-            UnitCellCoord tuccl(tree[i][j][k][l], prim, xtal_tol);
-
-            //neighbor sites
-            for(Index b = 0; b < tree[i][j][k].size(); b++) {
-
-              //tuccb corresponds to a site that neighbors tuccl
-              UnitCellCoord tuccb(tree[i][j][k][b], prim, xtal_tol);
-              UnitCell delta = tuccb.unitcell() - tuccl.unitcell();
-
-              auto unitcell_index = find_index(nlist, delta);
-              if(unitcell_index == nlist.size()) {
-                std::cerr << "Error generating unitcell index." << std::endl;
-                std::cerr << "  Did not find unitcell: " << delta.transpose() << " in the prim nlist." << std::endl;
-                exit(1);
-              }
-
-              auto sublat_index = find_index(sublat_indices, tuccb.sublat());
-              if(sublat_index == sublat_indices.size()) {
-                std::cerr << "Error generating sublat index" << std::endl;
-                std::cerr << "  Did not find sublat: " << tuccb.sublat() << " in the nlist sublattice indices: " << jsonParser(sublat_indices) << std::endl;
-                exit(1);
-              }
-
-              clust_nlist_inds[b] = unitcell_index * N_sublat + sublat_index;
-
-              // //If delta is not already in nlist, add it (the value of clust_nlist_inds[b] makes sense after the push_back)
-              // if(clust_nlist_inds[b] == nlist.size()) {
-              //  nlist.push_back(delta);
-              // }
-            }
-
-            // we set the first set of nlist_inds as the current indices
-            if(l == 0) {
-              tree[i][j][k].set_nlist_inds(clust_nlist_inds);
-            }
-
-            // save any other unique ones that we find
-            Index t(0);
-            for(t = 0; t < tree[i][j][k].trans_nlists().size(); t++) {
-              if(clust_nlist_inds.all_in(tree[i][j][k].trans_nlist(t)))
-                break;
-            }
-            if(t == tree[i][j][k].trans_nlists().size())
-              tree[i][j][k].add_trans_nlist(clust_nlist_inds);
-          }
-        }
-      }
-    }
-  }
-
-  //*******************************************************************************************
-  /// \brief Print clexulator
-  void print_clexulator(const Structure &prim,
-                        SiteOrbitree &tree,
-                        const PrimNeighborList &nlist,
-                        std::string class_name,
-                        std::ostream &stream,
-                        double xtal_tol) {
-
-    set_nlist_ind(prim, tree, nlist, xtal_tol);
-
-    DoFManager dof_manager;
-    Index Nsublat = prim.basis.size();
-    for(Index b = 0; b < Nsublat; b++) {
-      if(prim.basis[b].site_occupant().size() > 1) {
-        dof_manager.add_dof(prim.basis[b].site_occupant().type_name());
-        break;
-      }
-    }
-    for(Index b = 0; b < Nsublat; b++) {
-      for(Index i = 0; i < prim.basis[i].displacement().size(); i++)
-        dof_manager.add_dof(prim.basis[b].displacement()[i].type_name());
-    }
-
-    dof_manager.resize_neighborhood(nlist.size()*nlist.sublat_indices().size());
-
-    // We can add more as needed
-    dof_manager.register_dofs(tree);
-
-    Index N_corr(tree.basis_set_size());
-    std::stringstream private_def_stream, public_def_stream, interface_imp_stream, bfunc_imp_stream;
-
-    std::string uclass_name;
-    for(Index i = 0; i < class_name.size(); i++)
-      uclass_name.push_back(std::toupper(class_name[i]));
-
-    std::string indent(2, ' ');
-    private_def_stream <<
-
-                       indent << "  /// \\brief Clone the Clexulator\n" <<
-                       indent << "  virtual " << class_name << "* _clone() const override {\n" <<
-                       indent << "    return new " << class_name << "(*this);\n" <<
-                       indent << "  }\n\n" <<
-
-                       indent << "  // typedef for method pointers\n" <<
-                       indent << "  typedef double (" << class_name << "::*BasisFuncPtr)() const;\n\n" <<
-
-                       indent << "  // typedef for method pointers\n" <<
-                       indent << "  typedef double (" << class_name << "::*DeltaBasisFuncPtr)(int, int) const;\n\n" <<
-
-                       indent << "  // array of pointers to member functions for calculating basis functions\n" <<
-                       indent << "  BasisFuncPtr m_orbit_func_list[" << N_corr << "];\n\n" <<
-
-                       indent << "  // array of pointers to member functions for calculating flower functions\n" <<
-                       indent << "  BasisFuncPtr m_flower_func_lists[" << Nsublat << "][" << N_corr << "];\n\n" <<
-
-                       /**** for separate 1D method pointer lists:
-                       indent << "  BasisFuncPtr
-                       for(Index i = 0; i < Nsublat; i++) {
-                         private_def_stream << " m_flower_func_at_" << i << "_list[" << N_corr << "]";
-                         if(i + 1 < Nsublat)
-                           private_def_stream << ',';
-                       }
-                       private_def_stream << ";\n\n" <<
-                       **/
-
-                       indent << "  // array of pointers to member functions for calculating DELTA flower functions\n" <<
-                       indent << "  DeltaBasisFuncPtr m_delta_func_lists[" << Nsublat << "][" << N_corr << "];\n\n";
-
-    /**** for separate 1D method pointer lists:
-    indent << "  DeltaBasisFuncPtr";
-
-    for(Index i = 0; i < Nsublat; i++) {
-    private_def_stream << " m_delta_func_at_" << i << "_list[" << N_corr << "]";
-    if(i + 1 < Nsublat)
-    private_def_stream << ',';
-    }
-    private_def_stream << ";\n\n";
-    **/
-
-    dof_manager.print_clexulator_member_definitions(private_def_stream, tree, indent + "  ");
-
-    // perhaps some more correlation calculating options here
-    dof_manager.print_clexulator_private_method_definitions(private_def_stream, tree, indent + "  ");
-
-    private_def_stream <<
-                       indent << "  //default functions for basis function evaluation \n" <<
-                       indent << "  double zero_func() const{ return 0.0;};\n" <<
-                       indent << "  double zero_func(int,int) const{ return 0.0;};\n\n";
-
-    public_def_stream <<
-                      indent << "  " << class_name << "();\n\n" <<
-                      indent << "  ~" << class_name << "();\n\n" <<
-
-                      indent << "  /// \\brief Clone the " << class_name << "\n" <<
-                      indent << "  std::unique_ptr<" << class_name << "> clone() const { \n" <<
-                      indent << "    return std::unique_ptr<" << class_name << ">(_clone()); \n" <<
-                      indent << "  }\n\n" <<
-
-                      indent << "  /// \\brief Calculate contribution to global correlations from one unit cell\n" <<
-                      indent << "  void calc_global_corr_contribution(double *corr_begin) const override;\n\n" <<
-
-                      indent << "  /// \\brief Calculate contribution to select global correlations from one unit cell\n" <<
-                      indent << "  void calc_restricted_global_corr_contribution(double *corr_begin, size_type const* ind_list_begin, size_type const* ind_list_end) const override;\n\n" <<
-
-                      indent << "  /// \\brief Calculate point correlations about basis site 'b_index'\n" <<
-                      indent << "  void calc_point_corr(int b_index, double *corr_begin) const override;\n\n" <<
-
-                      indent << "  /// \\brief Calculate select point correlations about basis site 'b_index'\n" <<
-                      indent << "  void calc_restricted_point_corr(int b_index, double *corr_begin, size_type const* ind_list_begin, size_type const* ind_list_end) const override;\n\n" <<
-
-                      indent << "  /// \\brief Calculate the change in point correlations due to changing an occupant\n" <<
-                      indent << "  void calc_delta_point_corr(int b_index, int occ_i, int occ_f, double *corr_begin) const override;\n\n" <<
-
-                      indent << "  /// \\brief Calculate the change in select point correlations due to changing an occupant\n" <<
-                      indent << "  void calc_restricted_delta_point_corr(int b_index, int occ_i, int occ_f, double *corr_begin, size_type const* ind_list_begin, size_type const* ind_list_end) const override;\n\n";
-
-    dof_manager.print_clexulator_public_method_definitions(public_def_stream, tree, indent + "  ");
-
-
-    //linear function index
-    Index lf = 0, tlf;
-
-    Array<FunctionVisitor *> labelers(dof_manager.get_function_label_visitors());
-    //std::cout << "Initialized " << labelers.size() << " labelers \n";
-
-    Array<std::string> orbit_method_names(N_corr);
-    Array<Array<std::string> > flower_method_names(Nsublat, Array<std::string>(N_corr));
-    //Array< Array<Array<std::string> > > dflower_method_names(N_corr, Array<Array<std::string> >(Nsublat));
-
-    //this is very configuration-centric
-    Array<Array<std::string> > dflower_method_names(Nsublat, Array<std::string>(N_corr));
-
-    // temporary storage for formula
-    Array<std::string> formulae, tformulae;
-
-    bool make_newline(false);
-
-    //loop over orbits
-    for(Index np = 0; np < tree.size(); np++) {
-      for(Index no = 0; no < tree[np].size(); no++) {
-        if(np == 0)
-          bfunc_imp_stream <<
-                           indent << "// Basis functions for empty cluster:\n";
-        else {
-          bfunc_imp_stream <<
-                           indent << "/**** Basis functions for orbit " << np << ", " << no << "****\n";
-          tree[np][no].prototype.print(bfunc_imp_stream, '\n');
-          bfunc_imp_stream << "****/\n";
-        }
-
-        formulae = tree[np][no].orbit_function_cpp_strings(labelers);
-        tlf = formulae.size();
-
-        make_newline = false;
-        for(Index nf = 0; nf < formulae.size(); nf++) {
-          if(!formulae[nf].size())
-            continue;
-          make_newline = true;
-          orbit_method_names[lf + nf] = "eval_bfunc_" + std::to_string(np) + "_" + std::to_string(no) + "_" + std::to_string(nf);
-          private_def_stream <<
-                             indent << "  double " << orbit_method_names[lf + nf] << "() const;\n";
-
-          bfunc_imp_stream <<
-                           indent << "double " << class_name << "::" << orbit_method_names[lf + nf] << "() const{\n" <<
-                           indent << "  return " << formulae[nf] << ";\n" <<
-                           indent << "}\n";
-        }
-        if(make_newline) {
-          bfunc_imp_stream << '\n';
-          private_def_stream << '\n';
-        }
-        make_newline = false;
-
-        // loop over flowers (i.e., basis sites of prim)
-        const SiteOrbitBranch &asym_unit(tree.asym_unit());
-        for(Index na = 0; na < asym_unit.size(); na++) {
-          for(Index ne = 0; ne < asym_unit[na].size(); ne++) {
-            Index nb = asym_unit[na][ne][0].basis_ind();
-            auto nlist_index = find_index(nlist.sublat_indices(), nb);
-            if(nlist_index != nlist.sublat_indices().size()) {
-              formulae = tree[np][no].flower_function_cpp_strings(labelers, nlist_index);
-              for(Index nf = 0; nf < formulae.size(); nf++) {
-                if(!formulae[nf].size())
-                  continue;
-                make_newline = true;
-                flower_method_names[nb][lf + nf] = "site_eval_at_" + std::to_string(nb) + "_bfunc_" + std::to_string(np) + "_" + std::to_string(no) + "_" + std::to_string(nf);
-                private_def_stream <<
-                                   indent << "  double " << flower_method_names[nb][lf + nf] << "() const;\n";
-
-                bfunc_imp_stream <<
-                                 indent << "double " << class_name << "::" << flower_method_names[nb][lf + nf] << "() const{\n" <<
-                                 indent << "  return " << formulae[nf] << ";\n" <<
-                                 indent << "}\n";
-
-              }
-            }
-            if(make_newline) {
-              bfunc_imp_stream << '\n';
-              private_def_stream << '\n';
-            }
-            make_newline = false;
-
-            // Very configuration-centric -> Find a way to move this block to OccupationDoFEnvironment:
-            formulae.resize(formulae.size(), std::string());
-            // loop over site basis functions
-            const BasisSet &site_basis(asym_unit[na][ne].clust_basis);
-            for(Index nsbf = 0; nsbf < site_basis.size(); nsbf++) {
-              std::string delta_prefix = "(m_occ_func_" + std::to_string(nb) + "_" + std::to_string(nsbf) + "[occ_f] - m_occ_func_" + std::to_string(nb) + "_" + std::to_string(nsbf) + "[occ_i])";
-
-              if(nlist_index != nlist.sublat_indices().size()) {
-                tformulae = tree[np][no].delta_occfunc_flower_function_cpp_strings(site_basis, labelers, nlist_index, nb, nsbf);
-                for(Index nf = 0; nf < tformulae.size(); nf++) {
-                  if(!tformulae[nf].size())
-                    continue;
-
-                  if(formulae[nf].size())
-                    formulae[nf] += " + ";
-
-                  formulae[nf] += delta_prefix;
-
-                  if(tformulae[nf] == "1" || tformulae[nf] == "(1)")
-                    continue;
-
-                  formulae[nf] += "*";
-                  formulae[nf] += tformulae[nf];
-                  //formulae[nf] += ")";
-                }
-              }
-            }
-            for(Index nf = 0; nf < formulae.size(); nf++) {
-              if(!formulae[nf].size())
-                continue;
-              make_newline = true;
-
-              dflower_method_names[nb][lf + nf] = "delta_site_eval_at_" + std::to_string(nb) + "_bfunc_" + std::to_string(np) + "_" + std::to_string(no) + "_" + std::to_string(nf);
-              private_def_stream <<
-                                 indent << "  double " << dflower_method_names[nb][lf + nf] << "(int occ_i, int occ_f) const;\n";
-
-              bfunc_imp_stream <<
-                               indent << "double " << class_name << "::" << dflower_method_names[nb][lf + nf] << "(int occ_i, int occ_f) const{\n" <<
-                               indent << "  return " << formulae[nf] << ";\n" <<
-                               indent << "}\n";
-            }
-            if(make_newline) {
-              bfunc_imp_stream << '\n';
-              private_def_stream << '\n';
-            }
-            make_newline = false;
-            // \End Configuration specific part
-          }
-        }//\End loop over flowers
-
-        lf += tlf;
-      }
-    }//Finished writing method definitions and implementations for basis functions
-
-    //clean up:
-    for(Index nl = 0; nl < labelers.size(); nl++)
-      delete labelers[nl];
-    labelers.clear();
-
-
-    // Write constructor
-    interface_imp_stream <<
-                         indent << class_name << "::" << class_name << "() :\n" <<
-                         indent << "  Clexulator_impl::Base(" << nlist.size() << ", " << N_corr << ") {\n";
-
-    dof_manager.print_to_clexulator_constructor(interface_imp_stream, tree, indent + "  ");
-
-    for(Index nf = 0; nf < orbit_method_names.size(); nf++) {
-      if(orbit_method_names[nf].size() == 0)
-        interface_imp_stream <<
-                             indent << "  m_orbit_func_list[" << nf << "] = &" << class_name << "::zero_func;\n";
-      else
-        interface_imp_stream <<
-                             indent << "  m_orbit_func_list[" << nf << "] = &" << class_name << "::" << orbit_method_names[nf] << ";\n";
-    }
-    interface_imp_stream << "\n\n";
-
-    for(Index nb = 0; nb < flower_method_names.size(); nb++) {
-      for(Index nf = 0; nf < flower_method_names[nb].size(); nf++) {
-        if(flower_method_names[nb][nf].size() == 0)
-          interface_imp_stream <<
-                               indent << "  m_flower_func_lists[" << nb << "][" << nf << "] = &" << class_name << "::zero_func;\n";
-        else
-          interface_imp_stream <<
-                               indent << "  m_flower_func_lists[" << nb << "][" << nf << "] = &" << class_name << "::" << flower_method_names[nb][nf] << ";\n";
-      }
-      interface_imp_stream << "\n\n";
-    }
-
-    for(Index nb = 0; nb < dflower_method_names.size(); nb++) {
-      for(Index nf = 0; nf < dflower_method_names[nb].size(); nf++) {
-        if(dflower_method_names[nb][nf].size() == 0)
-          interface_imp_stream <<
-                               indent << "  m_delta_func_lists[" << nb << "][" << nf << "] = &" << class_name << "::zero_func;\n";
-        else
-          interface_imp_stream <<
-                               indent << "  m_delta_func_lists[" << nb << "][" << nf << "] = &" << class_name << "::" << dflower_method_names[nb][nf] << ";\n";
-      }
-      interface_imp_stream << "\n\n";
-    }
-
-    // Write weight matrix used for the neighbor list
-    PrimNeighborList::Matrix3Type W = nlist.weight_matrix();
-    interface_imp_stream << indent << "  m_weight_matrix.row(0) << " << W(0, 0) << ", " << W(0, 1) << ", " << W(0, 2) << ";\n";
-    interface_imp_stream << indent << "  m_weight_matrix.row(1) << " << W(1, 0) << ", " << W(1, 1) << ", " << W(1, 2) << ";\n";
-    interface_imp_stream << indent << "  m_weight_matrix.row(2) << " << W(2, 0) << ", " << W(2, 1) << ", " << W(2, 2) << ";\n\n";
-
-    // Write neighborhood of UnitCellCoord
-    // expand the nlist to contain 'global_orbitree' (all that is needed for now)
-    std::set<UnitCellCoord> nbors;
-    neighborhood(std::inserter(nbors, nbors.begin()), tree, prim, TOL);
-
-    /*
-    for(auto it = nbors.begin(); it != nbors.end(); ++it) {
-      interface_imp_stream << indent << "  m_neighborhood.insert(UnitCellCoord("
-                           << it->sublat() << ", "
-                           << it->unitcell(0) << ", "
-                           << it->unitcell(1) << ", "
-                           << it->unitcell(2) << "));\n";
-    }
-    */
-
-    interface_imp_stream << indent << "  m_neighborhood = std::set<UnitCellCoord> {\n";
-    auto it = nbors.begin();
-    while(it != nbors.end()) {
-      interface_imp_stream << indent << "    {UnitCellCoord("
-                           << it->sublat() << ", "
-                           << it->unitcell(0) << ", "
-                           << it->unitcell(1) << ", "
-                           << it->unitcell(2) << ")}";
-      ++it;
-      if(it != nbors.end()) {
-        interface_imp_stream << ",";
-      }
-      interface_imp_stream << "\n";
-    }
-    interface_imp_stream << indent << "  };\n";
-    interface_imp_stream << "\n\n";
-
-    interface_imp_stream << indent <<  "  m_orbit_neighborhood.resize(corr_size());\n";
-    Index lno = 0;
-    for(Index nb = 0; nb < tree.size(); ++nb) {
-      for(Index no = 0; no < tree[nb].size(); ++no) {
-        std::set<UnitCellCoord> orbit_nbors;
-        orbit_neighborhood(std::inserter(orbit_nbors, orbit_nbors.begin()), tree, prim, nb, no, TOL);
-
-        Index proto_index = lno;
-        /*
-        for(auto it = orbit_nbors.begin(); it != orbit_nbors.end(); ++it) {
-          interface_imp_stream << indent << "  m_orbit_neighborhood[" << lno << "].insert(UnitCellCoord("
-                               << it->sublat() << ", "
-                               << it->unitcell(0) << ", "
-                               << it->unitcell(1) << ", "
-                               << it->unitcell(2) << "));\n";
-        }
-        */
-        interface_imp_stream << indent << "  m_orbit_neighborhood[" << lno << "] = std::set<UnitCellCoord> {\n";
-        auto it = orbit_nbors.begin();
-        while(it != orbit_nbors.end()) {
-          interface_imp_stream << indent << "    {UnitCellCoord("
-                               << it->sublat() << ", "
-                               << it->unitcell(0) << ", "
-                               << it->unitcell(1) << ", "
-                               << it->unitcell(2) << ")}";
-          ++it;
-          if(it != orbit_nbors.end()) {
-            interface_imp_stream << ",";
-          }
-          interface_imp_stream << "\n";
-        }
-        interface_imp_stream << indent << "  };\n";
-        ++lno;
-        for(Index nf = 1; nf < tree.prototype(nb, no).clust_basis.size(); ++nf) {
-          interface_imp_stream << indent << "  m_orbit_neighborhood[" << lno << "] = m_orbit_neighborhood[" << proto_index << "];\n";
-          ++lno;
-        }
-        interface_imp_stream << "\n";
-
-      }
-    }
-
-
-    interface_imp_stream <<
-                         indent << "}\n\n";
-
-    // Write destructor
-
-    interface_imp_stream <<
-                         indent << class_name << "::~" << class_name << "(){\n" <<
-
-                         indent << "  //nothing here for now\n" <<
-
-                         indent << "}\n\n";
-
-    // Write evaluation methods
-
-    interface_imp_stream <<
-                         indent << "/// \\brief Calculate contribution to global correlations from one unit cell\n" <<
-                         indent << "void " << class_name << "::calc_global_corr_contribution(double *corr_begin) const {\n" <<
-                         indent << "  for(size_type i=0; i<corr_size(); i++){\n" <<
-                         indent << "    *(corr_begin+i) = (this->*m_orbit_func_list[i])();\n" <<
-                         indent << "  }\n" <<
-                         indent << "}\n\n" <<
-
-                         indent << "/// \\brief Calculate contribution to select global correlations from one unit cell\n" <<
-                         indent << "void " << class_name << "::calc_restricted_global_corr_contribution(double *corr_begin, size_type const* ind_list_begin, size_type const* ind_list_end) const {\n" <<
-                         indent << "  for(; ind_list_begin<ind_list_end; ind_list_begin++){\n" <<
-                         indent << "    *(corr_begin+*ind_list_begin) = (this->*m_orbit_func_list[*ind_list_begin])();\n" <<
-                         indent << "  }\n" <<
-                         indent << "}\n\n" <<
-
-                         indent << "/// \\brief Calculate point correlations about basis site 'b_index'\n" <<
-                         indent << "void " << class_name << "::calc_point_corr(int b_index, double *corr_begin) const {\n" <<
-                         indent << "  for(size_type i=0; i<corr_size(); i++){\n" <<
-                         indent << "    *(corr_begin+i) = (this->*m_flower_func_lists[b_index][i])();\n" <<
-                         indent << "  }\n" <<
-                         indent << "}\n\n" <<
-
-                         indent << "/// \\brief Calculate select point correlations about basis site 'b_index'\n" <<
-                         indent << "void " << class_name << "::calc_restricted_point_corr(int b_index, double *corr_begin, size_type const* ind_list_begin, size_type const* ind_list_end) const {\n" <<
-                         indent << "  for(; ind_list_begin<ind_list_end; ind_list_begin++){\n" <<
-                         indent << "    *(corr_begin+*ind_list_begin) = (this->*m_flower_func_lists[b_index][*ind_list_begin])();\n" <<
-                         indent << "  }\n" <<
-                         indent << "}\n\n" <<
-
-                         indent << "/// \\brief Calculate the change in point correlations due to changing an occupant\n" <<
-                         indent << "void " << class_name << "::calc_delta_point_corr(int b_index, int occ_i, int occ_f, double *corr_begin) const {\n" <<
-                         indent << "  for(size_type i=0; i<corr_size(); i++){\n" <<
-                         indent << "    *(corr_begin+i) = (this->*m_delta_func_lists[b_index][i])(occ_i, occ_f);\n" <<
-                         indent << "  }\n" <<
-                         indent << "}\n\n" <<
-
-                         indent << "/// \\brief Calculate the change in select point correlations due to changing an occupant\n" <<
-                         indent << "void " << class_name << "::calc_restricted_delta_point_corr(int b_index, int occ_i, int occ_f, double *corr_begin, size_type const* ind_list_begin, size_type const* ind_list_end) const {\n" <<
-                         indent << "  for(; ind_list_begin<ind_list_end; ind_list_begin++){\n" <<
-                         indent << "    *(corr_begin+*ind_list_begin) = (this->*m_delta_func_lists[b_index][*ind_list_begin])(occ_i, occ_f);\n" <<
-                         indent << "  }\n" <<
-                         indent << "}\n\n";
-
-
-    // PUT EVERYTHING TOGETHER
-    stream <<
-           "#include <cstddef>\n" <<
-           "#include \"casm/clex/Clexulator.hh\"\n" <<
-           "\n\n\n" <<
-           "/****** CLEXULATOR CLASS FOR PRIM ******" << std::endl;
-
-    jsonParser json;
-    write_prim(prim, json, FRAC);
-    stream << json;
-
-    stream <<
-           "**/\n\n\n" <<
-
-           "/// \\brief Returns a Clexulator_impl::Base* owning a " << class_name << "\n" <<
-           "extern \"C\" CASM::Clexulator_impl::Base* make_" + class_name << "();\n\n" <<
-
-           "namespace CASM {\n\n" <<
-
-
-           indent << "class " << class_name << " : public Clexulator_impl::Base {\n\n" <<
-
-           indent << "public:\n\n" <<
-           public_def_stream.str() << "\n" <<
-
-           indent << "private:\n\n" <<
-           private_def_stream.str() << "\n" <<
-
-           indent << "};\n\n" << // close class definition
-
-           indent <<
-
-           "//~~~~~~~~~~~~~~~~~~~~~~~~~~~~~~~~~~~~~~~~~~~~~~~~~~~~~~~~~~~~~~~~\n\n" <<
-
-           interface_imp_stream.str() <<
-           bfunc_imp_stream.str() <<
-           "}\n\n\n" <<      // close namespace
-
-           "extern \"C\" {\n" <<
-           indent << "/// \\brief Returns a Clexulator_impl::Base* owning a " << class_name << "\n" <<
-           indent << "CASM::Clexulator_impl::Base* make_" + class_name << "() {\n" <<
-           indent << "  return new CASM::" + class_name + "();\n" <<
-           indent << "}\n\n" <<
-           "}\n" <<
-
-           "\n";
-    // EOF
-
-    return;
-  }
-
-
->>>>>>> 4ec35cb1
 }
