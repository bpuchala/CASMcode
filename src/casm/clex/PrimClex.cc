--- conflicted
+++ resolved
@@ -18,7 +18,7 @@
   PrimClex::PrimClex(const Structure &_prim) :
     prim(_prim),
     global_orbitree(_prim.lattice()) {
-    
+
     _init(std::cerr);
 
     return;
@@ -34,35 +34,32 @@
     m_settings(_root),
     prim(read_prim(m_dir.prim())),
     global_orbitree(prim.lattice()) {
-    
+
     _init(sout);
-    
-  }
-  
+
+  }
+
   /// Initialization routines
   ///  - If !root.empty(), read all saved data to generate all Supercells and Configurations, etc.
-  void PrimClex::_init(std::ostream& sout) { 
-    
+  void PrimClex::_init(std::ostream &sout) {
+
     std::vector<std::string> struc_mol_name = prim.get_struc_molecule_name();
-    
+
     m_vacancy_allowed = false;
-    for(int i=0; i<struc_mol_name.size(); ++i) {
+    for(int i = 0; i < struc_mol_name.size(); ++i) {
       if(is_vacancy(struc_mol_name[i])) {
         m_vacancy_allowed = true;
         m_vacancy_index = i;
       }
     }
-    
+
     if(root.empty()) {
       return;
     }
 
 
-<<<<<<< HEAD
-=======
     bool any_print = false;
 
->>>>>>> 35eb37e6
     // here add stuff to read directory structure...
 
     // read .casmroot current settings
@@ -96,7 +93,7 @@
         m_comp_converter = opt.curr;
       }
     }
-      
+
     // read chemical reference
     auto chem_ref_path = m_dir.chemical_reference(m_settings.calctype(), m_settings.ref());
     if(fs::is_regular_file(chem_ref_path)) {
@@ -240,7 +237,7 @@
 
   //*******************************************************************************************
   /// const Access ChemicalReference object
-  const ChemicalReference& PrimClex::chemical_reference() const {
+  const ChemicalReference &PrimClex::chemical_reference() const {
     return *m_chem_ref;
   }
 
@@ -261,34 +258,34 @@
 
   //*******************************************************************************************
 
-  const PrimNeighborList& PrimClex::nlist() const {
+  const PrimNeighborList &PrimClex::nlist() const {
     double tol = TOL;
-    
+
     // lazy neighbor list generation
     if(!m_nlist) {
-      
+
       // construct nlist
       m_nlist = notstd::make_cloneable<PrimNeighborList>(
-        settings().nlist_weight_matrix(),
-        settings().nlist_sublat_indices().begin(),
-        settings().nlist_sublat_indices().end()
-      );
-      
+                  settings().nlist_weight_matrix(),
+                  settings().nlist_sublat_indices().begin(),
+                  settings().nlist_sublat_indices().end()
+                );
+
       // expand the nlist to contain 'global_orbitree' (all that is needed for now)
       std::set<UnitCellCoord> nbors;
       neighborhood(std::inserter(nbors, nbors.begin()), global_orbitree, prim, tol);
       m_nlist->expand(nbors.begin(), nbors.end());
     }
-    
+
     return *m_nlist;
   }
-  
+
   //*******************************************************************************************
   /// returns true if vacancy are an allowed species
   bool PrimClex::vacancy_allowed() const {
     return m_vacancy_allowed;
   }
-    
+
   //*******************************************************************************************
   /// returns the index of vacancies in composition vectors
   Index PrimClex::vacancy_index() const {
@@ -516,7 +513,7 @@
     global_orbitree.min_length = 0.0001;
     from_json(jsonHelper(global_orbitree, prim), jsonParser(fclust_path));
     global_orbitree.generate_clust_bases();
-    
+
     // reset nlist
     m_nlist.unique().reset();
   }
@@ -767,219 +764,219 @@
   }
 
   //*******************************************************************************************
-/*
-  /// Delete 'properties.ref_state.X.json' files,
-  /// Then call 'clear_reference_properties'
-  void PrimClex::clear_reference_states() {
-    for(int i = 0; i < composition_axes().independent_compositions() + 1; i++) {
-      fs::remove(dir().ref_state(settings().calctype(), settings().ref(), i));
-    }
-    generate_references();
-  }
-*/
-  //*******************************************************************************************
-/*
-  /// Sets the root reference state to be the calculated properties of the chosen config
-  /// Does not call 'generate_references' so written files will be out-of-date until you do so!!!
-  void PrimClex::set_reference_state(int refid, const Configuration &config) {
-
-    //std::cout << "begin set_reference_state()" << std::endl;
-
-    std::string reason_invalid;
-    if(!valid_reference_state(refid, config, reason_invalid)) {
-      std::cerr << "Error in PrimClex::set_reference_state." << std::endl
-                << "  Could not use  SCEL: " << config.get_supercell().get_name() << " ConfigID: " << config.get_id() << "  for reference state: " << refid << std::endl
-                << "  " << reason_invalid << std::endl;
-      exit(1);
-    }
-
-    jsonParser json;
-
-    json["supercell_name"] = config.get_supercell().get_name();
-    json["configid"] = config.get_id();
-
-    json["param_composition"] = config.get_param_composition();
-    json["ref_state"] = config.calc_properties();
-
-    //std::cout << "Set refid: " << refid << std::endl;
-    //std::cout << "Reference State:\n" << json << "\n" << std::endl;
-
-    json.write(dir().ref_state(settings().calctype(), settings().ref(), refid));
-
-    //std::cout << "finish set_reference_state()" << std::endl;
-  }
-*/
-  //*******************************************************************************************
-/*
-  /// Check that it is valid to use 'config' as reference state 'refid', returns bool and if false, sets 'reason_invalid'
-  ///   Currently checks:
-  ///     1) that the necessary properties have been calculated,
-  ///     2) that the same Configuration is not being used twice
-  ///   Needs to check that reference states span composition space
-  bool PrimClex::valid_reference_state(int refid, const Configuration &config, std::string &reason_invalid) const {
-
-    // Check that the Configuration has all the curr_property calculated
-    for(Index i = 0; i < get_curr_property().size(); i++) {
-      if(!config.calc_properties().contains(get_curr_property()[i])) {
-        reason_invalid = "You are attempting to use a Configuration for which the property '" + get_curr_property()[i] + "' has not been calculated.";
-        return false;
-      }
-    }
-
-    // Check that a Configuration is not being used for multiple reference states
-    for(int i = 0; i < composition_axes().independent_compositions() + 1; i++) {
-      if(i == refid)
-        continue;
-
-      if(!fs::exists(dir().ref_state(settings().calctype(), settings().ref(), i)))
-        continue;
-
-      jsonParser json(dir().ref_state(settings().calctype(), settings().ref(), i));
-
-      if(json["configid"] == "custom" || json["supercell_name"] == "custom")
-        continue;
-
-      if(json["configid"] == config.get_id() && json["supercell_name"] == config.get_supercell().get_name()) {
-        reason_invalid =  "You are attempting to use the same Configuration for >1 reference state and I can't allow that.";
-        return false;
-      }
-    }
-
-    // Here I should check that references span the necessary composition space, but I'm not yet
-
-    //   First read all reference states that have already been set, then check that this new one is not a linear combination of those
-
-    return true;
-  }
-*/
-  //*******************************************************************************************
-/*
-  /// find calculated configurations closest to
-  /// [0, 0, 0, ...], [1, 0, 0, ...], [0, 1, 0, ...], [0, 0, 1, ...], ...
-  /// and set them as the root reference states, also calls generate_references
-  /// Clears refrence states and properties whether or not it succeeds
-  void PrimClex::set_reference_state_auto() {
-
-    //std::cout << "begin set_reference_state_auto()" << std::endl;
-
+  /*
+    /// Delete 'properties.ref_state.X.json' files,
+    /// Then call 'clear_reference_properties'
+    void PrimClex::clear_reference_states() {
+      for(int i = 0; i < composition_axes().independent_compositions() + 1; i++) {
+        fs::remove(dir().ref_state(settings().calctype(), settings().ref(), i));
+      }
+      generate_references();
+    }
+  */
+  //*******************************************************************************************
+  /*
+    /// Sets the root reference state to be the calculated properties of the chosen config
+    /// Does not call 'generate_references' so written files will be out-of-date until you do so!!!
+    void PrimClex::set_reference_state(int refid, const Configuration &config) {
+
+      //std::cout << "begin set_reference_state()" << std::endl;
+
+      std::string reason_invalid;
+      if(!valid_reference_state(refid, config, reason_invalid)) {
+        std::cerr << "Error in PrimClex::set_reference_state." << std::endl
+                  << "  Could not use  SCEL: " << config.get_supercell().get_name() << " ConfigID: " << config.get_id() << "  for reference state: " << refid << std::endl
+                  << "  " << reason_invalid << std::endl;
+        exit(1);
+      }
+
+      jsonParser json;
+
+      json["supercell_name"] = config.get_supercell().get_name();
+      json["configid"] = config.get_id();
+
+      json["param_composition"] = config.get_param_composition();
+      json["ref_state"] = config.calc_properties();
+
+      //std::cout << "Set refid: " << refid << std::endl;
+      //std::cout << "Reference State:\n" << json << "\n" << std::endl;
+
+      json.write(dir().ref_state(settings().calctype(), settings().ref(), refid));
+
+      //std::cout << "finish set_reference_state()" << std::endl;
+    }
+  */
+  //*******************************************************************************************
+  /*
+    /// Check that it is valid to use 'config' as reference state 'refid', returns bool and if false, sets 'reason_invalid'
+    ///   Currently checks:
+    ///     1) that the necessary properties have been calculated,
+    ///     2) that the same Configuration is not being used twice
+    ///   Needs to check that reference states span composition space
+    bool PrimClex::valid_reference_state(int refid, const Configuration &config, std::string &reason_invalid) const {
+
+      // Check that the Configuration has all the curr_property calculated
+      for(Index i = 0; i < get_curr_property().size(); i++) {
+        if(!config.calc_properties().contains(get_curr_property()[i])) {
+          reason_invalid = "You are attempting to use a Configuration for which the property '" + get_curr_property()[i] + "' has not been calculated.";
+          return false;
+        }
+      }
+
+      // Check that a Configuration is not being used for multiple reference states
+      for(int i = 0; i < composition_axes().independent_compositions() + 1; i++) {
+        if(i == refid)
+          continue;
+
+        if(!fs::exists(dir().ref_state(settings().calctype(), settings().ref(), i)))
+          continue;
+
+        jsonParser json(dir().ref_state(settings().calctype(), settings().ref(), i));
+
+        if(json["configid"] == "custom" || json["supercell_name"] == "custom")
+          continue;
+
+        if(json["configid"] == config.get_id() && json["supercell_name"] == config.get_supercell().get_name()) {
+          reason_invalid =  "You are attempting to use the same Configuration for >1 reference state and I can't allow that.";
+          return false;
+        }
+      }
+
+      // Here I should check that references span the necessary composition space, but I'm not yet
+
+      //   First read all reference states that have already been set, then check that this new one is not a linear combination of those
+
+      return true;
+    }
+  */
+  //*******************************************************************************************
+  /*
     /// find calculated configurations closest to
     /// [0, 0, 0, ...], [1, 0, 0, ...], [0, 1, 0, ...], [0, 0, 1, ...], ...
-
-    // Clear current references
-    clear_reference_states();
-
-    int Naxes = composition_axes().independent_compositions();
-
-    //std::cout << "Naxes: " << Naxes << std::endl;
-
-    Eigen::VectorXd target = Eigen::VectorXd::Zero(Naxes);
-
-    //std::cout << "Ref: " << 0 << "  target: " << target.transpose() << std::endl;
-    set_reference_state(0, closest_calculated_config(target));
-
-    for(int i = 0; i < Naxes; i++) {
-
-      target(i) = 1.0;
-      //std::cout << "Ref: " << i + 1 << "  target: " << target.transpose() << std::endl;
-      set_reference_state(i + 1, closest_calculated_config(target));
-      target(i) = 0.0;
-    }
-
-    //std::cout << "generate references" << std::endl;
-    generate_references();
-
-    //std::cout << "finish set_reference_state_auto()" << std::endl;
-
-  }
-*/
-
-  //*******************************************************************************************
-/*
-  /// Clear 'reference' and 'delta' properties from all Configurations
-  /// Re-write all Configurations, updating:
-  ///   param_composition.json
-  ///   properties.calc.json
-  ///   properties.ref.json
-  ///   properties.delta.json
-  void PrimClex::generate_references() {
-
-    //std::cout << "begin PrimClex::generate_references()" << std::endl;
-
-    for(config_iterator it = config_begin(); it != config_end(); ++it) {
-      it->generate_reference();
-    }
-
-    write_config_list();
-
-    //std::cout << "finish PrimClex::generate_references()" << std::endl;
-
-  }
-*/
+    /// and set them as the root reference states, also calls generate_references
+    /// Clears refrence states and properties whether or not it succeeds
+    void PrimClex::set_reference_state_auto() {
+
+      //std::cout << "begin set_reference_state_auto()" << std::endl;
+
+      /// find calculated configurations closest to
+      /// [0, 0, 0, ...], [1, 0, 0, ...], [0, 1, 0, ...], [0, 0, 1, ...], ...
+
+      // Clear current references
+      clear_reference_states();
+
+      int Naxes = composition_axes().independent_compositions();
+
+      //std::cout << "Naxes: " << Naxes << std::endl;
+
+      Eigen::VectorXd target = Eigen::VectorXd::Zero(Naxes);
+
+      //std::cout << "Ref: " << 0 << "  target: " << target.transpose() << std::endl;
+      set_reference_state(0, closest_calculated_config(target));
+
+      for(int i = 0; i < Naxes; i++) {
+
+        target(i) = 1.0;
+        //std::cout << "Ref: " << i + 1 << "  target: " << target.transpose() << std::endl;
+        set_reference_state(i + 1, closest_calculated_config(target));
+        target(i) = 0.0;
+      }
+
+      //std::cout << "generate references" << std::endl;
+      generate_references();
+
+      //std::cout << "finish set_reference_state_auto()" << std::endl;
+
+    }
+  */
+
+  //*******************************************************************************************
+  /*
+    /// Clear 'reference' and 'delta' properties from all Configurations
+    /// Re-write all Configurations, updating:
+    ///   param_composition.json
+    ///   properties.calc.json
+    ///   properties.ref.json
+    ///   properties.delta.json
+    void PrimClex::generate_references() {
+
+      //std::cout << "begin PrimClex::generate_references()" << std::endl;
+
+      for(config_iterator it = config_begin(); it != config_end(); ++it) {
+        it->generate_reference();
+      }
+
+      write_config_list();
+
+      //std::cout << "finish PrimClex::generate_references()" << std::endl;
+
+    }
+  */
 
   //*******************************************************************************************
   /// private:
 
   //*******************************************************************************************
-/*
-  /// Return the configuration closest in param_composition to the target_param_comp
-  ///   Tie break returns configuration in smallest supercell (first found at that size)
-  const Configuration &PrimClex::closest_calculated_config(const Eigen::VectorXd &target_param_comp) const {
-
-    //std::cout << "begin closest_calculated_config()" << std::endl;
-
-    /// return reference to Configuration with param_comp closest to target_param_comp
-    ///   tie break goes to first Configuration with fewest atoms
-    ///
-    ///   must be Configurations for which the curr_properties have been calculated
-
-    Eigen::VectorXd param_comp;
-    Eigen::VectorXd closest_comp;
-
-    double curr_dist;
-    double close_dist = -1;
-    Index close_super = -1;
-    Index close_config;
-    Index close_size;
-
-    for(Index i = 0; i < supercell_list.size(); i++) {
-      for(Index j = 0; j < supercell_list[i].get_config_list().size(); j++) {
-
-        const Configuration &config = supercell_list[i].get_config(j);
-
-        // check if the config has been calculated
-        //std::cout << "\n\nScell: " << supercell_list[i].get_name() << "  Config: " << j << "\n" << config.calc_properties() << std::endl;
-
-        if(config.calc_properties().size() == 0)
-          continue;
-
-        curr_dist = (target_param_comp - config.get_param_composition()).norm();
-
-        if(!valid_index(close_super) ||
-           (almost_equal(curr_dist, close_dist, TOL) && config.size() < close_size) ||
-           (curr_dist < close_dist)) {
-          close_super = i;
-          close_config = j;
-          close_dist = curr_dist;
-          close_size = config.size();
-        }
-
-      } // for j
-    } // for i
-
-    if(!valid_index(close_super)) {
-      std::cerr << "Error in PrimClex::closest_calculated_config" << std::endl
-                << "  Could not find a calculated Configuration." << std::endl;
-      exit(1);
-    }
-
-    //std::cout << "Closest Calculated:  SCEL: " << supercell_list[close_super].get_name() << "  Config: " <<
-    //          close_config << "  ParamComp: " << supercell_list[close_super].get_config(close_config).get_param_composition().transpose() << std::endl;
-
-    //std::cout << "finish closest_calculated_config()" << std::endl;
-
-    return supercell_list[close_super].get_config(close_config);
-  }
-*/
+  /*
+    /// Return the configuration closest in param_composition to the target_param_comp
+    ///   Tie break returns configuration in smallest supercell (first found at that size)
+    const Configuration &PrimClex::closest_calculated_config(const Eigen::VectorXd &target_param_comp) const {
+
+      //std::cout << "begin closest_calculated_config()" << std::endl;
+
+      /// return reference to Configuration with param_comp closest to target_param_comp
+      ///   tie break goes to first Configuration with fewest atoms
+      ///
+      ///   must be Configurations for which the curr_properties have been calculated
+
+      Eigen::VectorXd param_comp;
+      Eigen::VectorXd closest_comp;
+
+      double curr_dist;
+      double close_dist = -1;
+      Index close_super = -1;
+      Index close_config;
+      Index close_size;
+
+      for(Index i = 0; i < supercell_list.size(); i++) {
+        for(Index j = 0; j < supercell_list[i].get_config_list().size(); j++) {
+
+          const Configuration &config = supercell_list[i].get_config(j);
+
+          // check if the config has been calculated
+          //std::cout << "\n\nScell: " << supercell_list[i].get_name() << "  Config: " << j << "\n" << config.calc_properties() << std::endl;
+
+          if(config.calc_properties().size() == 0)
+            continue;
+
+          curr_dist = (target_param_comp - config.get_param_composition()).norm();
+
+          if(!valid_index(close_super) ||
+             (almost_equal(curr_dist, close_dist, TOL) && config.size() < close_size) ||
+             (curr_dist < close_dist)) {
+            close_super = i;
+            close_config = j;
+            close_dist = curr_dist;
+            close_size = config.size();
+          }
+
+        } // for j
+      } // for i
+
+      if(!valid_index(close_super)) {
+        std::cerr << "Error in PrimClex::closest_calculated_config" << std::endl
+                  << "  Could not find a calculated Configuration." << std::endl;
+        exit(1);
+      }
+
+      //std::cout << "Closest Calculated:  SCEL: " << supercell_list[close_super].get_name() << "  Config: " <<
+      //          close_config << "  ParamComp: " << supercell_list[close_super].get_config(close_config).get_param_composition().transpose() << std::endl;
+
+      //std::cout << "finish closest_calculated_config()" << std::endl;
+
+      return supercell_list[close_super].get_config(close_config);
+    }
+  */
 
   //*******************************************************************************************
 
@@ -991,7 +988,7 @@
     }
     return tau;
   }
-  
+
   //*******************************************************************************************
   bool PrimClex::has_global_clexulator() const {
     if(!m_global_clexulator.initialized()) {
@@ -1019,24 +1016,24 @@
 
   //*******************************************************************************************
   bool PrimClex::has_global_eci(std::string clex_name) const {
-    
+
     if(m_global_eci.eci_list().size()) {
       return true;
     }
-    
+
     return fs::exists(dir().eci_out(clex_name,
-                                      settings().calctype(),
-                                      settings().ref(),
-                                      settings().bset(),
-                                      settings().eci()));
-  }
-  
-  //*******************************************************************************************
-  const ECIContainer& PrimClex::global_eci(std::string clex_name) const {
+                                    settings().calctype(),
+                                    settings().ref(),
+                                    settings().bset(),
+                                    settings().eci()));
+  }
+
+  //*******************************************************************************************
+  const ECIContainer &PrimClex::global_eci(std::string clex_name) const {
     if(!m_global_eci.eci_list().size()) {
       fs::path eci_path = dir().eci_out(clex_name, settings().calctype(),
-                            settings().ref(), settings().bset(), settings().eci());
-      if(!fs::exists(eci_path) ) {
+                                        settings().ref(), settings().bset(), settings().eci());
+      if(!fs::exists(eci_path)) {
         throw std::runtime_error(
           std::string("Error loading global ECI. eci.out does not exist.\n")
           + "  Expected at: " + eci_path.string());
@@ -1052,7 +1049,7 @@
   /// \param prim Primitive Structure. non-const due to Structure::set_site_internals.
   /// \param json bspecs.json file
   SiteOrbitree make_orbitree(Structure &prim, const jsonParser &json) {
-    
+
     try {
 
       SiteOrbitree tree(prim.lattice());
@@ -1086,7 +1083,7 @@
         tree.read_custom_clusters_from_json(json["orbit_specs"], prim, prim.factor_group(), verbose);
       }
       tree.collect_basis_info(prim);
-        
+
       return tree;
     }
     catch(...) {
@@ -1096,18 +1093,18 @@
     }
 
   }
-  
+
   void set_nlist_ind(const Structure &prim, SiteOrbitree &tree, const PrimNeighborList &nlist) {
-    
+
     //For each site we encounter we access the appropriate slot in the neighbor list and append all other sites
     //to it in the form of UnitCellCoords
-    
+
     double tol = TOL;
-    
+
     Array<Index> clust_nlist_inds;
-    
-    const auto& sublat_indices = nlist.sublat_indices();
-    
+
+    const auto &sublat_indices = nlist.sublat_indices();
+
     Index N_sublat = sublat_indices.size();
 
     //branches
@@ -1118,35 +1115,35 @@
         for(Index k = 0; k < tree[i][j].size(); k++) {
 
           clust_nlist_inds.resize(tree[i][j][k].size());
-          
+
           //sites
           for(Index l = 0; l < tree[i][j][k].size(); l++) {
-            
+
             //tuccl corresponds to a particular site we're looking at
             UnitCellCoord tuccl(tree[i][j][k][l], prim, tol);
-            
+
             //neighbor sites
             for(Index b = 0; b < tree[i][j][k].size(); b++) {
-              
+
               //tuccb corresponds to a site that neighbors tuccl
               UnitCellCoord tuccb(tree[i][j][k][b], prim, tol);
               UnitCell delta = tuccb.unitcell() - tuccl.unitcell();
-              
+
               auto unitcell_index = find_index(nlist, delta);
               if(unitcell_index == nlist.size()) {
                 std::cerr << "Error generating unitcell index." << std::endl;
                 std::cerr << "  Did not find unitcell: " << delta.transpose() << " in the prim nlist." << std::endl;
                 exit(1);
               }
-              
+
               auto sublat_index = find_index(sublat_indices, tuccb.sublat());
               if(sublat_index == sublat_indices.size()) {
                 std::cerr << "Error generating sublat index" << std::endl;
                 std::cerr << "  Did not find sublat: " << tuccb.sublat() << " in the nlist sublattice indices: " << jsonParser(sublat_indices) << std::endl;
                 exit(1);
               }
-              
-              clust_nlist_inds[b] = unitcell_index*N_sublat + sublat_index;
+
+              clust_nlist_inds[b] = unitcell_index * N_sublat + sublat_index;
 
               // //If delta is not already in nlist, add it (the value of clust_nlist_inds[b] makes sense after the push_back)
               // if(clust_nlist_inds[b] == nlist.size()) {
@@ -1180,9 +1177,9 @@
                         const PrimNeighborList &nlist,
                         std::string class_name,
                         std::ostream &stream) {
-    
+
     set_nlist_ind(prim, tree, nlist);
-    
+
     DoFManager dof_manager;
     Index Nsublat = prim.basis.size();
     for(Index b = 0; b < Nsublat; b++) {
@@ -1195,7 +1192,7 @@
       for(Index i = 0; i < prim.basis[i].displacement().size(); i++)
         dof_manager.add_dof(prim.basis[b].displacement()[i].type_name());
     }
-    
+
     dof_manager.resize_neighborhood(nlist.size()*nlist.sublat_indices().size());
 
     // We can add more as needed
@@ -1539,7 +1536,7 @@
            "#include \"casm/clex/Clexulator.hh\"\n" <<
            "\n\n\n" <<
            "/****** CLEXULATOR CLASS FOR PRIM ******" << std::endl;
-    
+
     jsonParser json;
     write_prim(prim, json, FRAC);
     stream << json;
