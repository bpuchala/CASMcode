--- conflicted
+++ resolved
@@ -437,13 +437,8 @@
     for(Index i = 0; i < supercell_lattices.size(); i++) {
       Index list_size = m_supercell_list.size();
       Index index = add_canonical_supercell(supercell_lattices[i]);
-<<<<<<< HEAD
-      if(m_supercell_list.size() != list_size) {
+      if(m_supercell_list.size() != list_size && verbose) {
         std::cout << "  Generated: " << m_supercell_list[index].name() << "\n";
-=======
-      if(supercell_list.size() != list_size && verbose) {
-        std::cout << "  Generated: " << supercell_list[index].get_name() << "\n";
->>>>>>> 38bcf280
       }
       else {
         std::cout << "  Generated: " << m_supercell_list[index].name() << " (already existed)\n";
