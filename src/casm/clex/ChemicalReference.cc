#include "casm/clex/ChemicalReference_impl.hh"
#include "casm/casm_io/stream_io/container.hh"
#include "casm/clex/ConfigIO.hh"
#include "casm/clex/Configuration.hh"
#include "casm/clex/PrimClex.hh"
#include "casm/clex/CompositionConverter.hh"
#include "casm/database/ConfigDatabase.hh"

#include "casm/misc/algorithm.hh"

namespace CASM {
  namespace {
    typedef std::vector<ChemicalReferenceState>::iterator RefStateIterator;
  }
  template ChemicalReference::ChemicalReference(const Structure &, RefStateIterator, RefStateIterator, double);
  template void ChemicalReference::set_config<RefStateIterator>(const std::string &, RefStateIterator, RefStateIterator, double);
  template void ChemicalReference::set_supercell<RefStateIterator>(const std::string &, RefStateIterator, RefStateIterator, double);
  template void ChemicalReference::set_global<RefStateIterator>(RefStateIterator, RefStateIterator, double);

  /// \brief Construct using the results of n(config), and e(config)
  ///
  /// The element of n(config) corresponding to vacancies is ignored, the
  /// rest are mapped using 'species_num[molecule_name[i]] = n(i)'
  ChemicalReferenceState::ChemicalReferenceState(
    const Configuration &config,
    std::function<Eigen::VectorXd(Configuration)> n,
    std::function<double(Configuration)> e) {

    auto names = config.prim().struc_molecule_name();
    auto vec = n(config);

    if(vec.size() != names.size()) {
      std::cerr << "Error constructing ChemicalReferenceState: Number of species != vec.size()\n";
      std::cerr << "  struc_molecule_name: " << names << "\n";
      std::cerr << "  n(config): " << vec << std::endl;
      throw std::runtime_error("Error constructing ChemicalReferenceState: Number of species != vec.size()");
    }

    for(int i = 0; i < names.size(); ++i) {
      if(!is_vacancy(names[i])) {
        species_num[names[i]] = vec(i);
      }
    }
    energy_per_species = e(config);
  }


  // --- ChemicalReference implementations -----------

  const std::string ChemicalReference::Name = "chem_ref";

  const std::string ChemicalReference::Desc = "Returns a reference energy as interpolated via a composition-energy hyperplane.";

  namespace {

    Eigen::MatrixXd _species_frac_matrix(const PrimClex &primclex,
                                         const std::vector<std::string> &ref_config) {
      Eigen::MatrixXd _N(primclex.composition_axes().components().size(), ref_config.size());
      for(int i = 0; i < ref_config.size(); ++i) {
        _N.col(i) = species_frac(*primclex.db<Configuration>().find(ref_config[i]));
      }
      return _N;
    }

    Eigen::MatrixXd _species_frac_space(const Eigen::MatrixXd &_N) {
      // The input space
      Eigen::MatrixXd N(_N.rows(), _N.cols() - 1);
      for(int i = 0; i < N.cols(); i++) {
        N.col(i) = _N.col(i + 1) - _N.col(0);
      }
      return N;
    }

    int _rank(const Eigen::MatrixXd &N,
              double lin_alg_tol) {
      auto Qr = N.transpose().fullPivHouseholderQr();
      Qr.setThreshold(lin_alg_tol);
      return Qr.rank();
    }

    // Eliminate ref config until the rank of the defined species_frac space
    // is the same as the number of ref config.
    void _prune_ref_config(const PrimClex &primclex,
                           std::vector<std::string> &ref_config,
                           double lin_alg_tol) {
      // Each column of _N is the species_frac of the corresponding ref config
      Eigen::MatrixXd _N = _species_frac_matrix(primclex, ref_config);

      // Contains vectors spanning the space defined by the ref config
      // N has _N.cols() - 1 columns, with N.col(i) being _N.col(i) - _N.col(0)
      Eigen::MatrixXd N = _species_frac_space(_N);

      while(_rank(N, lin_alg_tol) != N.cols()) {

        // remove ref_config whose summed distance in species_frac space to all
        // others is the minimum
        double min_dist = std::numeric_limits<double>::max();
        double min_dist_ref = -1;
        for(int i = 0; i < ref_config.size(); ++i) {
          double tot_dist = 0.0;
          for(int j = 0; j < ref_config.size(); ++j) {
            if(i != j) {
              tot_dist += (_N.col(i) - _N.col(j)).norm();
            }
          }
          if(tot_dist < min_dist) {
            min_dist_ref = i;
            min_dist = tot_dist;
          }
        }

        ref_config.erase(ref_config.begin() + min_dist_ref);
        _N = _species_frac_matrix(primclex, ref_config);
        N = _species_frac_space(_N);
      }

    }

  }

  /// \brief Constructor
  ///
  /// \param _global_ref An Eigen::VectorXd giving the intercepts of the
  ///                    hyperplane used for the global reference
  /// \param _supercell_ref A map of scelname to Eigen::VectorXd specializing the
  ///                       the reference value by Supercell
  /// \param _config_ref A map of configname to Eigen::VectorXd specializing the
  ///                       the reference value by Configuration
  ///
  /// A hyperplane reference, R, maps vector species_frac, x, to output
  /// energy_per_species, y:
  /// - \code y = R.dot(x) \endcode
  ///
  /// The global reference, '_global_ref', is required, but may be specialized
  /// to give a different R for a particular Supercell or Configuration via
  /// optional '_supercell_ref' and '_config_ref'.
  ///
  ChemicalReference::ChemicalReference(
    const Structure &prim,
    const Eigen::VectorXd &_global_ref,
    SpecializedRef _supercell_ref,
    SpecializedRef _config_ref) :
    HyperPlaneReferenceBase(Name, Desc, _global_ref, ConfigIO::SpeciesFrac(), _supercell_ref, _config_ref),
    m_prim(&prim) {}

  /// \brief Clone
  std::unique_ptr<ChemicalReference> ChemicalReference::clone() const {
    return notstd::make_unique<ChemicalReference>(*this->_clone());
  }

  /// \brief Get primitive Structure
  const Structure &ChemicalReference::prim() const {
    return *m_prim;
  }

  // --- Global reference ---

  /// \brief const Access the global reference
  ///
  const Eigen::VectorXd &ChemicalReference::global() const {
    return HyperPlaneReferenceBase::global();
  }

  /// \brief Set global hyperplane reference
  ///
  /// - Erases associated RefStateVec
  void ChemicalReference::set_global(const Eigen::VectorXd &ref) {
    _global() = ref;
    m_global_ref_vec.clear();
  }

  /// \brief const Access a map of configname to RefStateVec for Supercell
  ///        specialized references
  ///
  /// - There may not be global reference states (maybe only the hyperplane is
  ///   known), in which case this is 'empty' / has 'size() == 0'
  const ChemicalReference::RefStateVec &ChemicalReference::global_ref_states() const {
    return m_global_ref_vec;
  }


  // --- Supercell specialized references ---

  /// \brief const Access a map of scelname to reference for Supercell
  ///        specialized references
  ///
  const std::map<std::string, Eigen::VectorXd> &ChemicalReference::supercell() const {
    return HyperPlaneReferenceBase::supercell();
  }

  /// \brief Set hyperplane reference specialized for a Supercell
  ///
  /// - Erases associated RefStateVec
  void ChemicalReference::set_supercell(const std::string &scelname, const Eigen::VectorXd &ref) {
    _supercell()[scelname] = ref;
    m_supercell_ref_map.erase(scelname);
  }

  /// \brief Erase hyperplane reference specialized for a Supercell
  ChemicalReference::size_type ChemicalReference::erase_supercell(const std::string &scelname) {
    auto result = _supercell().erase(scelname);
    m_supercell_ref_map.erase(scelname);
    return result;
  }

  /// \brief const Access a map of configname to RefStateVec for Supercell
  ///        specialized references
  ///
  /// - A configuration with a specialized reference need not have an associated
  ///   RefStateVec
  const ChemicalReference::RefStateMap &ChemicalReference::supercell_ref_states() const {
    return m_supercell_ref_map;
  }


  // --- Configuration specialized references ---


  /// \brief const Access a map of configname to reference for Configuration
  ///        specialized references
  ///
  const std::map<std::string, Eigen::VectorXd> &ChemicalReference::config() const {
    return HyperPlaneReferenceBase::config();
  }

  /// \brief Set hyperplane reference specialized for a Configuration
  ///
  /// - Erases associated RefStateVec
  void ChemicalReference::set_config(const std::string &configname, const Eigen::VectorXd &ref) {
    _config()[configname] = ref;
    m_config_ref_map.erase(configname);
  }

  /// \brief Erase hyperplane reference specialized for a Configuration
  ChemicalReference::size_type ChemicalReference::erase_config(const std::string &configname) {
    auto result = _config().erase(configname);
    m_config_ref_map.erase(configname);
    return result;
  }

  /// \brief const Access a map of configname to RefStateVec for Configuration
  ///        specialized references
  ///
  /// - A configuration with a specialized reference need not have an associated
  ///   RefStateVec
  const ChemicalReference::RefStateMap &ChemicalReference::config_ref_states() const {
    return m_config_ref_map;
  }

  /// \brief Access the global reference
  ///
  Eigen::VectorXd &ChemicalReference::_global() {
    return HyperPlaneReferenceBase::global();
  }

  /// \brief const Access a map of scelname to reference for Supercell
  ///        specialized references
  ///
  std::map<std::string, Eigen::VectorXd> &ChemicalReference::_supercell() {
    return HyperPlaneReferenceBase::supercell();
  }

  /// \brief const Access a map of configname to reference for Configuration
  ///        specialized references
  ///
  std::map<std::string, Eigen::VectorXd> &ChemicalReference::_config() {
    return HyperPlaneReferenceBase::config();
  }


  // --- For use in hyperplane() ------

  /// \brief Clone
  ChemicalReference *ChemicalReference::_clone() const {
    return new ChemicalReference(*this);
  }

  /// \brief Convert a set of ChemicalReferenceState to a hyperplane, including checks
  Eigen::VectorXd ChemicalReference::_calc_hyperplane(
    const Structure &prim,
    const std::vector<std::string> &struc_mol_name,
    Eigen::MatrixXd _N,
    Eigen::VectorXd E,
    double tol) {

    // --- convert input compositions to atom_frac

    Index Va_index = find_index_if(struc_mol_name, [ = ](const std::string & str) {
      return is_vacancy(str);
    });
    bool has_Va = (Va_index != struc_mol_name.size());

    if(has_Va) {
      _N.row(Va_index) = Eigen::VectorXd::Zero(_N.cols());
    }
    for(int i = 0; i < _N.cols(); i++) {
      _N.col(i) /= _N.col(i).sum();
    }

    // --- check that the input space is full rank (excluding Va) --------------

    // The input space
    Eigen::MatrixXd N = _species_frac_space(_N);

    int r = _rank(N, tol);

    if(r != N.cols()) {
      std::cerr << "Error in ChemicalReference::hyperplane " << std::endl;
      std::cerr << "Input space (column vectors of atom_frac):\n" << N << std::endl;
      std::cerr << "Rows correspond to: " << jsonParser(struc_mol_name) << std::endl;
      std::cerr << "Input space rank: " << r << std::endl;
      throw std::runtime_error("Error in ChemicalReference::hyperplane: Too many reference states specified");
    }

    //  --- check that the input space spans the prim space --------------------

    // get the prim composition space (column vectors are comp_n)
    Eigen::MatrixXd C = composition_space(prim, tol);

    // get Molecule allowed in prim, and how many there are
    std::vector<Molecule> struc_mol = prim.struc_molecule();
    for(int i = 0; i < struc_mol.size(); i++) {
      if(!is_molecule_name(struc_mol[i], struc_mol_name[i])) {
        std::cerr << "Error in ChemicalReference::hyperplane " << std::endl;
        std::cerr << "Initial struc_mol_name must be in same order as prim.struc_molecule()" << std::endl;
        throw std::runtime_error("Error in ChemicalReference::hyperplane: Molecule name mismatch");
      }
    }
    Index prim_N_mol = struc_mol.size();

    // ensure that there is a solution X for:
    //             C = N.topRows(prim_N_mol) * X
    //   (prim_space = input_space involving prim species * X)
    Eigen::MatrixXd X = N.topRows(prim_N_mol).fullPivHouseholderQr().solve(C);

    double relative_error = (N.topRows(prim_N_mol) * X - C).norm() / C.norm();

    if(relative_error > tol) {
      std::cerr << "Error in ChemicalReference::hyperplane " << std::endl;
      std::cerr << "Input space does not span the composition space of your prim." << std::endl;

      std::cerr << "Input space (column vectors in atom_frac space):\n" << N.topRows(prim_N_mol) << std::endl;
      std::cerr << "End members:\n" << end_members(prim) << std::endl;
      std::cerr << "Prim space (column vectors in atom_frac space):\n" << C << std::endl;
      std::cerr << "Rows correspond to: " << jsonParser(struc_mol_name) << std::endl;
      std::cerr << "X, prim_space = input_space*X: \n" << X << std::endl;
      std::cerr << "input_space*X: \n" << N.topRows(prim_N_mol)*X << std::endl;
      std::cerr << "relative_error: " << relative_error << std::endl;
      std::cerr << "tol: " << tol << std::endl;

      throw std::runtime_error("Error in ChemicalReference::hyperplane: Input space does not span prim space");
    }


    // --- solve N.transpose() * P = E, for P, the hyperplane reference --------

    Eigen::VectorXd P = _N.transpose().fullPivHouseholderQr().solve(E);

    relative_error = (_N.transpose() * P - E).norm() / E.norm();

    if(relative_error > tol) {
      std::cerr << "Error in ChemicalReference::hyperplane " << std::endl;
      std::cerr << "Could not solve for hyperplane reference." << std::endl;

      std::cerr << "Input space (column vectors in atom_frac space), N:\n" << N << std::endl;
      std::cerr << "Rows correspond to: " << jsonParser(struc_mol_name) << std::endl;
      std::cerr << "Solve: _N.transpose()*P = E" << std::endl;
      std::cerr << "_N.transpose():\n" << _N.transpose() << std::endl;
      std::cerr << "Reference state energies, E:\n" << E << std::endl;
      std::cerr << "P:\n" << P.transpose() << std::endl;
      std::cerr << "relative_err: " << relative_error << std::endl;
      std::cerr << "tol: " << tol << std::endl;

      throw std::runtime_error("Error in ChemicalReference::hyperplane: Could not solve for hyperplane reference");
    }

    if(has_Va && !almost_zero(P(Va_index))) {
      std::cerr << "Error in ChemicalReference::hyperplane " << std::endl;
      std::cerr << "Non-zero pure Va reference: " << P.transpose() << std::endl;
      std::cerr << "Elements correspond to: " << jsonParser(struc_mol_name) << std::endl;

      throw std::runtime_error("Error in ChemicalReference::hyperplane: Input space does not span prim space");
    }

    return P.head(prim_N_mol);
  }

  /// \brief Automatically set ChemicalReference using calculated Configurations
  ///        with 'extreme' compositions
  ChemicalReference auto_chemical_reference(const PrimClex &primclex, double lin_alg_tol) {

    auto closest_calculated_config = [&](const Eigen::VectorXd & target) {

      // return name of Configuration with param_comp closest to target_param_comp
      //   tie break goes to first Configuration with fewest atoms
      //
      //   must be Configurations for which the relaxed_energy has been calculated
      auto begin = primclex.db<Configuration>().begin();
      auto end = primclex.db<Configuration>().end();
      auto res = end;
<<<<<<< HEAD
      double close_dist(1e10);
=======
      double close_dist = std::numeric_limits<double>::max();
>>>>>>> 4a576606
      for(auto it = begin; it != end; ++it) {
        if(!it->calc_properties().contains("relaxed_energy")) {
          continue;
        }
        double curr_dist = (target - comp(*it)).norm();
        if((res == end) ||
           (almost_equal(curr_dist, close_dist, TOL) && it->size() < res->size()) ||
           (curr_dist < close_dist)) {
          res = it;
          close_dist = curr_dist;
        }
      }

      if(res == end) {
        std::cerr << "Error in auto_chemical_reference: Could not find any configurations\n";
        throw std::runtime_error("Error in auto_chemical_reference: Could not find any configurations");
      }
      return res->name();
    };



    // get number of reference states needed minus one... we'll also look for the 'origin'
    int Naxes = primclex.composition_axes().independent_compositions();
    Eigen::VectorXd target = Eigen::VectorXd::Zero(Naxes);

    // get 'origin' configuration
    std::vector<std::string> ref_config;
    ref_config.push_back(closest_calculated_config(target));

    for(int i = 0; i < Naxes; i++) {

      target(i) = 1.0;

      // get end member configurations
      std::string configname = closest_calculated_config(target);

      // ensure no repeats
      if(std::find(ref_config.begin(), ref_config.end(), configname) != ref_config.end()) {
        std::cerr << "Error in auto_chemical_reference: Could not find enough calculated configurations\n";
        throw std::runtime_error("Error in auto_chemical_reference: Could not find enough calculated configurations");
      }

      ref_config.push_back(configname);

      target(i) = 0.0;
    }

    // make sure there are the right number of references in species_frac space
    // (may be 1 extra if pure Va configuration is possible)
    _prune_ref_config(primclex, ref_config, lin_alg_tol);

    // construct ChemicalReferenceState
    std::vector<ChemicalReferenceState> ref_states;
    for(auto it = ref_config.begin(); it != ref_config.end(); ++it) {
      ref_states.emplace_back(*primclex.db<Configuration>().find(*it),
                              ConfigIO::SpeciesFrac(),
                              ConfigIO::relaxed_energy_per_species());
    }

    return ChemicalReference(primclex.prim(), ref_states.begin(), ref_states.end(), lin_alg_tol);
  }


  // --- ChemicalReferencePrinter implementations -----------

  ChemicalReferencePrinter::ChemicalReferencePrinter(
    std::ostream &_stream,
    const ChemicalReference &_ref,
    int _indent,
    int _indent_incr) :
    stream(_stream),
    indent(_indent),
    indent_incr(_indent_incr),
    ref(_ref),
    struc_mol_name(ref.prim().struc_molecule_name()) {}

  void ChemicalReferencePrinter::incr() {
    indent += indent_incr;
  }

  void ChemicalReferencePrinter::decr() {
    indent -= indent_incr;
  }

  // print regular string
  void ChemicalReferencePrinter::print(const std::string &str) {
    stream << std::string(indent, ' ') << str << "\n";
  }

  // print plane as '<indent>mol_i(1): energy_per_species\n', for each molecule
  void ChemicalReferencePrinter::print(const Eigen::VectorXd &plane) {
    for(int i = 0; i < plane.size(); ++i) {
      if(!is_vacancy(struc_mol_name[i])) {
        stream << std::string(indent, ' ') << struc_mol_name[i] << "(1): " << plane(i) << "\n";
      }
    }
  }

  // print plane as:
  // \code
  // <indent>mol_i(N_i)mol_j(N_j)...: energy_per_species //for each ref state
  // ...
  // \endcode
  void ChemicalReferencePrinter::print(const std::vector<ChemicalReferenceState> &ref_state_vec) {
    for(auto it = ref_state_vec.begin(); it != ref_state_vec.end(); ++it) {

      const ChemicalReferenceState &ref_state = *it;

      stream << std::string(indent, ' ');
      for(auto it = ref_state.species_num.begin(); it != ref_state.species_num.end(); ++it) {
        double num = it->second;
        if(almost_zero(num, 1e-14)) {
          continue;
        }

        stream << it->first << "(";
        // print integer if ~integer
        if(almost_equal(std::round(num), num, 1e-14)) {
          stream << std::lround(num);
        }
        else {
          stream << num;
        }
        stream << ")";

      }
      stream << ": " << ref_state.energy_per_species << "\n";
    }
  }

  // print supercell/config specific plane as:
  // \code
  // <indent>name:
  // <indent>  mol_i: energy_per_species // for each molecule
  // \endcode
  void ChemicalReferencePrinter::print(const std::pair<std::string, Eigen::VectorXd> &_pair) {
    stream << std::string(indent, ' ') << _pair.first << ":\n";
    incr();
    print(_pair.second);
    decr();
  }

  // print supercell/config specific ref states as:
  // \code
  // <indent>name:
  // <indent>  mol_i(N_i)mol_j(N_j)...: energy_per_species // for each ref state
  // \endcode
  void ChemicalReferencePrinter::print(const std::pair<std::string, std::vector<ChemicalReferenceState> > &_pair) {
    stream << std::string(indent, ' ') << _pair.first << ":\n";
    incr();
    print(_pair.second);
    decr();
  }

  void ChemicalReferencePrinter::print_global() {
    print("Global chemical reference:");
    incr();
    (ref.global_ref_states().empty()) ? print(ref.global()) : print(ref.global_ref_states());
    decr();
  }

  void ChemicalReferencePrinter::print_supercell() {
    if(ref.supercell().size()) {
      print("Supercell specific chemical references:");
      for(auto it = ref.supercell().begin(); it != ref.supercell().end(); ++it) {
        print_supercell(it->first);
      }
    }
  }

  void ChemicalReferencePrinter::print_supercell(const std::string &name) {
    auto it = ref.supercell().find(name);
    auto res = ref.supercell_ref_states().find(name);
    auto ref_state_end = ref.supercell_ref_states().end();
    (res != ref_state_end) ? print(*res) : print(*it);
  }

  void ChemicalReferencePrinter::print_config() {
    if(ref.config().size()) {
      print("Configuration specific chemical references:");
      for(auto it = ref.config().begin(); it != ref.config().end(); ++it) {
        print_config(it->first);
      }
    }
  }

  void ChemicalReferencePrinter::print_config(const std::string &name) {
    auto it = ref.config().find(name);
    auto res = ref.config_ref_states().find(name);
    auto ref_state_end = ref.config_ref_states().end();
    (res != ref_state_end) ? print(*res) : print(*it);
  }

  void ChemicalReferencePrinter::print_all() {
    print_global();
    if(ref.supercell().size()) {
      print("");
      print_supercell();
    }
    if(ref.config().size()) {
      print("");
      print_config();
    }
  }
}<|MERGE_RESOLUTION|>--- conflicted
+++ resolved
@@ -398,11 +398,9 @@
       auto begin = primclex.db<Configuration>().begin();
       auto end = primclex.db<Configuration>().end();
       auto res = end;
-<<<<<<< HEAD
-      double close_dist(1e10);
-=======
+
       double close_dist = std::numeric_limits<double>::max();
->>>>>>> 4a576606
+
       for(auto it = begin; it != end; ++it) {
         if(!it->calc_properties().contains("relaxed_energy")) {
           continue;
