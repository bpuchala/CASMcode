#include "casm/clex/Configuration.hh"

#include <sstream>
//#include "casm/misc/Time.hh"
#include "casm/clex/PrimClex.hh"
#include "casm/clex/Supercell.hh"
#include "casm/clex/Clexulator.hh"
#include "casm/crystallography/jsonStruc.hh"
#include "casm/clex/ECIContainer.hh"
#include "casm/casm_io/VaspIO.hh"

namespace CASM {

  /// Construct a default Configuration
  Configuration::Configuration(Supercell &_supercell, const jsonParser &src, const ConfigDoF &_configdof)
    : id("none"), supercell(&_supercell), source_updated(true), multiplicity(-1), dof_updated(true),
      m_configdof(_configdof), prop_updated(true), m_selected(false) {
    set_source(src);
  }

  //*********************************************************************************
  /// Construct by reading from main data file (json)
  Configuration::Configuration(const jsonParser &json, Supercell &_supercell, Index _id)
    : supercell(&_supercell), source_updated(false), multiplicity(-1), dof_updated(false),
      m_configdof(_supercell.num_sites()), prop_updated(false) {

    std::stringstream ss;
    ss << _id;
    id = ss.str();

    read(json);
  }

  //*********************************************************************************
  /*
  /// Construct a Configuration with occupation specified by string 'con_name'
  Configuration::Configuration(Supercell &_supercell, std::string con_name, bool select, const jsonParser &src)
    : id("none"), supercell(&_supercell), source_updated(true), multiplicity(-1), dof_updated(true),
      m_configdof(_supercell.num_sites()), prop_updated(true), m_selected(select) {

    set_source(src);

    // just use bitstring, limit max occupation to 9
    if(con_name.size() != _supercell.num_sites()) {
      std::cout << "Error in Configuration::Configuration(const Supercell&, std::string, bool)." << std::endl;
      std::cout << "  Configuration size _supercell.num_sites(): " << _supercell.num_sites() << "  does not match con_name: '" << con_name << "'." << std::endl;
      exit(1);
    }

    m_configdof.set_occupation(Array<int>(size()));

    for(Index i = 0; i < size(); i++) {
      _occ(i) = con_name[i] - '0';

      if(occ(i) < 0 || occ(i) > 9) {
        std::cout << "Error in Configuration::Configuration(const Supercell&, std::string, bool)." << std::endl;
        std::cout << "  Occupant not allowed: '" << con_name[i] << "'." << std::endl;
        exit(1);
      }
    }

    return;
  }
  */
  //********** MUTATORS  ***********

  void Configuration::set_id(Index _id) {
    std::stringstream ss;
    ss << _id;
    id = ss.str();

    dof_updated = true;
    prop_updated = true;
  }

  //*********************************************************************************
  void Configuration::set_source(const jsonParser &source) {
    if(source.is_null() || source.size() == 0) {
      m_source.put_array();
    }
    else if(!source.is_array()) {
      m_source.put_array();
      m_source.push_back(source);
    }
    else {
      m_source = source;
    }
    source_updated = true;
  }

  //*********************************************************************************
  void Configuration::push_back_source(const jsonParser &source) {

    if(source.is_null() || source.size() == 0) {
      return;
    }
    if(!source.is_array()) {

      // check if the new source is already listed, if it is do nothing
      for(int i = 0; i < m_source.size(); i++) {
        if(m_source[i] == source)
          return;
      }

      // else, add the new source
      m_source.push_back(source);

      source_updated = true;
    }
    else {

      // check all new sources, if already listed skip, if the any of the new sources is already listed, if it is do nothing

      for(int s = 0; s < source.size(); s++) {

        bool found = false;

        for(int i = 0; i < m_source.size(); i++) {
          if(m_source[i] == source[s]) {
            found = true;
            break;
          }
        }

        if(!found) {
          // else, add the new source
          m_source.push_back(source[s]);

          source_updated = true;
        }
      }
    }
  }

  //*********************************************************************************
  void Configuration::set_occupation(const Array<int> &new_occupation) {
    dof_updated = true;
    m_configdof.set_occupation(new_occupation);
    return;
  }

  //*********************************************************************************
  void Configuration::set_occ(Index site_l, int val) {
    //if( i > occupation.size() || i < 0)
    //{
    //    std::cout << "ERROR in Configuration::set_occ(). i: " << i << " occupation.size(): "<< occupation.size() << "  val: " << val << std::endl;
    //    exit(1);
    //}
    //std::cout << "Configuration::set_occ(). i: " << i << " occupation.size(): "<< occupation.size() << "  val: " << val << std::endl;
    dof_updated = true;
    m_configdof.occ(site_l) = val;
  }

  //*********************************************************************************

  void Configuration::set_displacement(const displacement_matrix_t &new_displacement) {
    dof_updated = true;
    m_configdof.set_displacement(new_displacement);
  }

  //*********************************************************************************

  void Configuration::set_deformation(const Eigen::Matrix3d &new_deformation) {
    dof_updated = true;
    m_configdof.set_deformation(new_deformation);
  }

  //*********************************************************************************

  Configuration Configuration::canonical_form(PermuteIterator it_begin, PermuteIterator it_end, PermuteIterator &it_canon, double tol) const {
    Configuration tconfig(*this);
    tconfig.m_configdof = m_configdof.canonical_form(it_begin, it_end, it_canon, tol);
    return tconfig;
  }

  //*********************************************************************************
  /*
    void Configuration::set_reference(const Properties &ref) {
      prop_updated = true;
      reference = ref;
      delta = calculated - reference;
    }
  */
  //*********************************************************************************
  void Configuration::set_calc_properties(const jsonParser &calc) {
    prop_updated = true;
    calculated = calc;
    //delta = calculated - reference;
  }

  //*********************************************************************************

  bool Configuration::read_calc_properties(jsonParser &parsed_props) const {
    //std::cout << "begin Configuration::read_calculated()" << std::endl;
    bool success = true;
    /// properties.calc.json: contains calculated properties
    ///   Currently only loading those properties that have references
    fs::path filepath = calc_properties_path();
    //std::cout << "filepath: " << filepath << std::endl;
    parsed_props = jsonParser();
    if(fs::exists(filepath)) {
      jsonParser json(filepath);

      //Record file timestamp
      parsed_props["data_timestamp"] = fs::last_write_time(filepath);

      std::vector<std::string> props = get_primclex().get_curr_property();
      for(Index i = 0; i < props.size(); i++) {
        //std::cout << "checking for: " << props[i] << std::endl;
        if(json.contains(props[i])) {

          // normal by #prim cells for some properties
          if(props[i] == "energy" || props[i] == "relaxed_energy") {
            parsed_props[ props[i] ] = json[props[i]].get<double>() / get_supercell().volume();
          }
          else {
            parsed_props[props[i]] = json[props[i]];
          }
        }
        else
          success = false;
      }
      //Get RMS force:
      if(json.contains("relaxed_forces")) {
        Eigen::MatrixXd forces;
        from_json(forces, json["relaxed_forces"]);
        parsed_props["rms_force"] = sqrt((forces.transpose() * forces).trace() / double(forces.rows()));
      }
    }
    else
      success = false;

    return success;
  }

  //********** ACCESSORS ***********

  const Lattice &Configuration::ideal_lattice()const{
    return get_supercell().get_real_super_lattice();
  }

  //*********************************************************************************

  std::string Configuration::get_id() const {
    return id;
  }

  //*********************************************************************************
  std::string Configuration::name() const {
    return get_supercell().get_name() + "/" + get_id();
  }

  //*********************************************************************************
  std::string Configuration::calc_status() const {
    if(fs::exists(calc_status_path())) {
      jsonParser json(calc_status_path());
      if(json.contains("status"))
        return json["status"].get<std::string>();
    }
    return("not_submitted");
  }

  //*********************************************************************************
  std::string Configuration::failure_type() const {
    if(fs::exists(calc_status_path())) {
      jsonParser json(calc_status_path());
      if(json.contains("failure_type"))
        return json["failure_type"].get<std::string>();
    }
    return("none");
  }

  //*********************************************************************************
  const jsonParser &Configuration::source() const {
    return m_source;
  }

  //*********************************************************************************
  fs::path Configuration::get_path() const {
    return get_supercell().get_path() / get_id();
  }

  //*********************************************************************************
  ///Returns number of sites, NOT the number of primitives that fit in here
  Index Configuration::size() const {
    return get_supercell().num_sites();
  }

  //*********************************************************************************
  const Structure &Configuration::get_prim() const {
    return get_supercell().get_prim();
  }

  //*********************************************************************************
  //PrimClex &Configuration::get_primclex() {
  //return get_supercell().get_primclex();
  //}

  //*********************************************************************************
  const PrimClex &Configuration::get_primclex() const {
    return get_supercell().get_primclex();
  }

  //*********************************************************************************
  Supercell &Configuration::get_supercell() {
    return *supercell;
  }

  //*********************************************************************************
  const Supercell &Configuration::get_supercell() const {
    return *supercell;
  }

  //*********************************************************************************
  UnitCellCoord Configuration::get_uccoord(Index site_l) const {
    return get_supercell().uccoord(site_l);
  }

  //*********************************************************************************
  int Configuration::get_b(Index site_l) const {
    return get_supercell().get_b(site_l);
  }

  //*********************************************************************************
  const Molecule &Configuration::get_mol(Index site_l) const {
    return get_prim().basis[ get_b(site_l) ].site_occupant()[ occ(site_l) ];
  }

  //*********************************************************************************
  /*
    const Properties &Configuration::ref_properties() const {
      return reference;
    }
  */
  //*********************************************************************************
  const Properties &Configuration::calc_properties() const {
    return calculated;
  }

  //*********************************************************************************
  /*
    const DeltaProperties &Configuration::delta_properties() const {
      return delta;
    }
  */
  //*********************************************************************************

  const Properties &Configuration::generated_properties() const {
    return generated;
  }

  //*********************************************************************************

  /*const Correlation &Configuration::get_correlations() const {
    return correlations;
    }*/

  //*********************************************************************************

  /// Returns composition on each sublattice: sublat_comp[ prim basis site / sublattice][ molecule_type]
  ///   molucule_type is ordered as in the Prim structure's site_occupant list for that basis site (includes vacancies)
  ReturnArray< Array < double > > Configuration::get_sublattice_composition() const {

    // get the number of each molecule
    Array< Array < int > > sublat_num_each_molecule = get_sublat_num_each_molecule();
    Array< Array < double > > sublattice_composition(sublat_num_each_molecule.size());

    // divide by number of sites per sublattice ( supercell volume )
    for(Index i = 0; i < sublat_num_each_molecule.size(); i++) {
      sublattice_composition[i].resize(sublat_num_each_molecule[i].size());
      for(Index j = 0; j < sublat_num_each_molecule[i].size(); j++) {
        sublattice_composition[i][j] = (1.0 * sublat_num_each_molecule[i][j]) / get_supercell().volume();
      }
    }

    return sublattice_composition;
  }

  //*********************************************************************************
  /// Returns number of each molecule by sublattice:
  ///   sublat_num_each_molecule[ prim basis site / sublattice ][ molecule_type]
  ///   molucule_type is ordered as in the Prim structure's site_occupant list for that basis site
  ReturnArray< Array<int> > Configuration::get_sublat_num_each_molecule() const {

    Index i;

    // [basis_site][site_occupant_index]
    auto convert = get_index_converter(get_prim(), get_prim().get_struc_molecule());

    // create an array to count the number of each molecule
    Array<Array<int> > sublat_num_each_molecule;
    for(i = 0; i < get_prim().basis.size(); i++) {
      sublat_num_each_molecule.push_back(Array<int>(get_prim().basis[i].site_occupant().size(), 0));
    }

    // count the number of each molecule by sublattice
    for(i = 0; i < size(); i++) {
      sublat_num_each_molecule[ get_b(i) ][occ(i)]++;
    }

    return sublat_num_each_molecule;
  }

  //*********************************************************************************
  /// Returns composition, not counting vacancies
  ///    composition[ molecule_type ]: molecule_type ordered as prim structure's get_struc_molecule(), with [Va]=0.0
  ReturnArray<double> Configuration::get_composition() const {

    // get the number of each molecule type
    Array<int> num_each_molecule = get_num_each_molecule();

    /// get the total number of non-vacancy atoms
    int num_atoms = 0;

    // need to know which molecules are vacancies
    auto struc_molecule = get_prim().get_struc_molecule();

    Index i;
    for(i = 0; i < struc_molecule.size(); i++) {
      if(struc_molecule[i].is_vacancy()) {
        // set to zero, so the Va concentration is reported as 0.0
        num_each_molecule[i] = 0;
      }
      num_atoms += num_each_molecule[i];
    }

    // calculate the comp (not including vacancies) from the number of each molecule
    Array<double> comp;
    for(i = 0; i < num_each_molecule.size(); i++)
      comp.push_back((1.0 * num_each_molecule[i]) / double(num_atoms));

    return comp;

  }

  //*********************************************************************************
  /// Returns composition, including vacancies
  ///    composition[ molecule_type ]: molecule_type ordered as prim structure's get_struc_molecule()
  ReturnArray<double> Configuration::get_true_composition() const {

    Array<int> num_each_molecule = get_num_each_molecule();

    // calculate the true_comp (including vacancies) from the number of each molecule
    Array<double> comp;
    for(Index i = 0; i < num_each_molecule.size(); i++)
      comp.push_back((1.0 * num_each_molecule[i]) / size());

    return comp;
  }

  //*********************************************************************************
  /// Returns num_each_molecule[ molecule_type], where 'molecule_type' is ordered as Structure::get_struc_molecule()
  ReturnArray<int> Configuration::get_num_each_molecule() const {
    return CASM::get_num_each_molecule(m_configdof, get_supercell());
  }

  //*********************************************************************************
  /// Returns parametric composition, as calculated using PrimClex::param_comp
  Eigen::VectorXd Configuration::get_param_composition() const {
    if(!get_primclex().has_composition_axes()) {
      std::cerr << "Error in Configuration::get_param_composition()" << std::endl;
      std::cerr << "  Composition axes are not set." << std::endl;
      exit(1);
    }

    return get_primclex().composition_axes().param_composition(get_num_each_component());
  }

  //*********************************************************************************
  /// Returns num_each_component[ component_type] per prim cell,
  ///   where 'component_type' is ordered as ParamComposition::get_components
  Eigen::VectorXd Configuration::get_num_each_component() const {

    // component order used for param_composition
    std::vector<std::string> v_components = get_primclex().composition_axes().components();

    // copy to CASM::Array
    std::vector<std::string> components;
    for(auto it = v_components.cbegin(); it != v_components.cend(); ++it) {
      components.push_back(*it);
    }

    // initialize
    Eigen::VectorXd num_each_component = Eigen::VectorXd::Zero(components.size());

    // [basis_site][site_occupant_index]
    auto convert = get_index_converter(get_prim(), components);

    // count the number of each component
    for(Index i = 0; i < size(); i++) {
      num_each_component[ convert[ get_b(i) ][occ(i)] ] += 1.0;
    }

    // normalize per prim cell
    for(Index i = 0; i < components.size(); i++) {
      num_each_component[i] /= get_supercell().volume();
    }

    return num_each_component;
  }



  //********* IO ************


  /// Writes the Configuration to a json object
  ///   Uses PrimClex's current settings to write the appropriate
  ///   Properties, DeltaProperties and Correlations files
  ///
  ///   'json' is a jsonParser JSON object (or will be set to a JSON object)
  ///   Configuration data is saved in several object, we write the *'d objects:
  ///
  ///   *config.json:             json["supercells"]["SCEL_NAME"]["CONFIG_ID"]["dof"]
  ///   *corr.json:               json["supercells"]["SCEL_NAME"]["CONFIG_ID"]["CURR_CLEX"]["corr"]
  ///    properties.calc.json:    casmroot/supercells/SCEL_NAME/CONFIG_ID/CURR_CALCTYPE/properties.calc.json
  ///   *param_composition.json:  json["supercells"]["SCEL_NAME"]["CONFIG_ID"]["CURR_CALCTYPE"]["CURR_REF"]["param_composition"]
  ///   *properties.ref.json:     json["supercells"]["SCEL_NAME"]["CONFIG_ID"]["CURR_CALCTYPE"]["CURR_REF"]["properties"]["ref"]
  ///   *properties.calc.json:    json["supercells"]["SCEL_NAME"]["CONFIG_ID"]["CURR_CALCTYPE"]["CURR_REF"]["properties"]["calc"]     // contains param_comp
  ///   *properties.delta.json:   json["supercells"]["SCEL_NAME"]["CONFIG_ID"]["CURR_CALCTYPE"]["CURR_REF"]["properties"]["delta"]
  ///   *properties.generated.json:   json["supercells"]["SCEL_NAME"]["CONFIG_ID"]["CURR_CALCTYPE"]["CURR_REF"]["properties"]["generated"]
  jsonParser &Configuration::write(jsonParser &json) const {

    //std::cout << "begin Configuration::write()" << std::endl;

    const ProjectSettings &set = get_primclex().settings();
    std::string calc_string = "calctype." + set.calctype();
    std::string ref_string = "ref." + set.ref();

    /// write json object hierarchy if not existing
    jsonParser &json_scel = json["supercells"][get_supercell().get_name()];
    jsonParser &json_config = json_scel[get_id()];
    //jsonParser &json_bset = json_config[get_primclex().get_curr_bset()];
    jsonParser &json_ref = json_config[calc_string][ref_string];
    jsonParser &json_prop = json_ref["properties"];

    json_config["selected"] = selected();

    if(!json_config.contains("dof")) {
      write_dof(json_config);
    }

    if(!json_config.contains("pos")) {
      //write_pos(json_config);
    }

    if(source_updated) {
      write_source(json_config);
    }

    if(!json_ref.contains("param_composition") || prop_updated) {
      //write_param_composition(json_ref);
    }

    if(prop_updated) {
      write_properties(json_prop);
    }

    //std::cout << "finish Configuration::write()" << std::endl;

    return json;
  }

  //*********************************************************************************

  void Configuration::write_pos() const {

    try {
      fs::create_directories(get_path());
    }
    catch(const fs::filesystem_error &ex) {
      std::cerr << "Error in Configuration::write_pos()." << std::endl;
      std::cerr << ex.what() << std::endl;
    }

    fs::ofstream file(get_pos_path());
<<<<<<< HEAD
    print(file, FRAC);
    return;
  }

  //*******************************************************************************************

  // Va_mode is default set to 0
  // Va_modedescription
  // 0print no information about the vacancies
  // 1print only the coordinates of the vacancies
  // 2print the number of vacancies and the coordinates of the vacancies
  void Configuration::print(std::ostream &stream, COORD_TYPE mode, int Va_mode, char term, int prec, int pad) const {

    std::ostringstream mol_name_list, num_mol_list, coord_stream;

    Lattice ref_lat(ideal_lattice());
    if(is_strained()) {
      ref_lat = Lattice(Matrix3<double>(deformation()) * ideal_lattice().lat_column_mat());
    }
    //std::cout << "Starting lattice:\n";
    //ideal_lattice().print(std::cout);
    //std::cout << "\n\nDeformed lattice:\n";
    //ref_lat.print(std::cout);
    //std::cout << "\n\n";

    Array<Index> vacancies;

    //declare hash
    std::map<std::string, Array<Index> > uccHash;

    // loop through all sites and get the site indices
    for(Index l = 0; l < size(); l++) {
      if(!get_mol(l).is_vacancy()) {
        uccHash[get_mol(l).name].push_back(l);
      }
      //store vacancies into a separate array
      else {
        vacancies.push_back(l);
      }
    }

    // print names of molecules and numbers and start up coordinate stream
    Coordinate tcoord(Vector3<double>(), ref_lat, FRAC);
    std::map<std::string, Array<Index> >::iterator it;
    for(it = uccHash.begin(); it != uccHash.end(); ++it) {
      mol_name_list << it -> first << ' ';
      num_mol_list << it -> second.size() << ' ';
      for(Index i = 0; i < it->second.size(); i++) {
        tcoord(FRAC) = get_supercell().coord(it->second.at(i))(FRAC);
        //std::cout << "Coord " << it->second.at(i) << " goes from " << tcoord(FRAC);
        if(has_displacement())//if(displacement_as_dof())
          tcoord(CART) += Eigen::Vector3d(disp(it->second.at(i)));
        //std::cout << "   to   " << tcoord(FRAC) << "\n";
        tcoord.print(coord_stream, mode, term, prec, pad);
      }
    }

    // add vacancies to list of molecules in the supercell -- should they also be added to number of molecules?
    if(Va_mode == 2 && vacancies.size() > 0)
      mol_name_list << " Va";
    if(Va_mode != 0) {
      for(Index i = 0; i < vacancies.size(); i++) {
        tcoord(FRAC) = get_supercell().coord(vacancies.at(i))(FRAC);
        tcoord.print(coord_stream, mode, term, prec, pad);
      }
    }

    stream << get_supercell().get_name() << "/" << get_id() << term;
    ref_lat.print(stream,prec);
    stream << mol_name_list.str() << term;
    stream << num_mol_list.str() << term;

    //print the COORD_TYPE
    stream << COORD_MODE::NAME(mode) << term;

    stream << coord_stream.str();
=======
    VaspIO::PrintPOSCAR(*this).print(file);
>>>>>>> 35eb37e6
    return;
  }

  //*********************************************************************************

  void Configuration::print_occupation(std::ostream &stream) const {
    stream << occupation() << "\n";
    return;
  }

  //*********************************************************************************

  void Configuration::print_config_list(std::ostream &stream, int composition_flag) const {

    stream.width(10);
    stream.flags(std::ios::left);
    stream << id << " ";

    stream.width(10);
    stream.flags(std::ios::showpoint | std::ios::fixed | std::ios::left);
    stream << name() << " ";
    //Prints composition if comp_flag=1, true_composition if comp_flag=2
    // and the sublattice composition if comp_flag=3
    if(composition_flag == 1) {
      print_composition(stream);
    }
    else if(composition_flag == 2) {
      print_true_composition(stream);
    }
    else if(composition_flag == 3) {
      print_sublattice_composition(stream);
    }

    stream.width(8);
    stream.flags(std::ios::showpoint | std::ios::fixed | std::ios::right);
    stream << selected();

    stream << "\n";
  }

  //*********************************************************************************
  void Configuration::print_composition(std::ostream &stream) const {

    Array<double> comp = get_composition();
    auto mol_list = get_prim().get_struc_molecule();

    for(Index i = 0; i < mol_list.size(); i++) {
      if(mol_list[i].is_vacancy()) {
        continue;
      }
      stream.precision(6);
      stream.width(12);
      stream.flags(std::ios::showpoint | std::ios::fixed | std::ios::right);
      stream << comp[i] << " ";
    }

  }

  //*********************************************************************************
  void Configuration::print_true_composition(std::ostream &stream) const {

    Array<double> true_comp = get_true_composition();

    for(Index i = 0; i < true_comp.size(); i++) {
      stream.precision(6);
      stream.width(12);
      stream.flags(std::ios::showpoint | std::ios::fixed | std::ios::right);
      stream << true_comp[i] << " ";
    }

  }

  //*********************************************************************************
  void Configuration::print_sublattice_composition(std::ostream &stream) const {

    Array< Array<double> > sublattice_composition = get_sublattice_composition();

    for(Index i = 0; i < sublattice_composition.size(); i++) {
      for(Index j = 0; j < sublattice_composition[i].size(); j++) {
        stream.precision(6);
        stream.width(12);
        stream.flags(std::ios::showpoint | std::ios::fixed | std::ios::right);
        stream << sublattice_composition[i][j] << " ";
      }
    }

  }

  //*********************************************************************************

  /// Private members:

  /// Reads the Configuration from the expected casm directory
  ///   Uses PrimClex's current settings to read in the appropriate
  ///   Properties, DeltaProperties and Correlations files if they exist
  ///
  /// This is private, because it is only called from the constructor:
  ///   Configuration(const Supercell &_supercell, Index _id)
  ///   It's called from the constructor because of the Supercell pointer
  ///
  ///   Configuration data is saved in several object, we write the *'d objects:
  ///
  ///   *config.json:             json["supercells"]["SCEL_NAME"]["CONFIG_ID"]["dof"]
  ///   *corr.json:               json["supercells"]["SCEL_NAME"]["CONFIG_ID"]["CURR_CLEX"]["corr"]
  ///    properties.calc.json:    son["supercells"]["SCEL_NAME"]["CONFIG_ID"]["CURR_CALCTYPE"]["properties"]["calc"]
  ///    param_composition.json:  json["supercells"]["SCEL_NAME"]["CONFIG_ID"]["CURR_CALCTYPE"]["CURR_REF"]["param_composition"]
  ///   *properties.ref.json:     json["supercells"]["SCEL_NAME"]["CONFIG_ID"]["CURR_CALCTYPE"]["CURR_REF"]["properties"]["ref"]
  ///   *properties.calc.json:    json["supercells"]["SCEL_NAME"]["CONFIG_ID"]["CURR_CALCTYPE"]["CURR_REF"]["properties"]["calc"]
  ///    properties.delta.json:   json["supercells"]["SCEL_NAME"]["CONFIG_ID"]["CURR_CALCTYPE"]["CURR_REF"]["properties"]["delta"]
  ///   *properties.generated.json:   json["supercells"]["SCEL_NAME"]["CONFIG_ID"]["CURR_CALCTYPE"]["CURR_REF"]["properties"]["generated"]
  ///
  void Configuration::read(const jsonParser &json) {

    //std::cout << "begin  Configuration::read()" << std::endl;

    const ProjectSettings &set = get_primclex().settings();

    std::string calc_string = "calctype." + set.calctype();
    std::string ref_string = "ref." + set.ref();

    // read dof
    if(!json.contains("supercells"))
      return;
    const jsonParser &json_scel = json["supercells"];
    if(!json_scel.contains(get_supercell().get_name()))
      return;
    if(!json_scel[get_supercell().get_name()].contains(get_id()))
      return;
    const jsonParser &json_config = json_scel[get_supercell().get_name()][get_id()];

    read_dof(json_config);


    // read correlations
    /*
    if(!json_config.contains(get_primclex().get_curr_bset()))
      return;
    const jsonParser &json_bset = json_config[get_primclex().get_curr_bset()];

    read_corr(json_bset);
    */

    // read properties: does not attempt to read in new calculation data
    if(!json_config.contains(calc_string))
      return;
    const jsonParser &json_calc = json_config[calc_string];
    if(!json_calc.contains(ref_string))
      return;
    const jsonParser &json_ref = json_calc[ref_string];
    if(!json_ref.contains("properties"))
      return;
    const jsonParser &json_prop = json_ref["properties"];

    read_properties(json_prop);

    //std::cout << "finish Configuration::read()" << std::endl;
  }

  //*********************************************************************************

  /// Read source and degree of freedom info
  ///   location: json = supercells/SCEL_NAME/CONFIG_ID
  ///
  void Configuration::read_dof(const jsonParser &json) {

    /// json["dof"]: contains degree of freedom information
    if(!json.contains("dof")) {
      id = "none";
      set_selected(false);
      return;
    }
    else {

      json.get_if(m_source, "source");
      json.get_else(m_selected, "selected", false);
      from_json(m_configdof, json["dof"]);
    }
  }

  //*********************************************************************************
  /// Read configuration properties
  /// - this does not automatically read new externally calculated properties
  ///
  ///   location: json = casmroot/supercells/SCEL_NAME/CONFIG_ID/CURR_CALCTYPE/CURR_REF/properties
  ///
  /// Tries to read reference from json["ref"], if it doesn't exist, tries to generate references
  /// Tries to read calculated from json["calc"]
  /// Tries to read generated from json["gen"]
  ///
  /// Calculates delta = calculated - reference
  ///
  void Configuration::read_properties(const jsonParser &json) {
    /*
        if(!json.contains("ref")) {
          generate_reference();
        }
        else {
          from_json(reference, json["ref"]);
        }
    */
    if(json.contains("calc")) {
      from_json(calculated, json["calc"]);
    }

    if(json.contains("gen")) {
      from_json(generated, json["gen"]);
    }

    //    delta = calculated - reference;

  }

  //*********************************************************************************
  fs::path Configuration::get_pos_path() const {
    return get_path() / "POS";
  }

  //*********************************************************************************
  fs::path Configuration::calc_properties_path() const {
    return get_primclex().dir().calculated_properties(name(), get_primclex().settings().calctype());
  }

  //*********************************************************************************
  fs::path Configuration::calc_status_path() const {
    return get_primclex().dir().calc_status(name(), get_primclex().settings().calctype());
  }

  //*********************************************************************************
  /// Write config.json file containing degree of freedom info
  ///   location: json = supercells/SCEL_NAME/CONFIG_ID, adds: dof
  ///
  jsonParser &Configuration::write_dof(jsonParser &json) const {

    if(!json["dof"].is_obj()) {
      json["dof"].put_obj();
    }

    jsonParser &dof = json["dof"];

    if(occupation().size() == 0) {
      dof.erase("occupation");
    }
    else {
      dof["occupation"] = occupation();
    }

    if(displacement().size() == 0) {
      dof.erase("displacement");
    }
    else {
      dof["displacement"] = displacement();
    }

    if(!is_strained()) {
      dof.erase("deformation");
    }
    else {
      dof["deformation"] = deformation();
    }

    return json;

  }

  //*********************************************************************************
  /// Write config.json file containing degree of freedom info
  ///   location: json = supercells/SCEL_NAME/CONFIG_ID, adds: source
  ///
  jsonParser &Configuration::write_source(jsonParser &json) const {

    json["source"] = m_source;

    return json;

  }

  //*********************************************************************************
  /// Write POS file containing Structure
  ///   location: json = supercells/SCEL_NAME/CONFIG_ID, adds: pos
  ///   If the configuration is completely vacant, json["pos"] = null
  ///
  jsonParser &Configuration::write_pos(jsonParser &json) const {

    // print POS to stringstream
    if(occupation() != get_supercell().vacant()) {
      std::stringstream ss;
<<<<<<< HEAD
      print(ss, FRAC);
=======
      VaspIO::PrintPOSCAR(*this).print(ss);
>>>>>>> 35eb37e6
      json["pos"] = ss.str();
    }
    else {
      json["pos"].put_null();
    }

    return json;

  }

  //*********************************************************************************
  /// Write param_composition.json file containing correlations
  ///   location: json = supercells/SCEL_NAME/CONFIG_ID/CURR_CLEX/CURR_REF, adds: param_composition
  ///
  jsonParser &Configuration::write_param_composition(jsonParser &json) const {

    if(!get_primclex().has_composition_axes()) {
      json.erase("param_comp_formula");
      json.erase("param_composition");
      return json;
    }

    json["param_comp_formula"] = get_primclex().composition_axes().mol_formula();
    json["param_composition"] = get_param_composition();

    return json;

  }

  //*********************************************************************************
  /// Write properties.calc.json file containing calculated properties and param_composition
  ///   location: json = supercells/SCEL_NAME/CONFIG_ID/CURR_CLEX/CURR_REF/properties, adds: calc
  ///
  jsonParser &Configuration::write_properties(jsonParser &json) const {

    if(!get_primclex().has_composition_axes()) {

      //json.erase("calc");
      json.erase("ref");
      json.erase("delta");
      json.erase("gen");

      //return json;
    }

    if(calculated.size() == 0) {
      json.erase("calc");
    }
    else {
      json["calc"] = calculated;
    }
    /*
        if(reference.size() == 0) {
          json.erase("ref");
        }
        else {
          json["ref"] = reference;
        }

        if(delta.size() == 0) {
          json.erase("delta");
        }
        else {
          json["delta"] = delta;
        }
    */
    if(generated.size() == 0) {
      json.erase("gen");
    }
    else {
      json["gen"] = generated;
    }

    return json;

  }

  //*********************************************************************************
  /*
    /// Generate reference Properties from param_composition and reference states
    ///   For now only linear interpolation
    void Configuration::generate_reference() {

      //std::cout << "begin Configuration::generate_reference()" << std::endl;

      prop_updated = true;

      /// If not enough reference states found, we can't generate reference properties
      ///   Also, clear delta properties...
      if(!reference_states_exist()) {
        reference = Properties();
        delta = calculated - reference;
        return;
      }

      /// Read reference states
      Array<Properties> ref_state_prop;
      Array<Eigen::VectorXd> ref_state_comp;

      read_reference_states(ref_state_prop, ref_state_comp);

      // Initialize reference Properties
      reference = Properties();

      auto props = get_primclex().get_curr_property();

      auto generate_ref = [&](const std::string & prop) {
        if(std::find(props.cbegin(), props.cend(), prop) != props.cend()) {
          generate_reference_scalar(prop, ref_state_prop, ref_state_comp);
        }
        return;
      };

      generate_ref("energy");
      generate_ref("relaxed_energy");
      // add more for other properties here

      /// generating DeltaProperties from Reference and Calculated,
      ///   not currently checking agreement with existing DeltaProperties file
      delta = calculated - reference;

      //std::cout << "finish Configuration::generate_reference()" << std::endl;
    }
  */
  //*********************************************************************************
  /*
    /// Checks that all needed reference state files exist
    bool Configuration::reference_states_exist() const {

      if(!get_primclex().has_composition_axes() ||
         !get_primclex().has_chemical_reference()) {
        return false;
      }

      std::string calctype = get_primclex().settings().calctype();
      std::string ref = get_primclex().settings().ref();

      for(int i = 0; i < get_primclex().composition_axes().independent_compositions() + 1; i++) {
        if(!fs::exists(get_primclex().dir().ref_state(calctype, ref, i)))
          return false;
      }
      return true;
    }
  */
  //*********************************************************************************
  /*
    /// Sets the arrays with the reference state properties read from the CASM directory tree
    ///
    void Configuration::read_reference_states(Array<Properties> &ref_state_prop, Array<Eigen::VectorXd> &ref_state_comp) const {

      int Nref = get_primclex().composition_axes().independent_compositions() + 1;

      ref_state_prop.clear();
      ref_state_comp.clear();

      fs::path ref_dir = get_reference_state_dir();
      fs::path ref_file;

      for(int i = 0; i < Nref; i++) {
        ref_file = ref_dir / ("properties.ref_state." + BP::itos(i) + ".json");

        if(!fs::exists(ref_file)) {
          std::cerr << "Error in Configuration::read_reference_states" << std::endl;
          std::cerr << "  File does not exist: " << ref_file << std::endl;
          exit(1);
        }

        jsonParser json(ref_file);

        if(!json.contains("ref_state")) {
          std::cerr << "Error in Configuration::read_reference_states" << std::endl;
          std::cerr << "  File: " << ref_file << std::endl;
          std::cerr << "  Does not contain 'ref_state'" << std::endl;
          exit(1);
        }
        ref_state_prop.push_back(json["ref_state"]);

        //std::cerr << "\nRef_file:" << ref_file << std::endl;
        //std::cerr << "Properties:" << std::endl;
        //std::cerr << ref_state_prop.back() << std::endl;

        if(!json.contains("param_composition")) {
          std::cerr << "Error in Configuration::read_reference_states" << std::endl;
          std::cerr << "  File: " << ref_file << std::endl;
          std::cerr << "  Does not contain 'param_composition'" << std::endl;
          exit(1);
        }
        ref_state_comp.push_back(json["param_composition"].get<Eigen::VectorXd>());

        //std::cerr << "Composition:" << std::endl;
        //std::cerr << ref_state_comp.back() << std::endl << std::endl << std::endl;

      }

    }
  */
  //*********************************************************************************
  /*
    /// Read in the 'most local' reference states: either configuration, supercell, or root reference
    ///   All reference states should be at the same level, so we look for the "properties.ref.0.json" file
    fs::path Configuration::get_reference_state_dir() const {

      const DirectoryStructure &dir = get_primclex().dir();
      const ProjectSettings &set = get_primclex().settings();

      fs::path ref_dir;
      //fs::path set_path = fs::path("settings") / fs::path(get_primclex().get_curr_calctype()) / fs::path(get_primclex().get_curr_ref());
      //fs::path ref_file("properties.ref_state.0.json");

      // get_path() / set_path / ref_file
      if(fs::exists(dir.ref_state(set.calctype(), set.ref(), 0))) {
        // read in config ref
        //ref_dir = get_path() / set_path;
        ref_dir = dir.ref_dir(set.calctype(), set.ref());
      }
      // get_supercell().get_path() / set_path / ref_file
      else if(fs::exists(dir.supercell_ref_state(get_supercell().get_name(), set.calctype(), set.ref(), 0))) {
        // read in supercell ref
        //ref_dir = get_supercell().get_path() / set_path;
        ref_dir = dir.supercell_ref_dir(get_supercell().get_name(), set.calctype(), set.ref());
      }
      //get_primclex().get_path() / set_path / ref_file
      else if(fs::exists(dir.configuration_ref_state(name(), set.calctype(), set.ref(), 0))) {
        // read in root ref
        //ref_dir = get_primclex().get_path() / set_path;
        ref_dir = dir.configuration_ref_dir(name(), set.calctype(), set.ref());
      }

      return ref_dir;

    }
  */
  //*********************************************************************************
  /*
    void Configuration::generate_reference_scalar(std::string propname, const Array<Properties> &ref_state_prop, const Array<Eigen::VectorXd> &ref_state_comp) {

      //std::cout << "begin generate_reference_scalar()" << std::endl;
      /// Determine interpolating plane based on reference state property values

      Index N = ref_state_prop.size();
      Eigen::VectorXd value(N);
      Eigen::MatrixXd comp(N, N);

      for(Index i = 0; i < N; i++) {
        if(!ref_state_prop[i].contains(propname)) {
          std::cerr << "Error in Configuration::generate_reference_scalar()" << std::endl;
          std::cerr << "  The reference state does not contain '" << propname << "'" << std::endl;
          exit(1);
        }
        value(i) = ref_state_prop[i][propname].get<double>();
      }

      for(Index i = 0; i < N; i++) {
        for(Index j = 0; j < N - 1; j++) {
          comp(i, j) = ref_state_comp[i](j);
        }
        comp(i, N - 1) = 1.0;
      }

      //std::cout << "ref state '" << propname << "': \n" << value.transpose() << std::endl;
      //std::cout << "comp: \n" << comp << std::endl;


      // b = Mx
      // value = comp * interp_plane

      Eigen::VectorXd interp_plane = comp.fullPivHouseholderQr().solve(value);

      //std::cout << "interp_plane: " << interp_plane.transpose() << std::endl;

      Eigen::VectorXd param_comp = Eigen::VectorXd::Ones(N);
      param_comp.head(N - 1) = get_param_composition();

      //std::cout << "param_comp: " << param_comp.transpose() << std::endl;

      reference[propname] = param_comp.dot(interp_plane);

      //std::cout << "'" << propname  << "': " << reference[propname].get<double>() << std::endl;

      //std::cout << "finish generate_reference_scalar()" << std::endl;
    }
  */
  //--------------------------------------------------------------------------------------------------
  //Structure Factor
  Eigen::VectorXd Configuration::get_struct_fact_intensities() const {
    Eigen::VectorXd automatic_intensities(get_prim().get_struc_molecule().size());
    for(int i = 0; i < get_prim().get_struc_molecule().size(); i++)
      automatic_intensities(i) = i;
    return get_struct_fact_intensities(automatic_intensities);
  }

  Eigen::VectorXd Configuration::get_struct_fact_intensities(const Eigen::VectorXd &component_intensities) const {
    auto convert = get_index_converter(get_prim(), get_prim().get_struc_molecule());
    Eigen::VectorXd intensities(size());
    for(int i = 0; i < size(); i++) {
      intensities(i) = component_intensities(convert[get_b(i)][occ(i)]);
    }
    return intensities;
  }

  ///  Calculates the sublattice structure factors as:
  ///       intensities.segment<volume()>(i*volume()) * fourier_matrix = Q.column(i)
  ///       Q is arranged as: [Q1(k1) Q2(k1) ... Qn(k1)]
  ///                         [Q1(k2) Q2(k2) ... Qn(k2)]
  ///                         ...
  ///                         [Q1(kn) Q2(kn) ... Qn(kn)]
  ///  Q is called sublat_sf in the code
  void Configuration::calc_sublat_struct_fact(const Eigen::VectorXd &intensities) {
    //std::cout<<"Intensities"<<std::endl<<intensities<<std::endl;
    Eigen::MatrixXcd sublat_sf(supercell->basis_size(), supercell->fourier_matrix().cols());
    if(supercell->fourier_matrix().rows() == 0 || supercell->fourier_matrix().cols() == 0) {
      std::cerr << "ERROR in Configuration::calc_sublat_struct_fact. Did you "
                << "forget to initialize a fourier matrix in Supercell?"
                << " Quitting" << std::endl;
      exit(666);
    }
    //int num_kpoints = supercell->fourier_matrix().cols();
    int supercell_volume = supercell->volume();
    for(int i = 0; i < supercell->basis_size(); i++) {
      Eigen::VectorXd int_segment = intensities.segment(i * supercell_volume, supercell_volume);
      // std::cout<<"Intensity segment:"<<int_segment.transpose()<<std::endl;
      // std::cout<<"Fourier:"<<std::endl<<supercell->fourier_matrix()<<std::endl;
      sublat_sf.row(i) = int_segment.transpose() * supercell->fourier_matrix();
    }
    sublat_sf = sublat_sf / double(supercell->volume());
    // std::cout<<"Sublattice struct factor:"<<std::endl;
    // std::cout<<sublat_sf.transpose()<<std::endl;
    generated["sublat_struct_fact"] =  sublat_sf.transpose();
    prop_updated = true;
  }

  /// Structure factors are then calculated as S:
  /// S = (Q * m_phase_factor).diagonal().absolute_value()
  /// S is arranged as: [S(k1) S(k2) ... S(kn)]
  /// In the code: Q is called sublat_sf
  /// However, it would be useful to have a matrix that contained the coordinates of the k-points
  /// along with the intensities at those points. The matrix that is stored in generated is thus
  /// formatted as:
  ///   [k_x  k_y  k_z  S(k)]
  void Configuration::calc_struct_fact(const Eigen::VectorXd &intensities) {
    if(supercell->phase_factor().rows() == 0 || supercell->phase_factor().cols() == 0) {
      std::cerr << "ERROR in Configuration::calc_struct_fact. Did you "
                << "forget to initialize a phase-factor matrix in Supercell?"
                << " Quitting" << std::endl;
      exit(666);
    }
    calc_sublat_struct_fact(intensities);
    Eigen::MatrixXcd sublat_sf = generated["sublat_struct_fact"].get<Eigen::MatrixXcd>();
    //    std::cout<<"Multiplication matrix:"<<std::endl<<sublat_sf*supercell->phase_factor()<<std::endl;
    Eigen::VectorXcd raw_amplitudes = (sublat_sf * supercell->phase_factor()).diagonal();
    // std::cout.precision(4);
    // std::cout<<std::fixed;
    // std::cout<<"Raw amplitudes:"<<std::endl<<raw_amplitudes.transpose()<<std::endl;
    Eigen::MatrixXd sf_coords(raw_amplitudes.size(), 4);
    sf_coords.leftCols(3) = supercell->k_mesh();
    sf_coords.col(3) = raw_amplitudes.cwiseAbs().transpose() / double(supercell->basis_size());
    generated["struct_fact"] = sf_coords;
    prop_updated = true;
  }

  void Configuration::calc_struct_fact() {
    calc_struct_fact(get_struct_fact_intensities());
  }

  void Configuration::calc_sublat_struct_fact() {
    calc_sublat_struct_fact(get_struct_fact_intensities());
  }

  Eigen::MatrixXd Configuration::struct_fact() {
    if(!generated.contains("struct_fact"))
      calc_struct_fact();
    return generated["struct_fact"].get<Eigen::MatrixXd>();
  }

  Eigen::MatrixXcd Configuration::sublat_struct_fact() {
    if(!generated.contains("sublat_struct_fact"))
      calc_sublat_struct_fact();
    return generated["sublat_struct_fact"].get<Eigen::MatrixXcd>();
  }

  /// \brief Returns correlations using 'clexulator'.
  ///
  /// This still assumes that the PrimClex and Supercell are set up for this, so make sure you've called:
  /// - primclex.populate_basis_tables(basis_type);
  /// - primclex.populate_cluster_basis_function_tables();
  /// - primclex.generate_full_nlist();
  /// - primclex.populate_clex_supercell_nlists();
  ///
  /// In the future that shouldn't be necessary
  ///
  Correlation correlations(const Configuration &config, Clexulator &clexulator) {
    return correlations(config.configdof(), config.get_supercell(), clexulator);
  }

  /// Returns parametric composition, as calculated using PrimClex::param_comp
  Eigen::VectorXd comp(const Configuration &config) {
    return config.get_param_composition();
  }

  /// \brief Returns the composition, as number of each species per unit cell
  Eigen::VectorXd comp_n(const Configuration &config) {
    return config.get_num_each_component();
  }

  /// \brief Returns the vacancy composition, as number per unit cell
  double n_vacancy(const Configuration &config) {
    if(config.get_primclex().vacancy_allowed()) {
      return comp_n(config)[config.get_primclex().vacancy_index()];
    }
    return 0.0;
  }

  /// \brief Returns the total number species per unit cell
  ///
  /// Equivalent to \code comp_n(config).sum() - n_vacancy(config) \endcode
  double n_species(const Configuration &config) {
    return comp_n(config).sum() - n_vacancy(config);
  }

  /// \brief Returns the composition as species fraction, with [Va] = 0.0, in the order of Structure::get_struc_molecule
  ///
  /// - Currently, this is really a Molecule fraction
  Eigen::VectorXd species_frac(const Configuration &config) {
    Eigen::VectorXd v = comp_n(config);
    if(config.get_primclex().vacancy_allowed()) {
      v(config.get_primclex().vacancy_index()) = 0.0;
    }
    return v / v.sum();
  }

  /// \brief Returns the composition as site fraction, in the order of Structure::get_struc_molecule
  Eigen::VectorXd site_frac(const Configuration &config) {
    return comp_n(config) / config.get_prim().basis.size();
  }

  /// \brief Returns the relaxed energy, normalized per unit cell
  double relaxed_energy(const Configuration &config) {
    return config.calc_properties()["relaxed_energy"].get<double>();
  }

  /// \brief Returns the relaxed energy, normalized per species
  double relaxed_energy_per_species(const Configuration &config) {
    return relaxed_energy(config) / n_species(config);
  }

  /// \brief Returns the reference energy, normalized per unit cell
  double reference_energy(const Configuration &config) {
    return reference_energy_per_species(config) * n_species(config);
  }

  /// \brief Returns the reference energy, normalized per species
  ///
  /// - Currently, this is per Molecule
  double reference_energy_per_species(const Configuration &config) {
    return config.get_primclex().chemical_reference()(config);
  }

  /// \brief Returns the formation energy, normalized per unit cell
  double formation_energy(const Configuration &config) {
    return relaxed_energy(config) - reference_energy(config);
  }

  /// \brief Returns the formation energy, normalized per species
  ///
  /// - Currently, this is really a Molecule fraction
  double formation_energy_per_species(const Configuration &config) {
    return formation_energy(config) / n_species(config);
  }

  /// \brief Returns the formation energy, normalized per unit cell
  double clex_formation_energy(const Configuration &config) {
    Clexulator clexulator = config.get_primclex().global_clexulator();
    return config.get_primclex().global_eci("formation_energy") * correlations(config, clexulator);
  }

  /// \brief Returns the formation energy, normalized per unit cell
  double clex_formation_energy_per_species(const Configuration &config) {
    return clex_formation_energy(config) / n_species(config);
  }

  /// \brief Return true if all current properties have been been calculated for the configuration
  bool is_calculated(const Configuration &config) {
    return std::all_of(config.get_primclex().get_curr_property().begin(),
                       config.get_primclex().get_curr_property().end(),
    [&](const std::string & key) {
      return config.calc_properties().contains(key);
    });
  }

  /// \brief Root-mean-square forces of relaxed configurations, determined from DFT (eV/Angstr.)
  double rms_force(const Configuration &_config) {
    return _config.calc_properties()["rms_force"].get<double>();
  }

  /// \brief Cost function that describes the degree to which basis sites have relaxed
  double basis_deformation(const Configuration &_config) {
    return _config.calc_properties()["basis_deformation"].get<double>();
  }

  /// \brief Cost function that describes the degree to which lattice has relaxed
  double lattice_deformation(const Configuration &_config) {
    return _config.calc_properties()["lattice_deformation"].get<double>();
  }

  /// \brief Change in volume due to relaxation, expressed as the ratio V/V_0
  double volume_relaxation(const Configuration &_config) {
    return _config.calc_properties()["volume_relaxation"].get<double>();
  }

  /// \brief returns true if _config describes primitive cell of the configuration it describes
  bool is_primitive(const Configuration &_config) {
    return _config.is_primitive(_config.get_supercell().permute_begin());
  }

  /// \brief returns true if _config no symmetry transformation applied to _config will increase its lexicographic order
  bool is_canonical(const Configuration &_config) {
    return _config.is_canonical(_config.get_supercell().permute_begin(), _config.get_supercell().permute_end());
  }

  bool has_relaxed_energy(const Configuration &_config) {
    return _config.calc_properties().contains("relaxed_energy");
  }

  bool has_reference_energy(const Configuration &_config) {
    return _config.get_primclex().has_chemical_reference();
  }

  bool has_formation_energy(const Configuration &_config) {
    return has_relaxed_energy(_config) && has_reference_energy(_config);
  }

  bool has_rms_force(const Configuration &_config) {
    return _config.calc_properties().contains("rms_force");
  }

  bool has_basis_deformation(const Configuration &_config) {
    return _config.calc_properties().contains("basis_deformation");
  }

  bool has_lattice_deformation(const Configuration &_config) {
    return _config.calc_properties().contains("lattice_deformation");
  }

  bool has_volume_relaxation(const Configuration &_config) {
    return _config.calc_properties().contains("volume_relaxation");
  }


  /// \brief Application results in filling supercell 'scel' with reoriented motif, op*motif
  ///
  /// Currently only applies to occupation
  Configuration &apply(const ConfigTransform &f, Configuration &motif) {

    Configuration result(f.scel);
    const PrimClex &primclex = motif.get_primclex();
    const Structure &prim = motif.get_prim();

    Lattice oriented_motif_lat = copy_apply(f.op, motif.get_supercell().get_real_super_lattice());

    // Create a PrimGrid linking the prim and the oriented motif each to the supercell
    // So we can tile the decoration of the motif config onto the supercell correctly
    PrimGrid prim_grid(oriented_motif_lat, f.scel.get_real_super_lattice());

    // For each site in the motif, re-orient and then translate by all possible
    // translations from prim_grid, index in the mc_prim_prim, and use index to
    // assign occupation

    // std::vector of occupations in the MonteCarlo cell
    Array<int> tscel_occ(motif.size()*prim_grid.size());

    // for each site in motif
    for(Index s = 0 ; s < motif.size() ; s++) {

      // apply symmetry to re-orient and find unit cell coord
      UnitCellCoord oriented_uccoord = copy_apply(f.op, motif.get_uccoord(s), prim);

      // for each unit cell of the oriented motif in the supercell, copy the occupation
      for(Index i = 0 ; i < prim_grid.size() ; i++) {



        //tscel_occ[f.scel.find(prim_grid.uccoord(i)) = motif.occ(s);

        Index prim_motif_tile_ind = f.scel.prim_grid().find(prim_grid.coord(i, PRIM));

        UnitCellCoord mc_uccoord =  f.scel.prim_grid().uccoord(prim_motif_tile_ind) + oriented_uccoord.unitcell();
        // b-index when doing UnitCellCoord addition is ambiguous; explicitly set it
        mc_uccoord.sublat() = oriented_uccoord.sublat();

        Index occ_ind = f.scel.find(mc_uccoord);

        tscel_occ[occ_ind] = motif.occ(s);
      }
    }

    result.set_occupation(tscel_occ);

    return motif = result;

  }

}

<|MERGE_RESOLUTION|>--- conflicted
+++ resolved
@@ -175,11 +175,11 @@
 
   //*********************************************************************************
   /*
-    void Configuration::set_reference(const Properties &ref) {
-      prop_updated = true;
-      reference = ref;
-      delta = calculated - reference;
-    }
+  void Configuration::set_reference(const Properties &ref) {
+    prop_updated = true;
+    reference = ref;
+    delta = calculated - reference;
+  }
   */
   //*********************************************************************************
   void Configuration::set_calc_properties(const jsonParser &calc) {
@@ -235,7 +235,7 @@
 
   //********** ACCESSORS ***********
 
-  const Lattice &Configuration::ideal_lattice()const{
+  const Lattice &Configuration::ideal_lattice()const {
     return get_supercell().get_real_super_lattice();
   }
 
@@ -328,9 +328,9 @@
 
   //*********************************************************************************
   /*
-    const Properties &Configuration::ref_properties() const {
-      return reference;
-    }
+  const Properties &Configuration::ref_properties() const {
+    return reference;
+  }
   */
   //*********************************************************************************
   const Properties &Configuration::calc_properties() const {
@@ -339,9 +339,9 @@
 
   //*********************************************************************************
   /*
-    const DeltaProperties &Configuration::delta_properties() const {
-      return delta;
-    }
+  const DeltaProperties &Configuration::delta_properties() const {
+    return delta;
+  }
   */
   //*********************************************************************************
 
@@ -388,7 +388,7 @@
     auto convert = get_index_converter(get_prim(), get_prim().get_struc_molecule());
 
     // create an array to count the number of each molecule
-    Array<Array<int> > sublat_num_each_molecule;
+    Array< Array<int> > sublat_num_each_molecule;
     for(i = 0; i < get_prim().basis.size(); i++) {
       sublat_num_each_molecule.push_back(Array<int>(get_prim().basis[i].site_occupant().size(), 0));
     }
@@ -574,7 +574,6 @@
     }
 
     fs::ofstream file(get_pos_path());
-<<<<<<< HEAD
     print(file, FRAC);
     return;
   }
@@ -643,7 +642,7 @@
     }
 
     stream << get_supercell().get_name() << "/" << get_id() << term;
-    ref_lat.print(stream,prec);
+    ref_lat.print(stream, prec);
     stream << mol_name_list.str() << term;
     stream << num_mol_list.str() << term;
 
@@ -651,9 +650,7 @@
     stream << COORD_MODE::NAME(mode) << term;
 
     stream << coord_stream.str();
-=======
-    VaspIO::PrintPOSCAR(*this).print(file);
->>>>>>> 35eb37e6
+
     return;
   }
 
@@ -847,12 +844,12 @@
   ///
   void Configuration::read_properties(const jsonParser &json) {
     /*
-        if(!json.contains("ref")) {
-          generate_reference();
-        }
-        else {
-          from_json(reference, json["ref"]);
-        }
+    if(!json.contains("ref")) {
+      generate_reference();
+    }
+    else {
+      from_json(reference, json["ref"]);
+    }
     */
     if(json.contains("calc")) {
       from_json(calculated, json["calc"]);
@@ -940,11 +937,8 @@
     // print POS to stringstream
     if(occupation() != get_supercell().vacant()) {
       std::stringstream ss;
-<<<<<<< HEAD
       print(ss, FRAC);
-=======
-      VaspIO::PrintPOSCAR(*this).print(ss);
->>>>>>> 35eb37e6
+
       json["pos"] = ss.str();
     }
     else {
@@ -997,19 +991,19 @@
       json["calc"] = calculated;
     }
     /*
-        if(reference.size() == 0) {
-          json.erase("ref");
-        }
-        else {
-          json["ref"] = reference;
-        }
-
-        if(delta.size() == 0) {
-          json.erase("delta");
-        }
-        else {
-          json["delta"] = delta;
-        }
+    if(reference.size() == 0) {
+      json.erase("ref");
+    }
+    else {
+      json["ref"] = reference;
+    }
+
+    if(delta.size() == 0) {
+      json.erase("delta");
+    }
+    else {
+      json["delta"] = delta;
+    }
     */
     if(generated.size() == 0) {
       json.erase("gen");
@@ -1024,208 +1018,208 @@
 
   //*********************************************************************************
   /*
-    /// Generate reference Properties from param_composition and reference states
-    ///   For now only linear interpolation
-    void Configuration::generate_reference() {
-
-      //std::cout << "begin Configuration::generate_reference()" << std::endl;
-
-      prop_updated = true;
-
-      /// If not enough reference states found, we can't generate reference properties
-      ///   Also, clear delta properties...
-      if(!reference_states_exist()) {
-        reference = Properties();
-        delta = calculated - reference;
-        return;
-      }
-
-      /// Read reference states
-      Array<Properties> ref_state_prop;
-      Array<Eigen::VectorXd> ref_state_comp;
-
-      read_reference_states(ref_state_prop, ref_state_comp);
-
-      // Initialize reference Properties
+  /// Generate reference Properties from param_composition and reference states
+  ///   For now only linear interpolation
+  void Configuration::generate_reference() {
+
+    //std::cout << "begin Configuration::generate_reference()" << std::endl;
+
+    prop_updated = true;
+
+    /// If not enough reference states found, we can't generate reference properties
+    ///   Also, clear delta properties...
+    if(!reference_states_exist()) {
       reference = Properties();
-
-      auto props = get_primclex().get_curr_property();
-
-      auto generate_ref = [&](const std::string & prop) {
-        if(std::find(props.cbegin(), props.cend(), prop) != props.cend()) {
-          generate_reference_scalar(prop, ref_state_prop, ref_state_comp);
-        }
-        return;
-      };
-
-      generate_ref("energy");
-      generate_ref("relaxed_energy");
-      // add more for other properties here
-
-      /// generating DeltaProperties from Reference and Calculated,
-      ///   not currently checking agreement with existing DeltaProperties file
       delta = calculated - reference;
-
-      //std::cout << "finish Configuration::generate_reference()" << std::endl;
-    }
+      return;
+    }
+
+    /// Read reference states
+    Array<Properties> ref_state_prop;
+    Array<Eigen::VectorXd> ref_state_comp;
+
+    read_reference_states(ref_state_prop, ref_state_comp);
+
+    // Initialize reference Properties
+    reference = Properties();
+
+    auto props = get_primclex().get_curr_property();
+
+    auto generate_ref = [&](const std::string & prop) {
+      if(std::find(props.cbegin(), props.cend(), prop) != props.cend()) {
+        generate_reference_scalar(prop, ref_state_prop, ref_state_comp);
+      }
+      return;
+    };
+
+    generate_ref("energy");
+    generate_ref("relaxed_energy");
+    // add more for other properties here
+
+    /// generating DeltaProperties from Reference and Calculated,
+    ///   not currently checking agreement with existing DeltaProperties file
+    delta = calculated - reference;
+
+    //std::cout << "finish Configuration::generate_reference()" << std::endl;
+  }
   */
   //*********************************************************************************
   /*
-    /// Checks that all needed reference state files exist
-    bool Configuration::reference_states_exist() const {
+  /// Checks that all needed reference state files exist
+  bool Configuration::reference_states_exist() const {
 
       if(!get_primclex().has_composition_axes() ||
          !get_primclex().has_chemical_reference()) {
+      return false;
+    }
+
+    std::string calctype = get_primclex().settings().calctype();
+    std::string ref = get_primclex().settings().ref();
+
+    for(int i = 0; i < get_primclex().composition_axes().independent_compositions() + 1; i++) {
+      if(!fs::exists(get_primclex().dir().ref_state(calctype, ref, i)))
         return false;
-      }
-
-      std::string calctype = get_primclex().settings().calctype();
-      std::string ref = get_primclex().settings().ref();
-
-      for(int i = 0; i < get_primclex().composition_axes().independent_compositions() + 1; i++) {
-        if(!fs::exists(get_primclex().dir().ref_state(calctype, ref, i)))
-          return false;
-      }
-      return true;
-    }
+    }
+    return true;
+  }
   */
   //*********************************************************************************
   /*
-    /// Sets the arrays with the reference state properties read from the CASM directory tree
-    ///
-    void Configuration::read_reference_states(Array<Properties> &ref_state_prop, Array<Eigen::VectorXd> &ref_state_comp) const {
-
-      int Nref = get_primclex().composition_axes().independent_compositions() + 1;
-
-      ref_state_prop.clear();
-      ref_state_comp.clear();
-
-      fs::path ref_dir = get_reference_state_dir();
-      fs::path ref_file;
-
-      for(int i = 0; i < Nref; i++) {
-        ref_file = ref_dir / ("properties.ref_state." + BP::itos(i) + ".json");
-
-        if(!fs::exists(ref_file)) {
-          std::cerr << "Error in Configuration::read_reference_states" << std::endl;
-          std::cerr << "  File does not exist: " << ref_file << std::endl;
-          exit(1);
-        }
-
-        jsonParser json(ref_file);
-
-        if(!json.contains("ref_state")) {
-          std::cerr << "Error in Configuration::read_reference_states" << std::endl;
-          std::cerr << "  File: " << ref_file << std::endl;
-          std::cerr << "  Does not contain 'ref_state'" << std::endl;
-          exit(1);
-        }
-        ref_state_prop.push_back(json["ref_state"]);
-
-        //std::cerr << "\nRef_file:" << ref_file << std::endl;
-        //std::cerr << "Properties:" << std::endl;
-        //std::cerr << ref_state_prop.back() << std::endl;
-
-        if(!json.contains("param_composition")) {
-          std::cerr << "Error in Configuration::read_reference_states" << std::endl;
-          std::cerr << "  File: " << ref_file << std::endl;
-          std::cerr << "  Does not contain 'param_composition'" << std::endl;
-          exit(1);
-        }
-        ref_state_comp.push_back(json["param_composition"].get<Eigen::VectorXd>());
-
-        //std::cerr << "Composition:" << std::endl;
-        //std::cerr << ref_state_comp.back() << std::endl << std::endl << std::endl;
-
-      }
-
-    }
+  /// Sets the arrays with the reference state properties read from the CASM directory tree
+  ///
+  void Configuration::read_reference_states(Array<Properties> &ref_state_prop, Array<Eigen::VectorXd> &ref_state_comp) const {
+
+    int Nref = get_primclex().composition_axes().independent_compositions() + 1;
+
+    ref_state_prop.clear();
+    ref_state_comp.clear();
+
+    fs::path ref_dir = get_reference_state_dir();
+    fs::path ref_file;
+
+    for(int i = 0; i < Nref; i++) {
+      ref_file = ref_dir / ("properties.ref_state." + BP::itos(i) + ".json");
+
+      if(!fs::exists(ref_file)) {
+        std::cerr << "Error in Configuration::read_reference_states" << std::endl;
+        std::cerr << "  File does not exist: " << ref_file << std::endl;
+        exit(1);
+      }
+
+      jsonParser json(ref_file);
+
+      if(!json.contains("ref_state")) {
+        std::cerr << "Error in Configuration::read_reference_states" << std::endl;
+        std::cerr << "  File: " << ref_file << std::endl;
+        std::cerr << "  Does not contain 'ref_state'" << std::endl;
+        exit(1);
+      }
+      ref_state_prop.push_back(json["ref_state"]);
+
+      //std::cerr << "\nRef_file:" << ref_file << std::endl;
+      //std::cerr << "Properties:" << std::endl;
+      //std::cerr << ref_state_prop.back() << std::endl;
+
+      if(!json.contains("param_composition")) {
+        std::cerr << "Error in Configuration::read_reference_states" << std::endl;
+        std::cerr << "  File: " << ref_file << std::endl;
+        std::cerr << "  Does not contain 'param_composition'" << std::endl;
+        exit(1);
+      }
+      ref_state_comp.push_back(json["param_composition"].get<Eigen::VectorXd>());
+
+      //std::cerr << "Composition:" << std::endl;
+      //std::cerr << ref_state_comp.back() << std::endl << std::endl << std::endl;
+
+    }
+
+  }
   */
   //*********************************************************************************
   /*
-    /// Read in the 'most local' reference states: either configuration, supercell, or root reference
-    ///   All reference states should be at the same level, so we look for the "properties.ref.0.json" file
-    fs::path Configuration::get_reference_state_dir() const {
-
-      const DirectoryStructure &dir = get_primclex().dir();
-      const ProjectSettings &set = get_primclex().settings();
-
-      fs::path ref_dir;
-      //fs::path set_path = fs::path("settings") / fs::path(get_primclex().get_curr_calctype()) / fs::path(get_primclex().get_curr_ref());
-      //fs::path ref_file("properties.ref_state.0.json");
-
-      // get_path() / set_path / ref_file
-      if(fs::exists(dir.ref_state(set.calctype(), set.ref(), 0))) {
-        // read in config ref
-        //ref_dir = get_path() / set_path;
-        ref_dir = dir.ref_dir(set.calctype(), set.ref());
-      }
-      // get_supercell().get_path() / set_path / ref_file
-      else if(fs::exists(dir.supercell_ref_state(get_supercell().get_name(), set.calctype(), set.ref(), 0))) {
-        // read in supercell ref
-        //ref_dir = get_supercell().get_path() / set_path;
-        ref_dir = dir.supercell_ref_dir(get_supercell().get_name(), set.calctype(), set.ref());
-      }
-      //get_primclex().get_path() / set_path / ref_file
-      else if(fs::exists(dir.configuration_ref_state(name(), set.calctype(), set.ref(), 0))) {
-        // read in root ref
-        //ref_dir = get_primclex().get_path() / set_path;
-        ref_dir = dir.configuration_ref_dir(name(), set.calctype(), set.ref());
-      }
-
-      return ref_dir;
-
-    }
+  /// Read in the 'most local' reference states: either configuration, supercell, or root reference
+  ///   All reference states should be at the same level, so we look for the "properties.ref.0.json" file
+  fs::path Configuration::get_reference_state_dir() const {
+
+    const DirectoryStructure &dir = get_primclex().dir();
+    const ProjectSettings &set = get_primclex().settings();
+
+    fs::path ref_dir;
+    //fs::path set_path = fs::path("settings") / fs::path(get_primclex().get_curr_calctype()) / fs::path(get_primclex().get_curr_ref());
+    //fs::path ref_file("properties.ref_state.0.json");
+
+    // get_path() / set_path / ref_file
+    if(fs::exists(dir.ref_state(set.calctype(), set.ref(), 0))) {
+      // read in config ref
+      //ref_dir = get_path() / set_path;
+      ref_dir = dir.ref_dir(set.calctype(), set.ref());
+    }
+    // get_supercell().get_path() / set_path / ref_file
+    else if(fs::exists(dir.supercell_ref_state(get_supercell().get_name(), set.calctype(), set.ref(), 0))) {
+      // read in supercell ref
+      //ref_dir = get_supercell().get_path() / set_path;
+      ref_dir = dir.supercell_ref_dir(get_supercell().get_name(), set.calctype(), set.ref());
+    }
+    //get_primclex().get_path() / set_path / ref_file
+    else if(fs::exists(dir.configuration_ref_state(name(), set.calctype(), set.ref(), 0))) {
+      // read in root ref
+      //ref_dir = get_primclex().get_path() / set_path;
+      ref_dir = dir.configuration_ref_dir(name(), set.calctype(), set.ref());
+    }
+
+    return ref_dir;
+
+  }
   */
   //*********************************************************************************
   /*
-    void Configuration::generate_reference_scalar(std::string propname, const Array<Properties> &ref_state_prop, const Array<Eigen::VectorXd> &ref_state_comp) {
-
-      //std::cout << "begin generate_reference_scalar()" << std::endl;
-      /// Determine interpolating plane based on reference state property values
-
-      Index N = ref_state_prop.size();
-      Eigen::VectorXd value(N);
-      Eigen::MatrixXd comp(N, N);
-
-      for(Index i = 0; i < N; i++) {
-        if(!ref_state_prop[i].contains(propname)) {
-          std::cerr << "Error in Configuration::generate_reference_scalar()" << std::endl;
-          std::cerr << "  The reference state does not contain '" << propname << "'" << std::endl;
-          exit(1);
-        }
-        value(i) = ref_state_prop[i][propname].get<double>();
-      }
-
-      for(Index i = 0; i < N; i++) {
-        for(Index j = 0; j < N - 1; j++) {
-          comp(i, j) = ref_state_comp[i](j);
-        }
-        comp(i, N - 1) = 1.0;
-      }
-
-      //std::cout << "ref state '" << propname << "': \n" << value.transpose() << std::endl;
-      //std::cout << "comp: \n" << comp << std::endl;
-
-
-      // b = Mx
-      // value = comp * interp_plane
-
-      Eigen::VectorXd interp_plane = comp.fullPivHouseholderQr().solve(value);
-
-      //std::cout << "interp_plane: " << interp_plane.transpose() << std::endl;
-
-      Eigen::VectorXd param_comp = Eigen::VectorXd::Ones(N);
-      param_comp.head(N - 1) = get_param_composition();
-
-      //std::cout << "param_comp: " << param_comp.transpose() << std::endl;
-
-      reference[propname] = param_comp.dot(interp_plane);
-
-      //std::cout << "'" << propname  << "': " << reference[propname].get<double>() << std::endl;
-
-      //std::cout << "finish generate_reference_scalar()" << std::endl;
-    }
+  void Configuration::generate_reference_scalar(std::string propname, const Array<Properties> &ref_state_prop, const Array<Eigen::VectorXd> &ref_state_comp) {
+
+    //std::cout << "begin generate_reference_scalar()" << std::endl;
+    /// Determine interpolating plane based on reference state property values
+
+    Index N = ref_state_prop.size();
+    Eigen::VectorXd value(N);
+    Eigen::MatrixXd comp(N, N);
+
+    for(Index i = 0; i < N; i++) {
+      if(!ref_state_prop[i].contains(propname)) {
+        std::cerr << "Error in Configuration::generate_reference_scalar()" << std::endl;
+        std::cerr << "  The reference state does not contain '" << propname << "'" << std::endl;
+        exit(1);
+      }
+      value(i) = ref_state_prop[i][propname].get<double>();
+    }
+
+    for(Index i = 0; i < N; i++) {
+      for(Index j = 0; j < N - 1; j++) {
+        comp(i, j) = ref_state_comp[i](j);
+      }
+      comp(i, N - 1) = 1.0;
+    }
+
+    //std::cout << "ref state '" << propname << "': \n" << value.transpose() << std::endl;
+    //std::cout << "comp: \n" << comp << std::endl;
+
+
+    // b = Mx
+    // value = comp * interp_plane
+
+    Eigen::VectorXd interp_plane = comp.fullPivHouseholderQr().solve(value);
+
+    //std::cout << "interp_plane: " << interp_plane.transpose() << std::endl;
+
+    Eigen::VectorXd param_comp = Eigen::VectorXd::Ones(N);
+    param_comp.head(N - 1) = get_param_composition();
+
+    //std::cout << "param_comp: " << param_comp.transpose() << std::endl;
+
+    reference[propname] = param_comp.dot(interp_plane);
+
+    //std::cout << "'" << propname  << "': " << reference[propname].get<double>() << std::endl;
+
+    //std::cout << "finish generate_reference_scalar()" << std::endl;
+  }
   */
   //--------------------------------------------------------------------------------------------------
   //Structure Factor
