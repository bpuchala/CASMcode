#include "casm/clex/Configuration_impl.hh"

#include <sstream>
#include <boost/lexical_cast.hpp>
#include <boost/tokenizer.hpp>
#include <boost/filesystem.hpp>
#include <boost/filesystem/fstream.hpp>

#include "casm/symmetry/PermuteIterator.hh"
#include "casm/crystallography/Molecule.hh"
#include "casm/crystallography/Structure.hh"
#include "casm/crystallography/BasicStructure_impl.hh"
#include "casm/clex/Clexulator.hh"
#include "casm/clex/ECIContainer.hh"
#include "casm/clex/CompositionConverter.hh"
#include "casm/clex/ChemicalReference.hh"
#include "casm/database/Named_impl.hh"
#include "casm/database/ConfigDatabase.hh"
#include "casm/database/ScelDatabase.hh"
#include "casm/basis_set/DoF.hh"
#include "casm/casm_io/VaspIO.hh"
#include "casm/casm_io/stream_io/container.hh"
#include "casm/app/QueryHandler.hh"
#include "casm/app/ProjectSettings.hh"
#include "casm/app/DirectoryStructure.hh"
#include "casm/database/DiffTransConfigDatabase.hh"

namespace CASM {

  template class HasPrimClex<Comparisons<Calculable<CRTPBase<Configuration> > > >;
  template class HasSupercell<Comparisons<Calculable<CRTPBase<Configuration> > > >;
  template class ConfigCanonicalForm<HasSupercell<Comparisons<Calculable<CRTPBase<Configuration> > > > >;

  namespace DB {
    template class Indexed<CRTPBase<Configuration> >;
    template class Named<CRTPBase<Configuration> >;
  }

  /// Construct a default Configuration
  Configuration::Configuration(
    const Supercell &_supercell,
    const jsonParser &src) :
    m_supercell(&_supercell),
    m_configdof(Configuration::zeros(_supercell).configdof()) {

    set_source(src);
  }

  /// Construct a default Configuration
  Configuration::Configuration(
    const Supercell &_supercell,
    const jsonParser &src,
    const ConfigDoF &_configdof) :
    m_supercell(&_supercell),
    m_configdof(_configdof) {

    set_source(src);
  }

  /// Construct a default Configuration that owns its Supercell
  Configuration::Configuration(
    const std::shared_ptr<Supercell> &_supercell_ptr,
    const jsonParser &source) :
    m_supercell(_supercell_ptr.get()),
    m_supercell_ptr(_supercell_ptr),
    m_configdof(Configuration::zeros(*_supercell_ptr).configdof()) {

    set_source(source);
  }

  /// Construct a default Configuration that owns its Supercell
  Configuration::Configuration(
    const std::shared_ptr<Supercell> &_supercell,
    const jsonParser &source,
    const ConfigDoF &_configdof) :
    m_supercell(_supercell.get()),
    m_supercell_ptr(_supercell),
    m_configdof(_configdof) {

    set_source(source);
  }

  /// Construct a Configuration from JSON data
  Configuration::Configuration(
    const Supercell &_supercell,
    const std::string &_id,
    const jsonParser &_data) :
    m_configdof(Configuration::zeros(_supercell).configdof()) {
    if(_id == "none") {
      if(_data.contains("dof")) {
        *this = Configuration(_supercell, _data, _data["dof"].get<ConfigDoF>(primclex().n_basis(),
                                                                             global_dof_info(primclex().prim()),
                                                                             local_dof_info(primclex().prim()),
                                                                             primclex().crystallography_tol()));
        return;
      }
      *this = Configuration(_supercell, _data);
      return;
    }
    this->from_json(_data, _supercell, _id);

  }

  /// Construct a Configuration from JSON data
  Configuration::Configuration(const PrimClex &_primclex,
                               const std::string &_configname,
                               const jsonParser &_data) :
    Configuration(*_primclex.db<Supercell>().find(Configuration::split_name(_configname).first),
                  Configuration::split_name(_configname).second,
                  _data) {}

  //*********************************************************************************

  Configuration Configuration::zeros(Supercell const &_scel) {
    return Configuration::zeros(_scel, _scel.primclex().crystallography_tol());
  }
  //*********************************************************************************

  Configuration Configuration::zeros(Supercell const &_scel, double _tol) {
    ConfigDoF tdof(_scel.basis_size(),
                   _scel.volume(),
                   global_dof_info(_scel.prim()),
                   local_dof_info(_scel.prim()),
                   _tol);


    return Configuration(_scel, jsonParser(), tdof);
  }

  //*********************************************************************************
  void Configuration::clear() {
    _modify_dof();
    m_configdof.clear();
  }

  //*********************************************************************************
  void Configuration::init_occupation() {
    _modify_dof();
    set_occupation(std::vector<int>(this->size(), 0));
  }

  //*********************************************************************************
  void Configuration::set_occupation(const std::vector<int> &new_occupation) {
    _modify_dof();
    if(new_occupation.size() != this->size()) {
      default_err_log().error("Configuration::set_occupation size error");
      default_err_log() << "new_occupation.size(): " << new_occupation.size() << std::endl;
      default_err_log() << "Configuration size(): " << this->size() << std::endl;
      throw std::runtime_error("Error: Configuration::set_occupation with array of the wrong size");
    }
    m_configdof.set_occupation(new_occupation);
    return;
  }

  //*********************************************************************************
  void Configuration::set_occ(Index site_l, int val) {
    _modify_dof();
    m_configdof.occ(site_l) = val;
  }

  //*********************************************************************************
  /*  void Configuration::clear_occupation() {
    _modify_dof();
    m_configdof.clear_occupation();
  }
  */
  //*******************************************************************************

  /// \brief Check if this is a primitive Configuration
  bool Configuration::is_primitive() const {
    if(!cache().contains("is_primitive")) {
      bool result = (find_translation() == supercell().sym_info().translate_end());
      cache_insert("is_primitive", result);
      return result;
    }
    return cache()["is_primitive"].get<bool>();
  }

  //*******************************************************************************

  /// \brief Returns a PermuteIterator corresponding to the first non-zero pure
  /// translation that maps the Configuration onto itself.
  ///
  /// - If primitive, returns this->supercell().sym_info().translate_end()
  PermuteIterator Configuration::find_translation() const {
    ConfigIsEquivalent f(*this, crystallography_tol());
    const Supercell &scel = supercell();
    auto begin = scel.sym_info().translate_begin();
    auto end = scel.sym_info().translate_end();
    if(++begin == end) {
      return end;
    }
    return std::find_if(begin, end, f);
  }

  //*******************************************************************************

  /// \brief Return a primitive Configuration
  ///
  /// - The result holds its own Supercell, so it must be considered only a
  ///   temporary Configuration
  Configuration Configuration::primitive() const {
    Configuration tconfig {*this};

    std::unique_ptr<Supercell> next_scel;

    // check if config is primitive, and if not, obtain a translation that maps the config on itself
    while(true) {

      PermuteIterator result = tconfig.find_translation();
      if(result == tconfig.supercell().sym_info().translate_end()) {
        break;
      }

      // replace one of the lattice vectors with the translation
      Lattice new_lat = replace_vector(
                          tconfig.ideal_lattice(),
                          result.sym_op().tau(),
                          crystallography_tol()).make_right_handed().reduced_cell();

      next_scel.reset(new Supercell(&primclex(), new_lat));

      // create a sub configuration in the new supercell
      tconfig = sub_configuration(*next_scel, tconfig);

      tconfig.m_supercell_ptr.reset(next_scel.release());
      tconfig.m_supercell = tconfig.m_supercell_ptr.get();

    }

    return tconfig;
  }

  //*******************************************************************************

  /// \brief Check if Configuration is an endpoint of an existing diff_trans_config
  bool Configuration::is_diff_trans_endpoint() const {
    auto it = primclex().db<Kinetics::DiffTransConfiguration>().scel_range(supercell().name()).begin();
    for(; it != primclex().db<Kinetics::DiffTransConfiguration>().scel_range(supercell().name()).end(); ++it) {
      if(is_sym_equivalent(it->from_config()) || is_sym_equivalent(it->to_config())) {
        return true;
      }
    }
    return false;
  }

  /// \brief tells which diff_trans this configuration is an endpoint of
  std::string Configuration::diff_trans_endpoint_of() const {
    std::set<std::string> collection;
    auto it = primclex().db<Kinetics::DiffTransConfiguration>().scel_range(supercell().name()).begin();
    for(; it != primclex().db<Kinetics::DiffTransConfiguration>().scel_range(supercell().name()).end(); ++it) {
      if(is_sym_equivalent(it->from_config()) || is_sym_equivalent(it->to_config())) {
        collection.insert(it->orbit_name());
      }
    }
    std::string result = "none";
    if(collection.size()) {
      result = "";
    }
    for(auto &n : collection) {
      result += n + ", ";
    }
    return result;
  }

  //*******************************************************************************

  /// \brief Returns the canonical form Configuration in the canonical Supercell
  ///
  /// - Canonical Supercell will be inserted in the PrimClex.db<Supercell>() if
  ///   necessary
  Configuration Configuration::in_canonical_supercell() const {

    const Supercell &canon_scel = supercell().canonical_form();

    FillSupercell f(canon_scel, *this, crystallography_tol());
    Configuration in_canon = f(*this);

    // only OK to use if canon_scel and this->supercell() are stored in
    //   primclex supercell list
    //Configuration in_canon = primclex().fill_supercell(canon_scel, *this);

    return in_canon.canonical_form();
  }

  //*******************************************************************************

  /// \brief Insert this configuration (in primitive & canonical form) in the database
  ///
  /// \param primitive_only If true, only the primitive Configuration is inserted.
  ///
  /// - By convention, the primitive canonical form of a configuration must
  ///   always be saved in the config list.
  /// - Supercells are inserted in the Supercell database as necessary
  /// - If this is already known to be primitive & canonical, prefer to use
  ///   PrimClex::db<Configuration>.insert(config) directly.
  ConfigInsertResult Configuration::insert(bool primitive_only) const {

    ConfigInsertResult res;

    Configuration pconfig = this->primitive().in_canonical_supercell();
    std::tie(res.primitive_it, res.insert_primitive) =
      primclex().db<Configuration>().insert(pconfig);

    // if the primitive supercell is the same as the equivalent canonical supercell
    if(supercell().canonical_form() == pconfig.supercell()) {
      res.insert_canonical = res.insert_primitive;
      res.canonical_it = res.primitive_it;
    }
    else {
      if(primitive_only) {
        res.insert_canonical = false;
      }
      else {
        std::tie(res.canonical_it, res.insert_canonical) =
          primclex().db<Configuration>().insert(this->in_canonical_supercell());
      }
    }
    return res;
  }

  //*******************************************************************************

  /// \brief Returns the subgroup of the Supercell factor group that leaves the
  ///        Configuration unchanged
  std::vector<PermuteIterator> Configuration::factor_group() const {
    return invariant_subgroup();
  }

  //*******************************************************************************

  /// \brief Returns the subgroup of the Supercell factor group that leaves the
  ///        Configuration unchanged
  std::vector<PermuteIterator> Configuration::invariant_subgroup() const {
    std::vector<PermuteIterator> fg = ConfigurationBase::invariant_subgroup();
    if(fg.size() == 0) {
      default_err_log() << "Something went very wrong in invariant_subgroup returning group size 0" << std::endl;
    }
    int mult = this->prim().factor_group().size() / fg.size();
    cache_insert("multiplicity", mult);
    return fg;
  }

  //*******************************************************************************

  bool Configuration::is_canonical() const {
    if(!cache().contains("is_canonical")) {
      bool result = ConfigurationBase::is_canonical();
      cache_insert("is_canonical", result);
      return result;
    }
    return cache()["is_canonical"].get<bool>();
  }

  //*******************************************************************************

  /// \brief Returns the point group that leaves the Configuration unchanged
  std::vector<PermuteIterator> Configuration::point_group() const {
    std::vector<PermuteIterator> config_factor_group = factor_group();
    std::vector<PermuteIterator> result;
    for(int i = 0; i < config_factor_group.size(); i++) {
      if(i == 0 || config_factor_group[i].factor_group_index() != config_factor_group[i - 1].factor_group_index())
        result.push_back(config_factor_group[i]);
    }

    return result;
  }

  //*******************************************************************************

  /// \brief Returns the point group that leaves the Configuration unchanged
  std::string Configuration::point_group_name() const  {
    if(!cache().contains("point_group_name")) {
      cache_insert("point_group_name", make_sym_group(this->point_group()).get_name());
    }
    return cache()["point_group_name"].get<std::string>();
  }

  //*******************************************************************************

  /// \brief Fills supercell 'scel' with configuration
  Configuration Configuration::fill_supercell(const Supercell &scel) const {
    FillSupercell f(scel, prim().factor_group()[0]);
    return f(*this);
  }


  //*******************************************************************************

  /// \brief Fills supercell 'scel' with reoriented configuration, op*(*this)
  Configuration Configuration::fill_supercell(const Supercell &scel, const SymOp &op) const {
    FillSupercell f(scel, op);
    return f(*this);
  }

  //*******************************************************************************

  /// \brief Fills supercell 'scel' with reoriented configuration, op*(*this)
  ///
  /// - Uses the first symop in g that such that scel is a supercell of op*(*this)
  Configuration Configuration::fill_supercell(const Supercell &scel, const SymGroup &g) const {

    auto res = is_supercell(
                 scel.lattice(),
                 ideal_lattice(),
                 g.begin(),
                 g.end(),
                 crystallography_tol());

    if(res.first == g.end()) {

      std::cerr << "Requested supercell transformation matrix: \n"
                << scel.transf_mat() << "\n";
      std::cerr << "Requested motif Configuration: " <<
                name() << "\n";
      std::cerr << "Configuration transformation matrix: \n"
                << supercell().transf_mat() << "\n";

      throw std::runtime_error(
        "Error in 'Configuration::fill_supercell(const Supercell &scel, const SymGroup& g)'\n"
        "  The motif cannot be tiled onto the specified supercell."
      );
    }

    return fill_supercell(scel, *res.first);
  }

  //********** ACCESSORS ***********

  const Lattice &Configuration::ideal_lattice()const {
    return supercell().lattice();
  }

  /// \brief Get operations that transform canonical primitive to this
  RefToCanonicalPrim::RefToCanonicalPrim(const Configuration &_config) :
    config(_config),
    // Find primitive canonical config:
    prim_canon_config(config.primitive().in_canonical_supercell()) {

    // Find the transformation of prim_canon_config and gives config:
    //
    // op1: a prim_canon_config.supercell() PermuteIterator
    // op2: a prim().point_group() SymOp
    // *this == copy_apply(op1, prim_canon_config).fill_supercell(supercell(), op2);

    // first find op2 == *res.first
    auto res = is_supercell(
                 config.ideal_lattice(),
                 prim_canon_config.ideal_lattice(),
                 config.prim().point_group().begin(),
                 config.prim().point_group().end(),
                 config.crystallography_tol());
    this->from_canonical_lat = *res.first;
    this->transf_mat = res.second;

    // given op2, find op1
    auto f = config.equal_to();
    auto begin = prim_canon_config.supercell().sym_info().permute_begin();
    auto end = prim_canon_config.supercell().sym_info().permute_end();
    for(auto op1 = begin; op1 != end; ++op1) {
      auto test = copy_apply(op1, this->prim_canon_config);
      if(f(test.fill_supercell(config.supercell(), *res.first))) {
        this->from_canonical_config = op1;
        return;
      }
    }

    throw std::runtime_error("Error in RefToCanonicalPrim: could not find solution");
  }

  std::string RefToCanonicalPrim::name() const {
    return config.supercell().name() + "/super."
           + std::to_string(from_canonical_lat.index()) + "."
           + prim_canon_config.name() + ".equiv."
           + std::to_string(from_canonical_config.factor_group_index())
           + "." + std::to_string(from_canonical_config.translation_index());
  }

  //*********************************************************************************
  /// \brief Returns a Configuration name
  ///
  /// For configurations in supercells equivalent to the canonical supercell:
  ///   For canonical configurations:
  ///   - CANON_CONFIG_NAME = `$CANON_SCELNAME/$CONFIG_INDEX`
  ///   - The CANON_CONFIG is found in the config database by name.
  ///   For non-canonical configurations:
  ///   - NONCANON_CONFIG_NAME = `$CANON_CONFIG_NAME.equiv.$FG_PERM.$TRANS_PERM`
  ///   - The CANON_CONFIG is found in the config database,
  ///     then the FG_PERM-th factor_group permutation is applied,
  ///     follwed by TRANS_PERM-th translation permutation.
  /// For all other configurations:
  ///   - NONEQUIV_SCEL_CONFIG_NAME = `$SCEL_NAME/super.$PRIM_FG_OP2.`$NONCANON_CONFIG_NAME`
  ///   - SCEL_NAME may be for a canonical equivalent or non canonical equivalent supercell, in which case
  ///     it is represented by `CANON_SCEL_NAME.$PRIM_FG_OP1`
  ///   - The NONCANON_CONFIG is constructed, PRIM_FG_OP2 is applied, and then the SCEL is filled
  ///   - When generating the NONCANON_CONFIG_NAME, the primitive configuration is used
  ///
  std::string Configuration::generate_name_impl() const {
    /// if 'id' is known
    if(id() != "none") {
      return supercell().name() + "/" + id();
    }

    const auto &db = primclex().db<Configuration>();
    const Lattice &canon_scel_lat = supercell().canonical_form().lattice();
    bool is_canon_equiv_lat = supercell().lattice().is_equivalent(canon_scel_lat);

    // If in the canonical equivalent supercell lattice:
    if(is_canon_equiv_lat) {

      // put Configuration in canonical supercell
      Configuration canon_scel_config = fill_supercell(supercell().canonical_form());

      // if canonical
      if(canon_scel_config.is_canonical()) {
        auto find_it = db.search(canon_scel_config);

        // if already in database
        if(find_it != db.end()) {
          // set id
          set_id(find_it->id());
          return supercell().name() + "/" + id();
        }
        // if not in database
        else {
          return supercell().name() + "/none";
        }
      }
      // if non-canonical
      else {
        // get canonical form and 'from_canonical' op
        Configuration canon_config = canon_scel_config.canonical_form();
        auto op = canon_scel_config.from_canonical();

        // get canonical form id if already in database, else 'none'
        auto find_it = db.search(canon_config);
        std::string canon_config_id = "none";
        if(find_it != db.end()) {
          canon_config_id = find_it->id();
        }

        // construct name
        return supercell().name() + "/" + canon_config_id
               + ".equiv." + std::to_string(op.factor_group_index())
               + "." + std::to_string(op.translation_index());
      }
    }

    RefToCanonicalPrim ref(*this);
    return ref.name();
  }

  //*********************************************************************************
  ///Returns number of sites, NOT the number of primitives that fit in here
  Index Configuration::size() const {
    return supercell().num_sites();
  }

  //*********************************************************************************
  const Supercell &Configuration::supercell() const {
    return *m_supercell;
  }

  //*********************************************************************************
  UnitCellCoord Configuration::uccoord(Index site_l) const {
    return supercell().uccoord(site_l);
  }

  //*********************************************************************************
  Index Configuration::linear_index(const UnitCellCoord &bijk) const {
    return supercell().linear_index(bijk);
  }

  //*********************************************************************************
  int Configuration::sublat(Index site_l) const {
    return supercell().sublat(site_l);
  }

  //*********************************************************************************
  const Molecule &Configuration::mol(Index site_l) const {
    return prim().basis()[ sublat(site_l) ].site_occupant()[ occ(site_l) ];
  }

  //*********************************************************************************
  /// \brief Get symmetric multiplicity, excluding translations
  ///
  /// - equal to prim.factor_group().size() / this->factor_group().size()
  int Configuration::multiplicity() const {
    if(!cache().contains("multiplicity")) {
      int result = this->prim().factor_group().size() / this->factor_group().size();
      cache_insert("multiplicity", result);
      return result;
    }
    return cache()["multiplicity"].get<int>();
  }

  //*********************************************************************************

  Configuration &Configuration::apply_sym(const PermuteIterator &it) {
    auto all_props = calc_properties_map();
    configdof().apply_sym(it);
    for(auto ii = all_props.begin(); ii != all_props.end(); ++ii) {
      std::string calctype = ii->first;
      jsonParser transformed_props;
      for(auto json_it = all_props[calctype]["mapped"].begin(); json_it != all_props[calctype]["mapped"].end(); ++json_it) {
        if(json_it.name() == "relaxed_energy") {
          transformed_props["relaxed_energy"] = *json_it;
        }
        Eigen::Matrix3d fg_cart_op = it.sym_op().matrix();
        if(json_it.name() == "relaxation_deformation") {
          transformed_props["relaxation_deformation"] = fg_cart_op * json_it->get<Eigen::Matrix3d>() * fg_cart_op.transpose();
        }
        Permutation tperm(it.combined_permute());
        if(json_it.name() == "relaxation_displacement" || json_it.name() == "relaxed_forces") {
          Eigen::MatrixXd new_matrix = fg_cart_op * json_it->get<Eigen::MatrixXd>().transpose();
          Eigen::MatrixXd permuted_matrix(3, size());
          for(Index i = 0; i < size(); i++) {
            permuted_matrix.col(i) = new_matrix.col(tperm[i]);
          }
          transformed_props[json_it.name()] = permuted_matrix.transpose();
        }
      }
      set_calc_properties(transformed_props, calctype);
    }
    return *this;
  }

  //*********************************************************************************

  /// Returns composition on each sublattice: sublat_comp[ prim basis site / sublattice][ molecule_type]
  ///   molucule_type is ordered as in the Prim structure's site_occupant list for that basis site (includes vacancies)
  std::vector<Eigen::VectorXd> Configuration::sublattice_composition() const {

    // get the number of each molecule
    auto _sublat_num_each_molecule = sublat_num_each_molecule();
    std::vector<Eigen::VectorXd> sublattice_composition(_sublat_num_each_molecule.size());

    // divide by number of sites per sublattice ( supercell volume )
    for(Index i = 0; i < _sublat_num_each_molecule.size(); i++) {
      sublattice_composition[i] = Eigen::VectorXd::Zero(_sublat_num_each_molecule[i].size());
      for(Index j = 0; j < _sublat_num_each_molecule[i].size(); j++) {
        sublattice_composition[i][j] = (1.0 * _sublat_num_each_molecule[i][j]) / supercell().volume();
      }
    }

    return sublattice_composition;
  }

  //*********************************************************************************
  /// Returns number of each molecule by sublattice:
  ///   sublat_num_each_molecule[ prim basis site / sublattice ][ molecule_type]
  ///   molucule_type is ordered as in the Prim structure's site_occupant list for that basis site
  std::vector<Eigen::VectorXi> Configuration::sublat_num_each_molecule() const {

    Index i;

    // [basis_site][site_occupant_index]
    auto convert = make_index_converter(prim(), prim().struc_molecule());

    // create an array to count the number of each molecule
    std::vector<Eigen::VectorXi> sublat_num_each_molecule;
    for(i = 0; i < prim().basis().size(); i++) {
      sublat_num_each_molecule.push_back(Eigen::VectorXi::Zero(prim().basis()[i].site_occupant().size()));
    }

    // count the number of each molecule by sublattice
    for(i = 0; i < size(); i++) {
      sublat_num_each_molecule[ sublat(i) ][occ(i)]++;
    }

    return sublat_num_each_molecule;
  }

  //*********************************************************************************
  /// Returns composition, not counting vacancies
  ///    composition[ molecule_type ]: molecule_type ordered as prim structure's struc_molecule(), with [Va]=0.0
  Eigen::VectorXd Configuration::composition() const {

    // get the number of each molecule type
    Eigen::VectorXi _num_each_molecule = num_each_molecule();

    /// get the total number of non-vacancy atoms
    int num_atoms = 0;

    // need to know which molecules are vacancies
    auto struc_molecule = prim().struc_molecule();

    Index i;
    for(i = 0; i < struc_molecule.size(); i++) {
      if(struc_molecule[i].is_vacancy()) {
        // set to zero, so the Va concentration is reported as 0.0
        _num_each_molecule[i] = 0;
      }
      num_atoms += _num_each_molecule[i];
    }

    // calculate the comp (not including vacancies) from the number of each molecule
    return _num_each_molecule.cast<double>() / double(num_atoms);

  }

  //*********************************************************************************
  /// Returns composition, including vacancies
  ///    composition[ molecule_type ]: molecule_type ordered as prim structure's struc_molecule()
  Eigen::VectorXd Configuration::true_composition() const {
    return num_each_molecule().cast<double>() / size();
  }

  //*********************************************************************************
  /// Returns num_each_molecule[ molecule_type], where 'molecule_type' is ordered as Structure::struc_molecule()
  Eigen::VectorXi Configuration::num_each_molecule() const {
    return CASM::num_each_molecule(m_configdof, supercell());
  }

  //*********************************************************************************
  /// Returns parametric composition, as calculated using PrimClex::param_comp
  Eigen::VectorXd Configuration::param_composition() const {
    if(!primclex().has_composition_axes()) {
      std::cerr << "Error in Configuration::param_composition()" << std::endl;
      std::cerr << "  Composition axes are not set." << std::endl;
      exit(1);
    }

    return primclex().composition_axes().param_composition(num_each_component());
  }

  //*********************************************************************************
  /// Returns num_each_component[ component_type] per prim cell,
  ///   where 'component_type' is ordered as ParamComposition::components
  Eigen::VectorXd Configuration::num_each_component() const {

    // component order used for param_composition
    std::vector<std::string> components = primclex().composition_axes().components();

    // initialize
    Eigen::VectorXd num_each_component = Eigen::VectorXd::Zero(components.size());

    // [basis_site][site_occupant_index]
    auto convert = make_index_converter(prim(), components);

    // count the number of each component
    for(Index i = 0; i < size(); i++) {
      num_each_component[ convert[ sublat(i) ][occ(i)] ] += 1.0;
    }

    // normalize per prim cell
    for(Index i = 0; i < components.size(); i++) {
      num_each_component[i] /= supercell().volume();
    }

    return num_each_component;
  }



  //********* IO ************


  /// Writes the Configuration to a json object (the config list)
  ///
  ///   writes: dof, source, cache:
  ///     json["dof"]
  ///     json["source"]
  ///     json["cache"]
  ///
  jsonParser &Configuration::to_json(jsonParser &json) const {

    json.put_obj();

    CASM::to_json(m_configdof, json["dof"]);
    CASM::to_json(source(), json["source"]);

    json["cache"].put_obj();
    if(cache_updated()) {
      json["cache"] = cache();
    }

    return json;
  }

  //*********************************************************************************

  std::ostream &Configuration::write_pos(std::ostream &sout) const {
    VaspIO::PrintPOSCAR p(*this);
    p.sort();
    p.print(sout);
    return sout;
  }

  //*********************************************************************************

  void Configuration::write_pos() const {

    const auto &dir = primclex().dir();
    try {
      fs::create_directories(dir.configuration_dir(name()));
    }
    catch(const fs::filesystem_error &ex) {
      std::cerr << "Error in Configuration::write_pos()." << std::endl;
      std::cerr << ex.what() << std::endl;
    }

    fs::ofstream file(dir.POS(name()));
    write_pos(file);
    return;
  }

  //*********************************************************************************

  std::ostream &Configuration::print_properties(std::string calctype, std::ostream &sout) const {
    jsonParser prop_calc_json = print_properties(calctype);
    sout << prop_calc_json;
    return sout;
  }

  jsonParser Configuration::print_properties(std::string calctype) const {
    jsonParser prop_calc_json;
    Lattice ref_lat = supercell().lattice();
    if(calc_properties(calctype).contains("relaxation_deformation")) {
      ref_lat = Lattice(calc_properties(calctype)["relaxation_deformation"].get<Eigen::Matrix3d>() * supercell().lattice().lat_column_mat());
    }
    prop_calc_json["relaxed_lattice"] = ref_lat.lat_column_mat().transpose();
    std::vector<std::pair<std::string, Coordinate>> basis;
    for(int i = 0 ; i < supercell().num_sites(); i++) {
      Coordinate ref_coord = supercell().coord(i);
      if(calc_properties(calctype).contains("relaxation_displacement")) {
        ref_coord.cart() += calc_properties(calctype)["relaxation_displacement"].get<Eigen::MatrixXd>().row(i).transpose();
      }
      if(calc_properties(calctype).contains("relaxation_deformation")) {
        ref_coord.cart() = calc_properties(calctype)["relaxation_deformation"].get<Eigen::Matrix3d>() * ref_coord.const_cart();
      }
      Coordinate deformed_coord(ref_coord.const_cart(), ref_lat, CART);
      deformed_coord.within();
      std::pair<std::string, Coordinate> site(mol(i).name(), deformed_coord);
      basis.push_back(site);
    }
    std::sort(basis.begin(), basis.end(), [ = ](const std::pair<std::string, Coordinate> &A, const std::pair<std::string, Coordinate> &B) {
      return A.first < B.first;
    });
    std::map<std::string, int> atom_type_count;
    Eigen::MatrixXd relaxed_basis(supercell().num_sites(), 3);
    int i = 0;
    for(auto it = basis.begin(); it != basis.end(); ++it) {
      if(it->first != "Va" && it->first != "va" && it->first != "VA") {
        auto search = atom_type_count.find(it->first);
        if(search == atom_type_count.end()) {
          atom_type_count.emplace(it->first, 1);
        }
        else {
          search->second++;
        }
        relaxed_basis.row(i) = it->second.const_frac().transpose();
        ++i;
      }
    }
    Eigen::MatrixXd tmp = relaxed_basis.topLeftCorner(i, 3);
    relaxed_basis = tmp;
    prop_calc_json["coord_mode"] = "Direct";
    std::vector<std::string> atom_type;
    std::vector<int> atoms_per_type;
    for(auto it = atom_type_count.begin(); it != atom_type_count.end(); ++it) {
      atom_type.push_back(it->first);
      atoms_per_type.push_back(it->second);
    }
    prop_calc_json["atom_type"] = atom_type;
    prop_calc_json["atoms_per_type"] = atoms_per_type;
    prop_calc_json["relaxed_basis"] = relaxed_basis;
    if(calc_properties(calctype).contains("relaxed_energy")) {
      prop_calc_json["relaxed_energy"] = calc_properties(calctype)["relaxed_energy"];
    }
    if(calc_properties(calctype).contains("relaxed_forces")) {
      prop_calc_json["relaxed_forces"] = calc_properties(calctype)["relaxed_forces"];
    }
    return prop_calc_json;
  }
  //*********************************************************************************

  /// Private members:

  /// Reads the Configuration from JSON
  ///   Uses PrimClex's current default settings to read in the appropriate properties
  ///
  /// This is private, because it is only called from the constructor:
  ///   Configuration(const jsonParser& json, const PrimClex& _primclex, const std::string &configname)
  ///
  ///   "json" corresponds (entire file)["supercells"][scelname][id]
  ///   "configname" corresponds to "scelname/id"
  ///
  ///   read dof, source: (absolute path in config_list)
  ///     json["dof"]
  ///     json["source"]
  ///
  ///   read properties: (absolute path in config_list)
  ///     json["CURR_CALCTYPE"]["CURR_REF"]["properties"]["calc"]
  ///
  void Configuration::from_json(const jsonParser &json, const Supercell &scel, std::string _id) {

    m_supercell = &scel;

    this->clear_name();
    this->set_id(_id);

    auto source_it = json.find("source");
    if(source_it != json.end()) {
      set_source(*source_it);
    }
    CASM::from_json(m_configdof, json["dof"]);//, primclex().n_basis());
    CASM::from_json(cache(), json["cache"]);

    // read properties from 'json' input only: does not attempt to read in new
    // calculation data from the calc.properties.json file
    // - use read_calc_properties() to read new calc.properties.json files

    const ProjectSettings &set = primclex().settings();
    std::string calc_string = "calctype." + set.default_clex().calctype;
    auto calc_it = json.find(calc_string);
    if(calc_it == json.end()) {
      return;
    }

    std::string ref_string = "ref." + set.default_clex().ref;
    auto ref_it = calc_it->find(ref_string);
    if(ref_it == calc_it->end()) {
      return;
    }

    auto prop_it = ref_it->find("properties");
    if(prop_it == ref_it->end()) {
      return;
    }

    auto calc_props_it = prop_it->find("calc");
    if(calc_props_it != prop_it->end()) {
      set_calc_properties(*calc_props_it, set.default_clex().calctype);
    }

  }

  void Configuration::from_json(const jsonParser &json, const PrimClex &primclex, std::string _configname) {
    auto name = Configuration::split_name(_configname);
    this->from_json(json, *primclex.db<Supercell>().find(name.first), name.second);
  }

  bool Configuration::operator<(const Configuration &B) const {
    return less()(B);
  }

  ConfigCompare Configuration::less() const {
    return ConfigCompare(*this);
  }

  ConfigIsEquivalent Configuration::equal_to() const {
    return ConfigIsEquivalent(*this);
  }

  std::pair<std::string, std::string> Configuration::split_name(std::string configname) {
    std::vector<std::string> splt_vec;
    boost::split(splt_vec, configname, boost::is_any_of("/"), boost::token_compress_on);
    if(splt_vec.size() != 2) {
      default_err_log().error("Parsing configuration name");
      default_err_log() << "configuration '" << configname << "' not valid." << std::endl;
      default_err_log() << "must have form: scelname/configid" << std::endl;
      throw std::invalid_argument("Error in Configuration::split_name(const std::string &configname) const: Not valid");
    }

    return std::make_pair(splt_vec[0], splt_vec[1]);
  }

  bool Configuration::eq_impl(const Configuration &B) const {
    if(supercell() != B.supercell()) {
      return false;
    }
    ConfigIsEquivalent f(*this, crystallography_tol());
    return f(B);
  }

  Configuration jsonConstructor<Configuration>::from_json(
    const jsonParser &json,
    const PrimClex &primclex,
    const std::string &configname) {

    return Configuration(primclex, configname, json);
  }

  Configuration jsonConstructor<Configuration>::from_json(
    const jsonParser &json,
    const Supercell &scel,
    const std::string &id) {

    return Configuration(scel, id, json);
  }

  /// \brief Returns the sub-configuration that fills a particular Supercell
  ///
  /// \param sub_scel The Supercell of the sub-configuration
  /// \param super_config The super-configuration
  /// \param origin The UnitCell indicating the which unit cell in the
  ///        super-configuration is the origin in sub-configuration
  ///
  /// - Copies DoF from the super-configuration directly into the sub-configuration
  ///
  Configuration sub_configuration(
    Supercell &sub_scel,
    const Configuration &super_config,
    const UnitCell &origin) {


    if(&sub_scel.primclex() != &super_config.primclex()) {
      throw std::runtime_error(std::string("Error in 'sub_configuration:"
                                           " PrimClex of sub-Supercell and super-configuration are not the same"));
    }

    Configuration sub_config {sub_scel};
    // copy global dof
    for(auto const &dof : super_config.configdof().global_dofs()) {
      sub_config.configdof().set_global_dof(dof.first, dof.second.values());
    }

    // copy site dof
    for(Index i = 0; i < sub_config.size(); i++) {

      // unitcell of site i in sub_config
      UnitCellCoord unitcellcoord = sub_config.uccoord(i);

      // equivalent site in superconfig
      Index site_index = super_config.supercell().linear_index(unitcellcoord + origin);

      // copy dof from superconfig to this:

      // occupation
      if(super_config.has_occupation()) {
        sub_config.configdof().occ(i) = super_config.occ(site_index);
      }

    }

    for(auto const &dof : super_config.configdof().local_dofs()) {
      LocalContinuousConfigDoFValues &res_ref(sub_config.configdof().local_dof(dof.first));
      for(Index i = 0; i < sub_config.size(); i++) {

        // unitcell of site i in sub_config
        UnitCellCoord unitcellcoord = sub_config.uccoord(i);

        // equivalent site in superconfig
        Index scel_site_index = super_config.supercell().linear_index(unitcellcoord + origin);

        // copy dof from superconfig to this:
        res_ref.site_value(i) = dof.second.site_value(scel_site_index);
      }
    }


    return sub_config;
  }

  namespace {

    /// \brief Make non-canonical Configuration (in canonical supercell) from name string
    ///
    /// Note: canonical config must be in database
    Configuration make_non_canon_configuration(const PrimClex &primclex, std::string name) {
      std::string format = "$CANON_CONFIGNAME.equiv.$FG_PERM.$TRANS_PERM";

      //split $CANON_CONFIGNAME & $FG_PERM & $TRANS_PERM
      std::vector<std::string> tokens;
      boost::split(tokens, name, boost::is_any_of("."), boost::token_compress_on);
      std::string canon_config_name = tokens[0];
      if(tokens.size() != 4) {
        primclex.err_log().error("In make_configuration");
        primclex.err_log() << "expected format: " << format << "\n";
        primclex.err_log() << "name: " << name << std::endl;
        primclex.err_log() << "tokens: " << tokens << std::endl;
        throw std::invalid_argument("Error in make_configuration: configuration name format error");
      }

      Configuration canon_config = *primclex.db<Configuration>().find(canon_config_name);
      Index fg_index = boost::lexical_cast<Index>(tokens[2]);
      Index trans_index = boost::lexical_cast<Index>(tokens[3]);
<<<<<<< HEAD

      return apply(canon_config.supercell().sym_info().permute_it(fg_index, trans_index), canon_config);
=======
      return apply(canon_config.supercell().permute_it(fg_index, trans_index), canon_config);
>>>>>>> 4a576606
    }

    /// \brief Make general super Configuration from name string
    ///
    /// For non-primitive configurations, or configurations with supercells that are
    ///   not equivalent to the canonical supercell:
    ///   - NONEQUIV_SCEL_CONFIG_NAME = `$SCEL_NAME/super.$PRIM_FG_OP2.`$NONCANON_CONFIG_NAME`
    ///   - SCEL_NAME may be for a canonical equivalent or non canonical equivalent supercell, in which case
    ///     it is represented by `CANON_SCEL_NAME.$PRIM_FG_OP1`
    ///   - The NONCANON_CONFIG is constructed, PRIM_FG_OP2 is applied, and then the SCEL is filled
    ///
    Configuration make_super_configuration(const PrimClex &primclex, std::string name) {

      // expected format
      std::string format = "$SCEL_NAME/super.$PRIM_FG_OP2.$NONCANON_CONFIG_NAME";

      // tokenize name
      std::vector<std::string> tokens;
      boost::split(tokens, name, boost::is_any_of("./"), boost::token_compress_on);

      std::string scelname, non_canon_config_name;
      Index fg_op_index = 0;

      if(tokens[1] != "super" && tokens[2] != "super") {
        primclex.err_log().error("In make_configuration");
        primclex.err_log() << "expected format: " << format << "\n";
        primclex.err_log() << "name: " << name << std::endl;
        primclex.err_log() << "tokens: " << tokens << std::endl;

        throw std::invalid_argument("Error in make_configuration: configuration name format error");
      }

      try {
        // parse, if canonical equivalent lattice
        if(tokens[1] == "super") {
          scelname = tokens[0];
          fg_op_index = boost::lexical_cast<Index>(tokens[2]);
          non_canon_config_name = tokens[3] + '/' + tokens[4] + '.' + tokens[5] + '.' + tokens[6] + '.' + tokens[7];
        }
        // parse, if not canonical equivalent lattice
        else { // if(tokens[2] == "super")
          scelname = tokens[0] + '.' + tokens[1];
          fg_op_index = boost::lexical_cast<Index>(tokens[3]);
          non_canon_config_name = tokens[4] + '/' + tokens[5] + '.' + tokens[6] + '.' + tokens[7] + '.' + tokens[8];
        }
      }
      catch(...) {
        primclex.err_log().error("In make_configuration");
        primclex.err_log() << "expected format: " << format << "\n";
        primclex.err_log() << "name: " << name << std::endl;
        primclex.err_log() << "tokens: " << tokens << std::endl;

        throw std::invalid_argument("Error in make_configuration: configuration name format error");
      }

      // -- Generate primitive equivalent configuration

      // prim equiv name
      Configuration non_canon_config = make_non_canon_configuration(primclex, non_canon_config_name);

      const auto &sym_op = primclex.prim().factor_group()[fg_op_index];

      // canonical equivalent supercells can be found in the database
      if(tokens[1] == "super") {
        FillSupercell f(
          *primclex.db<Supercell>().find(scelname),
          sym_op);

        return f(non_canon_config);
      }
      // non canonical equivalent supercells must be constructed
      else {
        std::shared_ptr<Supercell> scel = make_shared_supercell(primclex, scelname);
        FillSupercell f(scel, sym_op);
        return f(non_canon_config);
      }
    }

  }

  /// \brief Make Configuration from name string
  ///
  /// For configurations in supercells equivalent to the canonical supercell:
  ///   For canonical configurations:
  ///   - CANON_CONFIG_NAME = `$CANON_SCELNAME/$CONFIG_INDEX`
  ///   - The CANON_CONFIG is found in the config database by name.
  ///   For non-canonical configurations:
  ///   - NONCANON_CONFIG_NAME = `$CANON_CONFIG_NAME.equiv.$FG_PERM.$TRANS_PERM`
  ///   - The CANON_CONFIG is found in the config database,
  ///     then the FG_PERM-th factor_group permutation is applied,
  ///     follwed by TRANS_PERM-th translation permutation.
  /// For all other configurations:
  ///   - NONEQUIV_SCEL_CONFIG_NAME = `$SCEL_NAME/super.$PRIM_FG_OP2.`$NONCANON_CONFIG_NAME`
  ///   - SCEL_NAME may be for a canonical equivalent or non canonical equivalent supercell, in which case
  ///     it is represented by `CANON_SCEL_NAME.$PRIM_FG_OP1`
  ///   - The NONCANON_CONFIG is constructed, PRIM_FG_OP2 is applied, and then the SCEL is filled
  ///
  Configuration make_configuration(const PrimClex &primclex, std::string name) {

    // if most general case:
    // format = $SCEL_NAME/super.$PRIM_FG_OP2.$NONCANON_CONFIG_NAME
    if(name.find("super") != std::string::npos) {
      return make_super_configuration(primclex, name);
    }

    // if non-canonical configuration in canonical equivalent supercell:
    // format = $CANON_CONFIG_NAME.equiv.$FG_PERM.$TRANS_PERM
    if(name.find("equiv") != std::string::npos) {
      return make_non_canon_configuration(primclex, name);
    }

    // if $CANON_SCELNAME/$CANON_INDEX
    return *primclex.db<Configuration>().find(name);
  }

  /// \brief Grabs calculated properties from the indicated calctype and applies them to Configuration
  /// \param config must have a canonical name
  Configuration &apply_properties(Configuration &config, std::string calctype) {
<<<<<<< HEAD
    throw std::runtime_error("apply_properties(Configuration) deprecation");
=======
    if(!is_calculated(config, calctype)) {
      config.primclex().log() << ">>>>>>!!!!!WARNING: Attempting to extract properties from a configuration without properties!!!!" << std::endl
                              << "Endpoint " << config.name() << " is not calculated in calctype " << calctype << "!!!!<<<<<<" << std::endl << std::endl;;
    }
>>>>>>> 4a576606
    jsonParser calc_props = config.calc_properties(calctype);
    //config.init_deformation();
    //config.init_displacement();

    if(calc_props.contains("relaxation_displacement")) {
      Eigen::MatrixXd disp;
      disp = calc_props["relaxation_displacement"].get<Eigen::MatrixXd>();
      //config.set_displacement(disp.transpose());
    }
    if(calc_props.contains("relaxation_deformation")) {
      Eigen::Matrix3d deform;
      deform = calc_props["relaxation_deformation"].get<Eigen::Matrix3d>();
      //config.set_deformation(deform);
    }
    return config;
  }

  /// \brief Grabs calculated properties from the indicated calctype and applies them to a copy of Configuration
  /// \param config must have a canonical name
  Configuration copy_apply_properties(const Configuration &config, std::string calctype) {
    Configuration tmp = config;
    return apply_properties(tmp, calctype);
  }


  /// \brief Returns correlations using 'clexulator'.
  Eigen::VectorXd correlations(const Configuration &config, Clexulator &clexulator) {
    return correlations(config.configdof(), config.supercell(), clexulator);
  }

  /// Returns parametric composition, as calculated using PrimClex::param_comp
  Eigen::VectorXd comp(const Configuration &config) {
    return config.param_composition();
  }

  /// \brief Returns the composition, as number of each species per unit cell
  Eigen::VectorXd comp_n(const Configuration &config) {
    return config.num_each_component();
  }

  /// \brief Returns the vacancy composition, as number per unit cell
  double n_vacancy(const Configuration &config) {
    if(config.primclex().vacancy_allowed()) {
      return comp_n(config)[config.primclex().vacancy_index()];
    }
    return 0.0;
  }

  /// \brief Returns the total number species per unit cell
  ///
  /// Equivalent to \code comp_n(config).sum() - n_vacancy(config) \endcode
  double n_species(const Configuration &config) {
    return comp_n(config).sum() - n_vacancy(config);
  }

  /// \brief Returns the composition as species fraction, with [Va] = 0.0, in the order of Structure::struc_molecule
  ///
  /// - Currently, this is really a Molecule fraction
  Eigen::VectorXd species_frac(const Configuration &config) {
    Eigen::VectorXd v = comp_n(config);
    if(config.primclex().vacancy_allowed()) {
      v(config.primclex().vacancy_index()) = 0.0;
    }
    return v / v.sum();
  }

  /// \brief Returns the composition as site fraction, in the order of Structure::struc_molecule
  Eigen::VectorXd site_frac(const Configuration &config) {
    return comp_n(config) / config.prim().basis().size();
  }

  /// \brief Returns the relaxed energy, normalized per unit cell
  double relaxed_energy(const Configuration &config) {
    return config.calc_properties()["relaxed_energy"].get<double>() / config.supercell().volume();
  }

  /// \brief Returns the relaxed energy, normalized per species
  double relaxed_energy_per_species(const Configuration &config) {
    return relaxed_energy(config) / n_species(config);
  }

  /// \brief Returns the reference energy, normalized per unit cell
  double reference_energy(const Configuration &config) {
    return reference_energy_per_species(config) * n_species(config);
  }

  /// \brief Returns the reference energy, normalized per species
  ///
  /// - Currently, this is per Molecule
  double reference_energy_per_species(const Configuration &config) {
    return config.primclex().chemical_reference()(config);
  }

  /// \brief Returns the formation energy, normalized per unit cell
  double formation_energy(const Configuration &config) {
    return relaxed_energy(config) - reference_energy(config);
  }

  /// \brief Returns the formation energy, normalized per species
  ///
  /// - Currently, this is really a Molecule fraction
  double formation_energy_per_species(const Configuration &config) {
    return formation_energy(config) / n_species(config);
  }

  /// \brief Returns the formation energy, normalized per unit cell
  double clex_formation_energy(const Configuration &config) {
    const auto &primclex = config.primclex();
    auto formation_energy = primclex.settings().clex("formation_energy");
    Clexulator clexulator = primclex.clexulator(formation_energy);
    const ECIContainer &eci = primclex.eci(formation_energy);

    if(eci.index().back() >= clexulator.corr_size()) {
      Log &err_log = default_err_log();
      err_log.error<Log::standard>("bset and eci mismatch");
      err_log << "using cluster expansion: 'formation_energy'" << std::endl;
      err_log << "basis set size: " << clexulator.corr_size() << std::endl;
      err_log << "max eci index: " << eci.index().back() << std::endl;
      throw std::runtime_error("Error: bset and eci mismatch");
    }

    return eci * correlations(config, clexulator);
  }

  /// \brief Returns the formation energy, normalized per unit cell
  double clex_formation_energy_per_species(const Configuration &config) {
    return clex_formation_energy(config) / n_species(config);
  }

  /// \brief Root-mean-square forces of relaxed configurations, determined from DFT (eV/Angstr.)
  double rms_force(const Configuration &_config) {
    //Get RMS force:
    const jsonParser &props = _config.calc_properties();

    Eigen::MatrixXd forces;
    props["relaxed_forces"].get(forces);
    return sqrt((forces.transpose() * forces).trace() / double(forces.rows()));
  }

  /// \brief Cost function that describes the degree to which basis sites have relaxed
  double basis_deformation(const Configuration &_config) {
    return _config.calc_properties()["basis_deformation"].get<double>();
  }

  /// \brief Cost function that describes the degree to which lattice has relaxed
  double lattice_deformation(const Configuration &_config) {
    return _config.calc_properties()["lattice_deformation"].get<double>();
  }

  /// \brief Change in volume due to relaxation, expressed as the ratio V/V_0
  double volume_relaxation(const Configuration &_config) {
    return _config.calc_properties()["volume_relaxation"].get<double>();
  }

  /// \brief Returns the relaxed magnetic moment, normalized per unit cell
  double relaxed_magmom(const Configuration &_config) {
    return _config.calc_properties()["relaxed_magmom"].get<double>();
  }

  /// \brief Returns the relaxed magnetic moment, normalized per species
  double relaxed_magmom_per_species(const Configuration &_config) {
    return relaxed_magmom(_config) / n_species(_config);
  }

  /// \brief Returns the relaxed magnetic moment at each basis site
  Eigen::VectorXd relaxed_mag_basis(const Configuration &_config) {
    return _config.calc_properties()["relaxed_mag_basis"].get<Eigen::VectorXd>();
  }

  /// \brief Returns the relaxed magnetic moment for each molecule
  Eigen::VectorXd relaxed_mag(const Configuration &_config) {
    return _config.calc_properties()["relaxed_mag"].get<Eigen::VectorXd>();
  }

  /// \brief Returns an IntegralCluster representing the perturbation between the configs
  IntegralCluster config_diff(const Configuration &_config1, const Configuration &_config2) {
    if(_config1.supercell() != _config2.supercell()) {
      throw std::runtime_error("Misuse of basic config_diff: configs are not in same supercell");
    }
    std::vector<UnitCellCoord> uccoords;
    for(Index i = 0 ; i < _config1.occupation().size(); i++) {
      if(_config1.occ(i) != _config2.occ(i)) {
        uccoords.push_back(_config1.uccoord(i));
      }
    }
    IntegralCluster perturb(_config1.prim(), uccoords.begin(), uccoords.end());
    return perturb;
  }

  /// Returns a rotated/translated version of config 2 that leaves it closest to the occupation of config1
  Configuration closest_setting(const Configuration &_config1, const Configuration &_config2) {
    std::vector<PermuteIterator> non_fg_its;
    std::set_difference(_config2.supercell().permute_begin(),
                        _config2.supercell().permute_end(),
                        _config2.factor_group().begin(),
                        _config2.factor_group().end(),
                        std::back_inserter(non_fg_its));
    int min_size = config_diff(_config1, _config2).size();
    if(non_fg_its.size() == 0) {
      return _config2;
    }
    PermuteIterator best_it = *(non_fg_its.begin());
    for(auto it = non_fg_its.begin(); it != non_fg_its.end(); ++it) {
      int size = config_diff(_config1, copy_apply(*it, _config2)).size();
      if(size < min_size) {
        best_it = *it;
        min_size = size;
      }
    }
    if(min_size == config_diff(_config1, _config2).size()) {
      return _config2;
    }
    return copy_apply(best_it, _config2);

  }



  /// \brief Returns a Configuration with the sites in _clust clipped from _config and placed in _bg
  Configuration config_clip(const Configuration &_config, const Configuration &_bg, IntegralCluster &_clust) {
    if(_config.supercell() != _bg.supercell()) {
      throw std::runtime_error("Misuse of basic config_clip: configs are not in same supercell");
    }
    Configuration tmp = _bg;
    std::vector<Index> l_inds;
    std::vector<Index> l_values;
    for(auto &site : _clust) {
      l_inds.push_back(_config.linear_index(site));
      l_values.push_back(_config.occ(_config.linear_index(site)));
    }
    for(Index i = 0; i < l_inds.size(); i++) {
      tmp.set_occ(l_inds[i], l_values[i]);
    }
    return tmp;
  }

  /// \brief returns true if _config describes primitive cell of the configuration it describes
  bool is_primitive(const Configuration &_config) {
    return _config.is_primitive();
  }

  /// \brief returns true if no symmetry transformation applied to _config will increase its lexicographic order
  bool is_canonical(const Configuration &_config) {
    return _config.is_canonical();
  }

  /// \brief returns true if _config is an endpoint of an existing diff_trans_config in the database
  bool is_diff_trans_endpoint(const Configuration &_config) {
    return _config.is_diff_trans_endpoint();
  }

  /// \brief returns which diff_trans _config is an endpoint of
  std::string diff_trans_endpoint_of(const Configuration &_config) {
    return _config.diff_trans_endpoint_of();
  }

  bool has_relaxed_energy(const Configuration &_config) {
    return _config.calc_properties().contains("relaxed_energy");
  }

  bool has_reference_energy(const Configuration &_config) {
    return _config.primclex().has_composition_axes() &&
           _config.primclex().has_chemical_reference();
  }

  bool has_formation_energy(const Configuration &_config) {
    return has_relaxed_energy(_config) && has_reference_energy(_config);
  }

  bool has_rms_force(const Configuration &_config) {
    const jsonParser &props = _config.calc_properties();
    auto it = props.find("relaxed_forces");
    return it != props.end() && it->size();
  }

  bool has_basis_deformation(const Configuration &_config) {
    return _config.calc_properties().contains("basis_deformation");
  }

  bool has_lattice_deformation(const Configuration &_config) {
    return _config.calc_properties().contains("lattice_deformation");
  }

  bool has_volume_relaxation(const Configuration &_config) {
    return _config.calc_properties().contains("volume_relaxation");
  }

  bool has_relaxed_magmom(const Configuration &_config) {
    return _config.calc_properties().contains("relaxed_magmom");
  }

  bool has_relaxed_mag_basis(const Configuration &_config) {
    return _config.calc_properties().contains("relaxed_mag_basis");
  }


  /// \brief Constructor
  ///
  /// \param _scel Supercell to be filled
  /// \param _op SymOp that transforms the input motif before tiling into the
  ///        Supercell that is filled
  FillSupercell::FillSupercell(const Supercell &_scel, const SymOp &_op) :
    m_scel(&_scel), m_op(&_op), m_motif_scel(nullptr) {}

  /// \brief Constructor
  ///
  /// \param _scel Supercell to be filled
  /// \param _motif Find the first SymOp that after application to _motif enables
  ///               tiling into _scel
  /// \param _tol tolerance
  ///
  FillSupercell::FillSupercell(const Supercell &_scel, const Configuration &_motif, double _tol) :
    m_scel(&_scel), m_op(find_symop(_motif, _tol)), m_motif_scel(nullptr) {}

  /// \brief Constructor
  ///
  /// \param _scel Supercell to be filled
  /// \param _op SymOp that transforms the input motif before tiling into the
  ///        Supercell that is filled
  FillSupercell::FillSupercell(const std::shared_ptr<Supercell> &_scel, const SymOp &_op) :
    m_supercell_ptr(_scel), m_scel(m_supercell_ptr.get()), m_op(&_op), m_motif_scel(nullptr) {}

  /// \brief Constructor
  ///
  /// \param _scel Supercell to be filled
  /// \param _motif Find the first SymOp that after application to _motif enables
  ///               tiling into _scel
  /// \param _tol tolerance
  ///
  FillSupercell::FillSupercell(const std::shared_ptr<Supercell> &_scel, const Configuration &_motif, double _tol) :
    m_supercell_ptr(_scel), m_scel(m_supercell_ptr.get()), m_op(find_symop(_motif, _tol)), m_motif_scel(nullptr) {}

  Configuration FillSupercell::operator()(const Configuration &motif) const {

    if(&motif.supercell() != m_motif_scel) {
      _init(motif.supercell());
    }

    std::unique_ptr<Configuration> result;
    if(m_supercell_ptr) {
      result = notstd::make_unique<Configuration>(m_supercell_ptr);
    }
    else {
      result = notstd::make_unique<Configuration>(*m_scel);
    }

    ConfigDoF trans_motif(motif.configdof());
    trans_motif.apply_sym_no_permute(*m_op);

    // copy transformed dof, as many times as necessary to fill the supercell
    for(auto const &dof : trans_motif.global_dofs())
      result->configdof().set_global_dof(dof.first, dof.second.values());

    for(Index s = 0; s < m_index_table.size(); ++s) {
      for(Index i = 0; i < m_index_table[s].size(); ++i) {
        Index scel_s = m_index_table[s][i];

        if(trans_motif.has_occupation()) {
          result->configdof().occ(scel_s) = trans_motif.occ(s);
        }
      }
    }

    for(auto const &dof : trans_motif.local_dofs()) {
      LocalContinuousConfigDoFValues &res_ref(result->configdof().local_dof(dof.first));
      for(Index s = 0; s < m_index_table.size(); ++s) {
        for(Index i = 0; i < m_index_table[s].size(); ++i) {
          Index scel_s = m_index_table[s][i];
          res_ref.site_value(scel_s) = dof.second.site_value(s);
        }
      }
    }
    return *result;
  }

  /// \brief Find first SymOp in the prim factor group such that apply(op, motif)
  ///        can be used to fill the Supercell
  const SymOp *FillSupercell::find_symop(const Configuration &motif, double tol) {

    const Lattice &motif_lat = motif.supercell().lattice();
    const Lattice &scel_lat = m_scel->lattice();
    auto begin = m_scel->primclex().prim().factor_group().begin();
    auto end = m_scel->primclex().prim().factor_group().end();

    auto res = is_supercell(scel_lat, motif_lat, begin, end, tol);
    if(res.first == end) {

      std::cerr << "Requested supercell transformation matrix: \n"
                << m_scel->transf_mat() << "\n";
      std::cerr << "Requested motif Configuration: "
                << motif.name() << "\n";
      std::cerr << "Configuration transformation matrix: \n"
                << motif.supercell().transf_mat() << "\n";

      throw std::runtime_error(
        "Error in 'FillSupercell::find_symop':\n"
        "  The motif cannot be tiled onto the specified supercell."
      );
    }

    return &(*res.first);
  }

  void FillSupercell::_init(const Supercell &_motif_scel) const {

    m_motif_scel = &_motif_scel;

    // ------- site dof ----------
    Lattice oriented_motif_lat = copy_apply(*m_op, m_motif_scel->lattice());

    // Create a PrimGrid linking the prim and the oriented motif each to the supercell
    // So we can tile the decoration of the motif config onto the supercell correctly
    PrimGrid prim_grid(oriented_motif_lat, m_scel->lattice());

    const Structure &prim = m_scel->prim();
    m_index_table.resize(m_motif_scel->num_sites());

    // for each site in motif
    for(Index s = 0 ; s < m_motif_scel->num_sites() ; s++) {

      // apply symmetry to re-orient and find unit cell coord
      UnitCellCoord oriented_uccoord = copy_apply(*m_op, m_motif_scel->uccoord(s));

      // for each unit cell of the oriented motif in the supercell, copy the occupation
      for(Index i = 0 ; i < prim_grid.size() ; i++) {

        Index prim_motif_tile_ind = m_scel->prim_grid().find(prim_grid.coord(i, PRIM));

        UnitCellCoord mc_uccoord(
          prim,
          oriented_uccoord.sublat(),
          m_scel->prim_grid().unitcell(prim_motif_tile_ind) + oriented_uccoord.unitcell());

        m_index_table[s].push_back(m_scel->linear_index(mc_uccoord));
      }
    }
  }

  std::ostream &operator<<(std::ostream &sout, const Configuration &c) {
    sout << c.name() << "\n";
    //if(c.has_deformation()) {
    //sout << "Deformation:\n" << c.deformation() << std::endl;
    //}

    for(Index i = 0; i < c.size(); ++i) {
      sout << "Linear index: " << i << "  UnitCellCoord: " << c.uccoord(i) << std::endl;
      if(c.has_occupation()) {
        sout << "  Occupation: " << c.occ(i) << "  (" << c.mol(i).name() << ")\n";
      }
      //if(c.has_displacement()) {
      //sout << "  Displacement: " << c.disp(i).transpose() << "\n";
      //}
    }

    return sout;
  }
<<<<<<< HEAD

  /// \brief Returns correlations using 'clexulator'. Supercell needs a correctly populated neighbor list.
  Eigen::VectorXd correlations(const ConfigDoF &configdof, const Supercell &scel, Clexulator &clexulator) {

    //Size of the supercell will be used for normalizing correlations to a per primitive cell value
    int scel_vol = scel.volume();

    Eigen::VectorXd correlations = Eigen::VectorXd::Zero(clexulator.corr_size());

    //Inform Clexulator of the bitstring

    //Holds contribution to global correlations from a particular neighborhood
    Eigen::VectorXd tcorr = correlations;
    //std::vector<double> corr(clexulator.corr_size(), 0.0);

    for(int v = 0; v < scel_vol; v++) {
      //Fill up contributions
      clexulator.calc_global_corr_contribution(configdof,
                                               scel.nlist().sites(v).data(),
                                               end_ptr(scel.nlist().sites(v)),
                                               tcorr.data(),
                                               end_ptr(tcorr));

      correlations += tcorr;
    }

    correlations /= (double) scel_vol;

    return correlations;
  }

  /// \brief Returns num_each_molecule(molecule_type), where 'molecule_type' is ordered as Structure::struc_molecule()
  Eigen::VectorXi num_each_molecule(const ConfigDoF &configdof, const Supercell &scel) {

    // [basis_site][site_occupant_index]
    auto convert = make_index_converter(scel.prim(), scel.prim().struc_molecule());

    // create an array to count the number of each molecule
    Eigen::VectorXi num_each_molecule = Eigen::VectorXi::Zero(scel.prim().struc_molecule().size());

    // count the number of each molecule
    for(Index i = 0; i < configdof.size(); i++) {
      num_each_molecule(convert[ scel.sublat(i) ][ configdof.occ(i)])++;
    }

    return num_each_molecule;
  }

  /// \brief Returns comp_n, the number of each molecule per primitive cell, ordered as Structure::struc_molecule()
  Eigen::VectorXd comp_n(const ConfigDoF &configdof, const Supercell &scel) {
    return num_each_molecule(configdof, scel).cast<double>() / scel.volume();
  }


}

=======
  Structure make_deformed_struc(const Configuration &c) {
    Structure tmp = c.supercell().superstructure(c);
    if(c.has_displacement()) {
      for(int i = 0 ; i < tmp.basis().size(); i++) {
        tmp.set_basis()[i].cart() += c.disp(i);
      }
    }
    if(c.has_deformation()) {
      Lattice tmp_lat(c.deformation() * tmp.lattice().lat_column_mat());
      tmp.set_lattice(tmp_lat, FRAC);
    }
    return tmp;
  }
}
>>>>>>> 4a576606
<|MERGE_RESOLUTION|>--- conflicted
+++ resolved
@@ -121,6 +121,25 @@
                    _scel.volume(),
                    global_dof_info(_scel.prim()),
                    local_dof_info(_scel.prim()),
+                   _tol);
+
+
+    return Configuration(_scel, jsonParser(), tdof);
+  }
+
+  //*********************************************************************************
+
+  Configuration Configuration::zeros(const std::shared_ptr<Supercell> &_scel) {
+    return Configuration::zeros(_scel, _scel->primclex().crystallography_tol());
+  }
+
+  //*********************************************************************************
+
+  Configuration Configuration::zeros(const std::shared_ptr<Supercell> &_scel, double _tol) {
+    ConfigDoF tdof(_scel->basis_size(),
+                   _scel->volume(),
+                   global_dof_info(_scel->prim()),
+                   local_dof_info(_scel->prim()),
                    _tol);
 
 
@@ -1076,12 +1095,8 @@
       Configuration canon_config = *primclex.db<Configuration>().find(canon_config_name);
       Index fg_index = boost::lexical_cast<Index>(tokens[2]);
       Index trans_index = boost::lexical_cast<Index>(tokens[3]);
-<<<<<<< HEAD
 
       return apply(canon_config.supercell().sym_info().permute_it(fg_index, trans_index), canon_config);
-=======
-      return apply(canon_config.supercell().permute_it(fg_index, trans_index), canon_config);
->>>>>>> 4a576606
     }
 
     /// \brief Make general super Configuration from name string
@@ -1200,14 +1215,13 @@
   /// \brief Grabs calculated properties from the indicated calctype and applies them to Configuration
   /// \param config must have a canonical name
   Configuration &apply_properties(Configuration &config, std::string calctype) {
-<<<<<<< HEAD
     throw std::runtime_error("apply_properties(Configuration) deprecation");
-=======
+
     if(!is_calculated(config, calctype)) {
       config.primclex().log() << ">>>>>>!!!!!WARNING: Attempting to extract properties from a configuration without properties!!!!" << std::endl
                               << "Endpoint " << config.name() << " is not calculated in calctype " << calctype << "!!!!<<<<<<" << std::endl << std::endl;;
     }
->>>>>>> 4a576606
+
     jsonParser calc_props = config.calc_properties(calctype);
     //config.init_deformation();
     //config.init_displacement();
@@ -1400,8 +1414,8 @@
   /// Returns a rotated/translated version of config 2 that leaves it closest to the occupation of config1
   Configuration closest_setting(const Configuration &_config1, const Configuration &_config2) {
     std::vector<PermuteIterator> non_fg_its;
-    std::set_difference(_config2.supercell().permute_begin(),
-                        _config2.supercell().permute_end(),
+    std::set_difference(_config2.supercell().sym_info().permute_begin(),
+                        _config2.supercell().sym_info().permute_end(),
                         _config2.factor_group().begin(),
                         _config2.factor_group().end(),
                         std::back_inserter(non_fg_its));
@@ -1664,7 +1678,6 @@
 
     return sout;
   }
-<<<<<<< HEAD
 
   /// \brief Returns correlations using 'clexulator'. Supercell needs a correctly populated neighbor list.
   Eigen::VectorXd correlations(const ConfigDoF &configdof, const Supercell &scel, Clexulator &clexulator) {
@@ -1719,21 +1732,4 @@
   }
 
 
-}
-
-=======
-  Structure make_deformed_struc(const Configuration &c) {
-    Structure tmp = c.supercell().superstructure(c);
-    if(c.has_displacement()) {
-      for(int i = 0 ; i < tmp.basis().size(); i++) {
-        tmp.set_basis()[i].cart() += c.disp(i);
-      }
-    }
-    if(c.has_deformation()) {
-      Lattice tmp_lat(c.deformation() * tmp.lattice().lat_column_mat());
-      tmp.set_lattice(tmp_lat, FRAC);
-    }
-    return tmp;
-  }
-}
->>>>>>> 4a576606
+}