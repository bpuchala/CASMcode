#include <boost/filesystem.hpp>
#include <boost/filesystem/fstream.hpp>
#include <boost/lexical_cast.hpp>
#include <boost/tokenizer.hpp>
#include <memory>
#include <sstream>

#include "casm/app/DirectoryStructure.hh"
#include "casm/app/ProjectSettings.hh"
#include "casm/app/QueryHandler.hh"
#include "casm/basis_set/DoF.hh"
#include "casm/casm_io/container/stream_io.hh"
#include "casm/clex/ChemicalReference.hh"
#include "casm/clex/ClexParamPack.hh"
#include "casm/clex/Clexulator.hh"
#include "casm/clex/CompositionConverter.hh"
<<<<<<< HEAD
=======
#include "casm/clex/ConfigDoFTools.hh"
>>>>>>> 6efcf4d5
#include "casm/clex/Configuration_impl.hh"
#include "casm/clex/ECIContainer.hh"
#include "casm/clex/FillSupercell.hh"
#include "casm/clex/MappedPropertiesTools.hh"
#include "casm/clex/SimpleStructureTools.hh"
#include "casm/clusterography/IntegralCluster.hh"
#include "casm/crystallography/BasicStructure.hh"
#include "casm/crystallography/IntegralCoordinateWithin.hh"
#include "casm/crystallography/LinearIndexConverter.hh"
#include "casm/crystallography/Molecule.hh"
#include "casm/crystallography/SimpleStructure.hh"
#include "casm/crystallography/SimpleStructureTools.hh"
#include "casm/crystallography/Structure.hh"
#include "casm/crystallography/SymTools.hh"
#include "casm/database/ConfigDatabase.hh"
#include "casm/database/ConfigDatabaseTools.hh"
#include "casm/database/Named_impl.hh"
#include "casm/database/ScelDatabase.hh"
#include "casm/misc/CASM_Eigen_math.hh"
#include "casm/strain/StrainConverter.hh"
#include "casm/symmetry/PermuteIterator.hh"
#include "casm/symmetry/SymTools.hh"

namespace CASM {

template class HasPrimClex<Comparisons<Calculable<CRTPBase<Configuration> > > >;
template class HasSupercell<
    Comparisons<Calculable<CRTPBase<Configuration> > > >;
template class ConfigCanonicalForm<
    HasSupercell<Comparisons<Calculable<CRTPBase<Configuration> > > > >;

namespace DB {
template class Indexed<CRTPBase<Configuration> >;
template class Named<CRTPBase<Configuration> >;
}  // namespace DB

Configuration::Configuration(
    std::shared_ptr<Supercell const> const &_supercell_ptr)
    : m_supercell(_supercell_ptr.get()),
      m_supercell_ptr(_supercell_ptr),
<<<<<<< HEAD
      m_configdof(_supercell_ptr->zero_configdof(
          _supercell_ptr->prim().lattice().tol())) {}
=======
      m_configdof(make_configdof(*_supercell_ptr)) {}
>>>>>>> 6efcf4d5

Configuration::Configuration(
    std::shared_ptr<Supercell const> const &_supercell_ptr,
    ConfigDoF const &_dof)
    : m_supercell(_supercell_ptr.get()),
      m_supercell_ptr(_supercell_ptr),
      m_configdof(_dof) {}

<<<<<<< HEAD
/// Construct a default Configuration
Configuration::Configuration(const Supercell &_supercell, const jsonParser &src)
    : m_supercell(&_supercell),
      m_configdof(Configuration::zeros(_supercell).configdof()) {
  set_source(src);
}

/// Construct a default Configuration
Configuration::Configuration(const Supercell &_supercell, const jsonParser &src,
                             const ConfigDoF &_configdof)
    : m_supercell(&_supercell), m_configdof(_configdof) {
  set_source(src);
}

/// Construct a default Configuration that owns its Supercell
Configuration::Configuration(
    const std::shared_ptr<Supercell const> &_supercell_ptr,
    const jsonParser &source)
    : m_supercell(_supercell_ptr.get()),
      m_supercell_ptr(_supercell_ptr),
      m_configdof(Configuration::zeros(*_supercell_ptr).configdof()) {
  set_source(source);
}

/// Construct a default Configuration that owns its Supercell
Configuration::Configuration(const std::shared_ptr<Supercell const> &_supercell,
                             const jsonParser &source,
                             const ConfigDoF &_configdof)
    : m_supercell(_supercell.get()),
      m_supercell_ptr(_supercell),
      m_configdof(_configdof) {
  set_source(source);
}

/// Construct a Configuration from JSON data
Configuration::Configuration(const Supercell &_supercell,
                             const std::string &_id, const jsonParser &_data)
    : m_configdof(Configuration::zeros(_supercell).configdof()) {
  if (_id == "none") {
    if (_data.contains("dof")) {
      *this = Configuration(_supercell, _data,
                            _data["dof"].get<ConfigDoF>(_supercell.prim()));
      return;
    }
    *this = Configuration(_supercell, _data);
    return;
  }
  this->from_json(_data, _supercell, _id);
}

/// Construct a Configuration from JSON data
Configuration::Configuration(const PrimClex &_primclex,
                             const std::string &_configname,
                             const jsonParser &_data)
    : Configuration(*_primclex.db<Supercell>().find(
                        Configuration::split_name(_configname).first),
                    Configuration::split_name(_configname).second, _data) {}

//*********************************************************************************

Configuration Configuration::zeros(Supercell const &_scel) {
  return Configuration(_scel, jsonParser(),
                       _scel.zero_configdof(_scel.prim().lattice().tol()));
}

//*********************************************************************************

Configuration Configuration::zeros(Supercell const &_scel, double _tol) {
  return Configuration(_scel, jsonParser(), _scel.zero_configdof(_tol));
}

//*********************************************************************************

Configuration Configuration::zeros(
    const std::shared_ptr<Supercell const> &_supercell_ptr) {
  return Configuration{_supercell_ptr};
}

//*********************************************************************************

Configuration Configuration::zeros(
    const std::shared_ptr<Supercell const> &_supercell_ptr, double _tol) {
  return Configuration{_supercell_ptr, _supercell_ptr->zero_configdof(_tol)};
}

//*********************************************************************************
void Configuration::clear() {
  _modify_dof();
  m_configdof.clear();
}

//*********************************************************************************

void Configuration::init_occupation() {
  _modify_dof();
  set_occupation(std::vector<int>(this->size(), 0));
}

//*********************************************************************************

=======
Configuration Configuration::zeros(
    const std::shared_ptr<Supercell const> &_supercell_ptr) {
  return Configuration{_supercell_ptr};
}

Configuration Configuration::zeros(
    const std::shared_ptr<Supercell const> &_supercell_ptr, double _tol) {
  return Configuration{_supercell_ptr, make_configdof(*_supercell_ptr, _tol)};
}

// *** The following constructors should be avoided in new code, if possible

/// Construct a default Configuration
Configuration::Configuration(const Supercell &_supercell)
    : m_supercell(&_supercell),
      m_configdof(Configuration::zeros(_supercell).configdof()) {}

/// Construct a default Configuration
Configuration::Configuration(const Supercell &_supercell,
                             const ConfigDoF &_configdof)
    : m_supercell(&_supercell), m_configdof(_configdof) {}

Configuration Configuration::zeros(Supercell const &_scel) {
  return Configuration(_scel, make_configdof(_scel));
}

Configuration Configuration::zeros(Supercell const &_scel, double _tol) {
  return Configuration(_scel, make_configdof(_scel, _tol));
}

// void Configuration::clear() {
//   _modify_dof();
//   m_configdof.clear();
// }

void Configuration::init_occupation() {
  _modify_dof();
  set_occupation(Eigen::VectorXi::Zero(this->size()));
}

>>>>>>> 6efcf4d5
void Configuration::set_occ(Index site_l, int val) {
  _modify_dof();
  m_configdof.occ(site_l) = val;
}

<<<<<<< HEAD
//*******************************************************************************

=======
>>>>>>> 6efcf4d5
/// \brief Check if this is a primitive Configuration
bool Configuration::is_primitive() const {
  if (!cache().contains("is_primitive")) {
    bool result =
        (find_translation() == supercell().sym_info().translate_end());
    cache_insert("is_primitive", result);
    return result;
  }
  return cache()["is_primitive"].get<bool>();
}

<<<<<<< HEAD
//*******************************************************************************

=======
>>>>>>> 6efcf4d5
/// \brief Returns a PermuteIterator corresponding to the first non-zero pure
/// translation that maps the Configuration onto itself.
///
/// - If primitive, returns this->supercell().sym_info().translate_end()
PermuteIterator Configuration::find_translation() const {
  ConfigIsEquivalent f(*this, crystallography_tol());
  const Supercell &scel = supercell();
  auto begin = scel.sym_info().translate_begin();
  auto end = scel.sym_info().translate_end();
  if (++begin == end) {
    return end;
  }
  return std::find_if(begin, end, f);
}

<<<<<<< HEAD
//*******************************************************************************

=======
>>>>>>> 6efcf4d5
/// \brief Return a primitive Configuration
///
/// - The result holds its own Supercell, so it must be considered only a
///   temporary Configuration
Configuration Configuration::primitive() const {
  Configuration tconfig{*this};

  // check if config is primitive, and if not, obtain a translation that maps
  // the config on itself
  while (true) {
    PermuteIterator result = tconfig.find_translation();

    if (result == tconfig.supercell().sym_info().translate_end()) {
      break;
    }

    // replace one of the lattice vectors with the translation
    Lattice new_lat =
        replace_vector(tconfig.ideal_lattice(), result.sym_op().tau(),
                       crystallography_tol())
            .make_right_handed()
            .reduced_cell();

    // create a sub configuration in the new supercell
    if (supercell().has_primclex()) {
      tconfig = sub_configuration(
          std::make_shared<Supercell>(&primclex(), new_lat), tconfig);
    } else {
      tconfig = sub_configuration(
          std::make_shared<Supercell>(supercell().shared_prim(), new_lat),
          tconfig);
    }
  }

  return tconfig;
}

<<<<<<< HEAD
//*******************************************************************************

=======
>>>>>>> 6efcf4d5
/// \brief Returns the canonical form Configuration in the canonical Supercell
///
/// - Canonical Supercell will be inserted in the PrimClex.db<Supercell>() if
///   necessary
/// - Prefer to use the standalone `in_canonical_supercell` directly
Configuration Configuration::in_canonical_supercell() const {
  Configuration result =
      DB::in_canonical_supercell(*this, primclex().db<Supercell>());
  result.supercell().set_primclex(&primclex());
  return result;
}

<<<<<<< HEAD
//*******************************************************************************

=======
>>>>>>> 6efcf4d5
/// \brief Insert this configuration (in primitive & canonical form) in the
/// database
///
/// \param primitive_only If true, only the primitive Configuration is inserted.
///
/// - By convention, the primitive canonical form of a configuration must
///   always be saved in the config list.
/// - Supercells are inserted in the Supercell database as necessary
/// - If this is already known to be primitive & canonical, prefer to use
///   PrimClex::db<Configuration>.insert(config) directly.
/// - Prefer to use the standalone `DB::make_canonical_and_insert` directly
ConfigInsertResult Configuration::insert(bool primitive_only) const {
  auto result = DB::make_canonical_and_insert(*this, primclex().db<Supercell>(),
                                              primclex().db<Configuration>(),
                                              primitive_only);
  if (result.insert_primitive) {
    result.primitive_it->supercell().set_primclex(&primclex());
  }
  if (result.insert_canonical) {
    result.canonical_it->supercell().set_primclex(&primclex());
  }
  return result;
}

<<<<<<< HEAD
//*******************************************************************************

=======
>>>>>>> 6efcf4d5
/// \brief Returns the subgroup of the Supercell factor group that leaves the
///        Configuration unchanged
std::vector<PermuteIterator> Configuration::factor_group() const {
  return invariant_subgroup();
}

<<<<<<< HEAD
//*******************************************************************************

=======
>>>>>>> 6efcf4d5
/// \brief Returns the subgroup of the Supercell factor group that leaves the
///        Configuration unchanged
std::vector<PermuteIterator> Configuration::invariant_subgroup() const {
  std::vector<PermuteIterator> fg = ConfigurationBase::invariant_subgroup();
  if (fg.size() == 0) {
    err_log() << "Something went very wrong in invariant_subgroup returning "
                 "group size 0"
              << std::endl;
  }
  int mult = this->prim().factor_group().size() / fg.size();
  cache_insert("multiplicity", mult);
  return fg;
}

<<<<<<< HEAD
//*******************************************************************************

=======
>>>>>>> 6efcf4d5
bool Configuration::is_canonical() const {
  if (!cache().contains("is_canonical")) {
    bool result = ConfigurationBase::is_canonical();
    cache_insert("is_canonical", result);
    return result;
  }
  return cache()["is_canonical"].get<bool>();
}

<<<<<<< HEAD
//*******************************************************************************

=======
>>>>>>> 6efcf4d5
/// \brief Returns the point group that leaves the Configuration unchanged
std::vector<PermuteIterator> Configuration::point_group() const {
  std::vector<PermuteIterator> config_factor_group = factor_group();
  std::vector<PermuteIterator> result;
  for (int i = 0; i < config_factor_group.size(); i++) {
    if (i == 0 || config_factor_group[i].factor_group_index() !=
                      config_factor_group[i - 1].factor_group_index())
      result.push_back(config_factor_group[i]);
  }

  return result;
}

<<<<<<< HEAD
//*******************************************************************************

=======
>>>>>>> 6efcf4d5
/// \brief Returns the point group that leaves the Configuration unchanged
std::string Configuration::point_group_name() const {
  if (!cache().contains("point_group_name")) {
    cache_insert(
        "point_group_name",
        make_sym_group(this->point_group(),
                       this->supercell().sym_info().supercell_lattice())
            .get_name());
  }
  return cache()["point_group_name"].get<std::string>();
}

//********** ACCESSORS ***********

const Lattice &Configuration::ideal_lattice() const {
  return supercell().lattice();
}

/// \brief Get operations that transform canonical primitive to this
RefToCanonicalPrim::RefToCanonicalPrim(const Configuration &_config)
    : config(_config),
      // Find primitive canonical config:
      prim_canon_config(config.primitive().in_canonical_supercell()) {
  // Find the transformation of prim_canon_config and gives config:
  //
  // op1: a prim_canon_config.supercell() PermuteIterator
  // op2: a prim().point_group() SymOp
  // FillSupercell fill_supercell_f {supercell()};
  // *this == fill_supercell_f(op2, copy_apply(op1, prim_canon_config));

  // first find op2 == *res.first
  auto res = xtal::is_equivalent_superlattice(
      config.ideal_lattice(), prim_canon_config.ideal_lattice(),
      config.prim().point_group().begin(), config.prim().point_group().end(),
      config.crystallography_tol());
  this->from_canonical_lat = *res.first;
  this->transf_mat = iround(res.second);

  // given op2, find op1
  auto is_equal_to_f = config.equal_to();
  auto begin = prim_canon_config.supercell().sym_info().permute_begin();
  auto end = prim_canon_config.supercell().sym_info().permute_end();
  FillSupercell fill_supercell_f{config.supercell()};
  for (auto op1 = begin; op1 != end; ++op1) {
    auto test = copy_apply(op1, this->prim_canon_config);
    Configuration super_configuration = fill_supercell_f(*res.first, test);
    if (is_equal_to_f(super_configuration)) {
      this->from_canonical_config = op1;
      return;
    }
  }

  throw std::runtime_error(
      "Error in RefToCanonicalPrim: could not find solution");
}

std::string RefToCanonicalPrim::name() const {
  return config.supercell().name() + "/super." +
         std::to_string(from_canonical_lat.index()) + "." +
         prim_canon_config.name() + ".equiv." +
         std::to_string(from_canonical_config.factor_group_index()) + "." +
         std::to_string(from_canonical_config.translation_index());
}

<<<<<<< HEAD
//*********************************************************************************
=======
>>>>>>> 6efcf4d5
/// \brief Returns a Configuration name
///
/// For configurations in supercells equivalent to the canonical supercell:
///   For canonical configurations:
///   - CANON_CONFIG_NAME = `$CANON_SCELNAME/$CONFIG_INDEX`
///   - The CANON_CONFIG is found in the config database by name.
///   For non-canonical configurations:
///   - NONCANON_CONFIG_NAME = `$CANON_CONFIG_NAME.equiv.$FG_PERM.$TRANS_PERM`
///   - The CANON_CONFIG is found in the config database,
///     then the FG_PERM-th factor_group permutation is applied,
///     follwed by TRANS_PERM-th translation permutation.
/// For all other configurations:
///   - NONEQUIV_SCEL_CONFIG_NAME =
///   `$SCEL_NAME/super.$PRIM_FG_OP2.`$NONCANON_CONFIG_NAME`
///   - SCEL_NAME may be for a canonical equivalent or non canonical equivalent
///   supercell, in which case
///     it is represented by `CANON_SCEL_NAME.$PRIM_FG_OP1`
///   - The NONCANON_CONFIG is constructed, PRIM_FG_OP2 is applied, and then the
///   SCEL is filled
///   - When generating the NONCANON_CONFIG_NAME, the primitive configuration is
///   used
///
std::string Configuration::generate_name_impl() const {
  /// if 'id' is known
  if (id() != "none") {
    return supercell().name() + "/" + id();
  }

  if (!supercell().has_primclex()) {
    throw std::runtime_error(
        "Error in Configuration::generate_name_impl: No PrimClex pointer.");
  }

  const auto &db = primclex().db<Configuration>();
  const Lattice &canon_scel_lat = supercell().canonical_form().lattice();
  bool is_canon_equiv_lat =
      xtal::is_equivalent(this->supercell().lattice(), canon_scel_lat);

  // If in the canonical equivalent supercell lattice:
  if (is_canon_equiv_lat) {
    // put Configuration in canonical supercell
    Configuration canon_scel_config =
        fill_supercell(*this, supercell().canonical_form());

    // if canonical
    if (canon_scel_config.is_canonical()) {
      auto find_it = db.search(canon_scel_config);

      // if already in database
      if (find_it != db.end()) {
        // set id
        set_id(find_it->id());
        return supercell().name() + "/" + id();
      }
      // if not in database
      else {
        return supercell().name() + "/none";
      }
    }
    // if non-canonical
    else {
      // get canonical form and 'from_canonical' op
      Configuration canon_config = canon_scel_config.canonical_form();
      auto op = canon_scel_config.from_canonical();

      // get canonical form id if already in database, else 'none'
      auto find_it = db.search(canon_config);
      std::string canon_config_id = "none";
      if (find_it != db.end()) {
        canon_config_id = find_it->id();
      }

      // construct name
      return supercell().name() + "/" + canon_config_id + ".equiv." +
             std::to_string(op.factor_group_index()) + "." +
             std::to_string(op.translation_index());
    }
  }
<<<<<<< HEAD

  RefToCanonicalPrim ref(*this);
  return ref.name();
}

//*********************************************************************************
/// Returns number of sites, NOT the number of primitives that fit in here
Index Configuration::size() const { return supercell().num_sites(); }

//*********************************************************************************
const Supercell &Configuration::supercell() const { return *m_supercell; }

//*********************************************************************************
UnitCellCoord Configuration::uccoord(Index site_l) const {
  return supercell().uccoord(site_l);
}

//*********************************************************************************
Index Configuration::linear_index(const UnitCellCoord &bijk) const {
  return supercell().linear_index(bijk);
}

//*********************************************************************************
int Configuration::sublat(Index site_l) const {
  return supercell().sublat(site_l);
}

//*********************************************************************************
=======

  RefToCanonicalPrim ref(*this);
  return ref.name();
}

/// Returns number of sites, NOT the number of primitives that fit in here
Index Configuration::size() const { return supercell().num_sites(); }

const Supercell &Configuration::supercell() const { return *m_supercell; }

UnitCellCoord Configuration::uccoord(Index site_l) const {
  return supercell().uccoord(site_l);
}

Index Configuration::linear_index(const UnitCellCoord &bijk) const {
  return supercell().linear_index(bijk);
}

int Configuration::sublat(Index site_l) const {
  return supercell().sublat(site_l);
}

>>>>>>> 6efcf4d5
const Molecule &Configuration::mol(Index site_l) const {
  return prim().basis()[sublat(site_l)].occupant_dof()[occ(site_l)];
}

<<<<<<< HEAD
//*********************************************************************************
=======
>>>>>>> 6efcf4d5
/// \brief Get symmetric multiplicity, excluding translations
///
/// - equal to prim.factor_group().size() / this->factor_group().size()
int Configuration::multiplicity() const {
  if (!cache().contains("multiplicity")) {
    int result =
        this->prim().factor_group().size() / this->factor_group().size();
    cache_insert("multiplicity", result);
    return result;
  }
  return cache()["multiplicity"].get<int>();
}

<<<<<<< HEAD
//*********************************************************************************

=======
>>>>>>> 6efcf4d5
Configuration &Configuration::apply_sym(const PermuteIterator &op) {
  auto all_props = calc_properties_map();
  configdof().apply_sym(op);
  for (auto it = all_props.begin(); it != all_props.end(); ++it) {
    std::string calctype = it->first;
    set_calc_properties(copy_apply(op, it->second), calctype);
  }
  return *this;
}

<<<<<<< HEAD
//*********************************************************************************

=======
>>>>>>> 6efcf4d5
/// Returns composition on each sublattice: sublat_comp[ prim basis site /
/// sublattice][ molecule_type]
///   molucule_type is ordered as in the Prim structure's site_occupant list for
///   that basis site (includes vacancies)
std::vector<Eigen::VectorXd> Configuration::sublattice_composition() const {
  // get the number of each molecule
  auto _sublat_num_each_molecule = sublat_num_each_molecule();
  std::vector<Eigen::VectorXd> sublattice_composition(
      _sublat_num_each_molecule.size());

  // divide by number of sites per sublattice ( supercell volume )
  for (Index i = 0; i < _sublat_num_each_molecule.size(); i++) {
    sublattice_composition[i] =
        Eigen::VectorXd::Zero(_sublat_num_each_molecule[i].size());
    for (Index j = 0; j < _sublat_num_each_molecule[i].size(); j++) {
      sublattice_composition[i][j] =
          (1.0 * _sublat_num_each_molecule[i][j]) / supercell().volume();
    }
  }

  return sublattice_composition;
}

<<<<<<< HEAD
//*********************************************************************************
=======
>>>>>>> 6efcf4d5
/// Returns number of each molecule by sublattice:
///   sublat_num_each_molecule[ prim basis site / sublattice ][ molecule_type]
///   molucule_type is ordered as in the Prim structure's site_occupant list for
///   that basis site
std::vector<Eigen::VectorXi> Configuration::sublat_num_each_molecule() const {
  Index i;

  // create an array to count the number of each molecule
  std::vector<Eigen::VectorXi> sublat_num_each_molecule;
  for (i = 0; i < prim().basis().size(); i++) {
    sublat_num_each_molecule.push_back(
        Eigen::VectorXi::Zero(prim().basis()[i].occupant_dof().size()));
  }

  // count the number of each molecule by sublattice
  for (i = 0; i < size(); i++) {
    sublat_num_each_molecule[sublat(i)][occ(i)]++;
  }

  return sublat_num_each_molecule;
}

<<<<<<< HEAD
//*********************************************************************************
=======
>>>>>>> 6efcf4d5
/// Returns composition, not counting vacancies
///    composition[ molecule_type ]: molecule_type ordered as prim structure's
///    xtal::struc_molecule_name(), with [Va]=0.0
Eigen::VectorXd Configuration::composition() const {
  // get the number of each molecule type
  Eigen::VectorXi _num_each_molecule = num_each_molecule();

  /// get the total number of non-vacancy atoms
  int num_atoms = 0;

  // need to know which molecules are vacancies
  auto struc_mol = xtal::struc_molecule_name(prim());

  Index i;
  for (i = 0; i < struc_mol.size(); i++) {
    if (xtal::is_vacancy(struc_mol[i])) {
      // set to zero, so the Va concentration is reported as 0.0
      _num_each_molecule[i] = 0;
    }
    num_atoms += _num_each_molecule[i];
  }
<<<<<<< HEAD

  // calculate the comp (not including vacancies) from the number of each
  // molecule
  return _num_each_molecule.cast<double>() / double(num_atoms);
}

//*********************************************************************************
/// Returns composition, including vacancies
///    composition[ molecule_type ]: molecule_type ordered as prim structure's
///    xtal::struc_molecule_name()
Eigen::VectorXd Configuration::true_composition() const {
  return num_each_molecule().cast<double>() / size();
}

//*********************************************************************************
/// Returns num_each_molecule[ molecule_type], where 'molecule_type' is ordered
/// as Structure::xtal::struc_molecule_name()
Eigen::VectorXi Configuration::num_each_molecule() const {
  return CASM::num_each_molecule(m_configdof, supercell());
}

//*********************************************************************************
/// Returns parametric composition, as calculated using PrimClex::param_comp
Eigen::VectorXd Configuration::param_composition() const {
  if (!primclex().has_composition_axes()) {
    std::cerr << "Error in Configuration::param_composition()" << std::endl;
    std::cerr << "  Composition axes are not set." << std::endl;
    exit(1);
  }

  return primclex().composition_axes().param_composition(num_each_component());
}

//*********************************************************************************
/// Returns num_each_component[ component_type] per prim cell,
///   where 'component_type' is ordered as ParamComposition::components
Eigen::VectorXd Configuration::num_each_component() const {
  // component order used for param_composition
  std::vector<std::string> components =
      primclex().composition_axes().components();

  // initialize
  Eigen::VectorXd num_each_component = Eigen::VectorXd::Zero(components.size());

  // [basis_site][site_occupant_index]
  auto convert = make_index_converter(prim(), components);

  // count the number of each component
  for (Index i = 0; i < size(); i++) {
    num_each_component[convert[sublat(i)][occ(i)]] += 1.0;
  }

  // normalize per prim cell
  for (Index i = 0; i < components.size(); i++) {
    num_each_component[i] /= supercell().volume();
  }

  return num_each_component;
}

//********* IO ************

/// Writes the Configuration to a json object (the config list)
///
///   writes: dof, source, cache:
///     json["dof"]
///     json["source"]
///     json["cache"]
///
jsonParser &Configuration::to_json(jsonParser &json) const {
  json.put_obj();

  CASM::to_json(m_configdof, json["dof"]);
  CASM::to_json(source(), json["source"]);

  json["cache"].put_obj();
  if (cache_updated()) {
    json["cache"] = cache();
  }

  return json;
}

//*********************************************************************************

/// Private members:

/// Reads the Configuration from JSON
///   Uses PrimClex's current default settings to read in the appropriate
///   properties
///
/// This is private, because it is only called from the constructor:
///   Configuration(const jsonParser& json, const PrimClex& _primclex, const
///   std::string &configname)
///
///   "json" corresponds (entire file)["supercells"][scelname][id]
///   "configname" corresponds to "scelname/id"
///
///   read dof, source: (absolute path in config_list)
///     json["dof"]
///     json["source"]
///
///   read properties: (absolute path in config_list)
///     json["CURR_CALCTYPE"]["CURR_REF"]["properties"]["calc"]
///

void Configuration::from_json(const jsonParser &json, const Supercell &scel,
                              std::string _id) {
  m_supercell = &scel;

  this->clear_name();
  this->set_id(_id);

  auto source_it = json.find("source");
  if (source_it != json.end()) {
    set_source(*source_it);
=======

  // calculate the comp (not including vacancies) from the number of each
  // molecule
  return _num_each_molecule.cast<double>() / double(num_atoms);
}

/// Returns composition, including vacancies
///    composition[ molecule_type ]: molecule_type ordered as prim structure's
///    xtal::struc_molecule_name()
Eigen::VectorXd Configuration::true_composition() const {
  return num_each_molecule().cast<double>() / size();
}

/// Returns num_each_molecule[ molecule_type], where 'molecule_type' is ordered
/// as Structure::xtal::struc_molecule_name()
Eigen::VectorXi Configuration::num_each_molecule() const {
  return CASM::num_each_molecule(m_configdof, supercell());
}

/// Returns parametric composition, as calculated using PrimClex::param_comp
Eigen::VectorXd Configuration::param_composition() const {
  if (!primclex().has_composition_axes()) {
    std::cerr << "Error in Configuration::param_composition()" << std::endl;
    std::cerr << "  Composition axes are not set." << std::endl;
    exit(1);
  }

  return primclex().composition_axes().param_composition(num_each_component());
}

/// Returns num_each_component[ component_type] per prim cell,
///   where 'component_type' is ordered as ParamComposition::components
Eigen::VectorXd Configuration::num_each_component() const {
  // component order used for param_composition
  std::vector<std::string> components =
      primclex().composition_axes().components();

  // initialize
  Eigen::VectorXd num_each_component = Eigen::VectorXd::Zero(components.size());

  // [basis_site][site_occupant_index]
  auto convert = make_index_converter(prim(), components);

  // count the number of each component
  for (Index i = 0; i < size(); i++) {
    num_each_component[convert[sublat(i)][occ(i)]] += 1.0;
>>>>>>> 6efcf4d5
  }
  CASM::from_json(m_configdof, json["dof"]);  //, primclex().n_basis());
  CASM::from_json(cache(), json["cache"]);

<<<<<<< HEAD
  // read properties from 'json' input only: does not attempt to read in new
  // calculation data from the calc.properties.json file
  // - use read_calc_properties() to read new calc.properties.json files

  const ProjectSettings &set = primclex().settings();
  std::string calc_string = "calctype." + set.default_clex().calctype;
  auto calc_it = json.find(calc_string);
  if (calc_it == json.end()) {
    return;
  }

  std::string ref_string = "ref." + set.default_clex().ref;
  auto ref_it = calc_it->find(ref_string);
  if (ref_it == calc_it->end()) {
    return;
  }

  auto prop_it = ref_it->find("properties");
  if (prop_it == ref_it->end()) {
    return;
  }

  auto calc_props_it = prop_it->find("calc");
  if (calc_props_it != prop_it->end()) {
    set_calc_properties(calc_props_it->get<MappedProperties>(),
                        set.default_clex().calctype);
=======
  // normalize per prim cell
  for (Index i = 0; i < components.size(); i++) {
    num_each_component[i] /= supercell().volume();
  }

  return num_each_component;
}

bool Configuration::operator<(const Configuration &B) const {
  return less()(B);
}

ConfigCompare Configuration::less() const { return ConfigCompare(*this); }

ConfigIsEquivalent Configuration::equal_to() const {
  return ConfigIsEquivalent(*this);
}

std::pair<std::string, std::string> Configuration::split_name(
    std::string configname) {
  std::vector<std::string> splt_vec;
  boost::split(splt_vec, configname, boost::is_any_of("/"),
               boost::token_compress_on);
  if (splt_vec.size() != 2) {
    err_log().error("Parsing configuration name");
    err_log() << "configuration '" << configname << "' not valid." << std::endl;
    err_log() << "must have form: scelname/configid" << std::endl;
    throw std::invalid_argument(
        "Error in Configuration::split_name(const std::string &configname) "
        "const: Not valid");
  }

  return std::make_pair(splt_vec[0], splt_vec[1]);
}

bool Configuration::eq_impl(const Configuration &B) const {
  if (supercell() != B.supercell()) {
    return false;
  }
  ConfigIsEquivalent f(*this, crystallography_tol());
  return f(B);
}

Configuration sub_configuration(std::shared_ptr<Supercell const> sub_scel_ptr,
                                const Configuration &super_config,
                                const UnitCell &origin) {
  if (sub_scel_ptr->shared_prim() != super_config.shared_prim()) {
    throw std::runtime_error("Error sub_configuration: prim is not the same.");
  }

  Configuration sub_config{sub_scel_ptr};
  // copy global dof
  for (auto const &dof : super_config.configdof().global_dofs()) {
    sub_config.configdof().set_global_dof(dof.first, dof.second.values());
>>>>>>> 6efcf4d5
  }
}

<<<<<<< HEAD
void Configuration::from_json(const jsonParser &json, const PrimClex &primclex,
                              std::string _configname) {
  auto name = Configuration::split_name(_configname);
  this->from_json(json, *primclex.db<Supercell>().find(name.first),
                  name.second);
}

bool Configuration::operator<(const Configuration &B) const {
  return less()(B);
}

ConfigCompare Configuration::less() const { return ConfigCompare(*this); }

ConfigIsEquivalent Configuration::equal_to() const {
  return ConfigIsEquivalent(*this);
}

std::pair<std::string, std::string> Configuration::split_name(
    std::string configname) {
  std::vector<std::string> splt_vec;
  boost::split(splt_vec, configname, boost::is_any_of("/"),
               boost::token_compress_on);
  if (splt_vec.size() != 2) {
    err_log().error("Parsing configuration name");
    err_log() << "configuration '" << configname << "' not valid." << std::endl;
    err_log() << "must have form: scelname/configid" << std::endl;
    throw std::invalid_argument(
        "Error in Configuration::split_name(const std::string &configname) "
        "const: Not valid");
  }

  return std::make_pair(splt_vec[0], splt_vec[1]);
}

bool Configuration::eq_impl(const Configuration &B) const {
  if (supercell() != B.supercell()) {
    return false;
  }
  ConfigIsEquivalent f(*this, crystallography_tol());
  return f(B);
}

Configuration sub_configuration(std::shared_ptr<Supercell const> sub_scel_ptr,
                                const Configuration &super_config,
                                const UnitCell &origin) {
  if (sub_scel_ptr->shared_prim() != super_config.shared_prim()) {
    throw std::runtime_error("Error sub_configuration: prim is not the same.");
  }

  Configuration sub_config{sub_scel_ptr};
  // copy global dof
  for (auto const &dof : super_config.configdof().global_dofs()) {
    sub_config.configdof().set_global_dof(dof.first, dof.second.values());
  }

  // copy site dof
  for (Index i = 0; i < sub_config.size(); i++) {
    // unitcell of site i in sub_config
    UnitCellCoord unitcellcoord = sub_config.uccoord(i);

    // equivalent site in superconfig
    Index site_index =
        super_config.supercell().linear_index(unitcellcoord + origin);

    // copy dof from superconfig to this:

    // occupation
    if (super_config.has_occupation()) {
      sub_config.configdof().occ(i) = super_config.occ(site_index);
    }
  }

=======
  // copy site dof
  for (Index i = 0; i < sub_config.size(); i++) {
    // unitcell of site i in sub_config
    UnitCellCoord unitcellcoord = sub_config.uccoord(i);

    // equivalent site in superconfig
    Index site_index =
        super_config.supercell().linear_index(unitcellcoord + origin);

    // copy dof from superconfig to this:

    // occupation
    if (super_config.has_occupation()) {
      sub_config.configdof().occ(i) = super_config.occ(site_index);
    }
  }

>>>>>>> 6efcf4d5
  for (auto const &dof : super_config.configdof().local_dofs()) {
    LocalContinuousConfigDoFValues &res_ref(
        sub_config.configdof().local_dof(dof.first));
    for (Index i = 0; i < sub_config.size(); i++) {
      // unitcell of site i in sub_config
      UnitCellCoord unitcellcoord = sub_config.uccoord(i);

      // equivalent site in superconfig
      Index scel_site_index =
          super_config.supercell().linear_index(unitcellcoord + origin);

      // copy dof from superconfig to this:
      res_ref.site_value(i) = dof.second.site_value(scel_site_index);
<<<<<<< HEAD
    }
  }

  return sub_config;
}

namespace {

/// \brief Make non-canonical Configuration (in canonical supercell) from name
/// string
///
/// Note: canonical config must be in database
Configuration make_non_canon_configuration(const PrimClex &primclex,
                                           std::string name) {
  std::string format = "$CANON_CONFIGNAME.equiv.$FG_PERM.$TRANS_PERM";

  // split $CANON_CONFIGNAME & $FG_PERM & $TRANS_PERM
  std::vector<std::string> tokens;
  boost::split(tokens, name, boost::is_any_of("."), boost::token_compress_on);
  std::string canon_config_name = tokens[0];
  if (tokens.size() != 4) {
    err_log().error("In make_configuration");
    err_log() << "expected format: " << format << "\n";
    err_log() << "name: " << name << std::endl;
    err_log() << "tokens: " << tokens << std::endl;
    throw std::invalid_argument(
        "Error in make_configuration: configuration name format error");
  }

  Configuration canon_config =
      *primclex.db<Configuration>().find(canon_config_name);
  Index fg_index = boost::lexical_cast<Index>(tokens[2]);
  Index trans_index = boost::lexical_cast<Index>(tokens[3]);

  return CASM::apply(
      canon_config.supercell().sym_info().permute_it(fg_index, trans_index),
      canon_config);
}

/// \brief Make general super Configuration from name string
///
/// For non-primitive configurations, or configurations with supercells that are
///   not equivalent to the canonical supercell:
///   - NONEQUIV_SCEL_CONFIG_NAME =
///   `$SCEL_NAME/super.$PRIM_FG_OP2.`$NONCANON_CONFIG_NAME`
///   - SCEL_NAME may be for a canonical equivalent or non canonical equivalent
///   supercell, in which case
///     it is represented by `CANON_SCEL_NAME.$PRIM_FG_OP1`
///   - The NONCANON_CONFIG is constructed, PRIM_FG_OP2 is applied, and then the
///   SCEL is filled
///
Configuration make_super_configuration(const PrimClex &primclex,
                                       std::string name) {
  // expected format
  std::string format = "$SCEL_NAME/super.$PRIM_FG_OP2.$NONCANON_CONFIG_NAME";

  // tokenize name
  std::vector<std::string> tokens;
  boost::split(tokens, name, boost::is_any_of("./"), boost::token_compress_on);

  std::string scelname, non_canon_config_name;
  Index fg_op_index = 0;

  if (tokens[1] != "super" && tokens[2] != "super") {
    err_log().error("In make_configuration");
    err_log() << "expected format: " << format << "\n";
    err_log() << "name: " << name << std::endl;
    err_log() << "tokens: " << tokens << std::endl;

    throw std::invalid_argument(
        "Error in make_configuration: configuration name format error");
  }

  try {
    // parse, if canonical equivalent lattice
    if (tokens[1] == "super") {
      scelname = tokens[0];
      fg_op_index = boost::lexical_cast<Index>(tokens[2]);
      non_canon_config_name = tokens[3] + '/' + tokens[4] + '.' + tokens[5] +
                              '.' + tokens[6] + '.' + tokens[7];
    }
    // parse, if not canonical equivalent lattice
    else {  // if(tokens[2] == "super")
      scelname = tokens[0] + '.' + tokens[1];
      fg_op_index = boost::lexical_cast<Index>(tokens[3]);
      non_canon_config_name = tokens[4] + '/' + tokens[5] + '.' + tokens[6] +
                              '.' + tokens[7] + '.' + tokens[8];
    }
  } catch (...) {
    err_log().error("In make_configuration");
    err_log() << "expected format: " << format << "\n";
    err_log() << "name: " << name << std::endl;
    err_log() << "tokens: " << tokens << std::endl;

    throw std::invalid_argument(
        "Error in make_configuration: configuration name format error");
  }

  // -- Generate primitive equivalent configuration

  // prim equiv name
  Configuration non_canon_config =
      make_non_canon_configuration(primclex, non_canon_config_name);

  const auto &sym_op = primclex.prim().factor_group()[fg_op_index];

  // canonical equivalent supercells can be found in the database
  if (tokens[1] == "super") {
    return fill_supercell(sym_op, non_canon_config,
                          *primclex.db<Supercell>().find(scelname));
  }
  // non canonical equivalent supercells must be constructed
  else {
    return fill_supercell(sym_op, non_canon_config,
                          make_shared_supercell(primclex, scelname));
  }
}

}  // namespace

/// \brief Make Configuration from name string
///
/// For configurations in supercells equivalent to the canonical supercell:
///   For canonical configurations:
///   - CANON_CONFIG_NAME = `$CANON_SCELNAME/$CONFIG_INDEX`
///   - The CANON_CONFIG is found in the config database by name.
///   For non-canonical configurations:
///   - NONCANON_CONFIG_NAME = `$CANON_CONFIG_NAME.equiv.$FG_PERM.$TRANS_PERM`
///   - The CANON_CONFIG is found in the config database,
///     then the FG_PERM-th factor_group permutation is applied,
///     follwed by TRANS_PERM-th translation permutation.
/// For all other configurations:
///   - NONEQUIV_SCEL_CONFIG_NAME =
///   `$SCEL_NAME/super.$PRIM_FG_OP2.`$NONCANON_CONFIG_NAME`
///   - SCEL_NAME may be for a canonical equivalent or non canonical equivalent
///   supercell, in which case
///     it is represented by `CANON_SCEL_NAME.$PRIM_FG_OP1`
///   - The NONCANON_CONFIG is constructed, PRIM_FG_OP2 is applied, and then the
///   SCEL is filled
///
Configuration make_configuration(const PrimClex &primclex, std::string name) {
  // if most general case:
  // format = $SCEL_NAME/super.$PRIM_FG_OP2.$NONCANON_CONFIG_NAME
  if (name.find("super") != std::string::npos) {
    return make_super_configuration(primclex, name);
  }

  // if non-canonical configuration in canonical equivalent supercell:
  // format = $CANON_CONFIG_NAME.equiv.$FG_PERM.$TRANS_PERM
  if (name.find("equiv") != std::string::npos) {
    return make_non_canon_configuration(primclex, name);
  }

  // if $CANON_SCELNAME/$CANON_INDEX
  return *primclex.db<Configuration>().find(name);
}

/// \brief Returns correlations using 'clexulator'.
Eigen::VectorXd correlations(const Configuration &config,
                             Clexulator const &clexulator) {
  return correlations(config.configdof(), config.supercell(), clexulator);
}

/// \brief Returns gradient correlations using 'clexulator', with respect to DoF
/// 'dof_type'
Eigen::MatrixXd gradcorrelations(const Configuration &config,
                                 Clexulator const &clexulator, DoFKey &key) {
  return gradcorrelations(config.configdof(), config.supercell(), clexulator,
                          key);
}

/// Returns parametric composition, as calculated using PrimClex::param_comp
Eigen::VectorXd comp(const Configuration &config) {
  return config.param_composition();
}

/// \brief Returns the composition, as number of each species per unit cell
Eigen::VectorXd comp_n(const Configuration &config) {
  return config.num_each_component();
}

/// \brief Returns the vacancy composition, as number per unit cell
double n_vacancy(const Configuration &config) {
  if (config.primclex().vacancy_allowed()) {
    return comp_n(config)[config.primclex().vacancy_index()];
  }
  return 0.0;
}

/// \brief Returns the total number species per unit cell
///
/// Equivalent to \code comp_n(config).sum() - n_vacancy(config) \endcode
double n_species(const Configuration &config) {
  return comp_n(config).sum() - n_vacancy(config);
}

/// \brief Returns the composition as species fraction, with [Va] = 0.0, in the
/// order of Structure::struc_molecule
///
/// - Currently, this is really a Molecule fraction
Eigen::VectorXd species_frac(const Configuration &config) {
  Eigen::VectorXd v = comp_n(config);
  if (config.primclex().vacancy_allowed()) {
    v(config.primclex().vacancy_index()) = 0.0;
  }
  return v / v.sum();
}

/// \brief Returns the composition as site fraction, in the order of
/// Structure::struc_molecule
Eigen::VectorXd site_frac(const Configuration &config) {
  return comp_n(config) / config.prim().basis().size();
}

/// \brief Returns the relaxed energy, normalized per unit cell
double relaxed_energy(const Configuration &config) {
  return config.calc_properties().scalar("relaxed_energy") /
         config.supercell().volume();
}

/// \brief Returns the relaxed energy, normalized per species
double relaxed_energy_per_species(const Configuration &config) {
  return relaxed_energy(config) / n_species(config);
}

/// \brief Returns the reference energy, normalized per unit cell
double reference_energy(const Configuration &config) {
  return reference_energy_per_species(config) * n_species(config);
}

/// \brief Returns the reference energy, normalized per species
///
/// - Currently, this is per Molecule
double reference_energy_per_species(const Configuration &config) {
  return config.primclex().chemical_reference()(config);
}

/// \brief Returns the formation energy, normalized per unit cell
double formation_energy(const Configuration &config) {
  return relaxed_energy(config) - reference_energy(config);
}

/// \brief Returns the formation energy, normalized per species
///
/// - Currently, this is really a Molecule fraction
double formation_energy_per_species(const Configuration &config) {
  return formation_energy(config) / n_species(config);
}

/// \brief Returns the formation energy, normalized per unit cell
double clex_formation_energy(const Configuration &config) {
  const auto &primclex = config.primclex();
  auto formation_energy = primclex.settings().clex("formation_energy");
  Clexulator clexulator = primclex.clexulator(formation_energy.bset);
  const ECIContainer &eci = primclex.eci(formation_energy);

  if (eci.index().back() >= clexulator.corr_size()) {
    Log &err_log = CASM::err_log();
    err_log.error<Log::standard>("bset and eci mismatch");
    err_log << "using cluster expansion: 'formation_energy'" << std::endl;
    err_log << "basis set size: " << clexulator.corr_size() << std::endl;
    err_log << "max eci index: " << eci.index().back() << std::endl;
    throw std::runtime_error("Error: bset and eci mismatch");
  }

  return eci * correlations(config, clexulator);
}

/// \brief Returns the formation energy, normalized per unit cell
double clex_formation_energy_per_species(const Configuration &config) {
  return clex_formation_energy(config) / n_species(config);
}

/// \brief Cost function that describes the degree to which basis sites have
/// relaxed
double atomic_deformation(const Configuration &_config) {
  return _config.calc_properties().scalar("atomic_deformation");
}

/// \brief Cost function that describes the degree to which lattice has relaxed
double lattice_deformation(const Configuration &_config) {
  return _config.calc_properties().scalar("lattice_deformation");
}

/// \brief Change in volume due to relaxation, expressed as the ratio V/V_0
double volume_relaxation(const Configuration &_config) {
  StrainConverter tconvert("BIOT");
  return tconvert.rollup_E(_config.calc_properties().global.at("Ustrain"))
      .determinant();
}

/// \brief Returns the relaxed magnetic moment, normalized per unit cell
double relaxed_magmom(const Configuration &_config) {
  return _config.calc_properties().scalar("relaxed_magmom");
}

/// \brief Returns the relaxed magnetic moment, normalized per species
double relaxed_magmom_per_species(const Configuration &_config) {
  return relaxed_magmom(_config) / n_species(_config);
}

/// \brief relaxed forces of configuration, determined from DFT (eV/Angstr.), as
/// a 3xN matrix
Eigen::MatrixXd relaxed_forces(const Configuration &_config) {
  return _config.calc_properties().site.at("relaxed_forces");
}

/// \brief Root-mean-square forces of relaxed configurations, determined from
/// DFT (eV/Angstr.)
double rms_force(const Configuration &_config) {
  // Get RMS force:
  Eigen::MatrixXd F = relaxed_forces(_config);

  return sqrt((F * F.transpose()).trace() / double(F.cols()));
}

/// \brief Returns an IntegralCluster representing the perturbation between the
/// configs
IntegralCluster config_diff(const Configuration &_config1,
                            const Configuration &_config2) {
  if (_config1.supercell() != _config2.supercell()) {
    throw std::runtime_error(
        "Misuse of basic config_diff: configs are not in same supercell");
  }
  std::vector<UnitCellCoord> uccoords;
  for (Index i = 0; i < _config1.occupation().size(); i++) {
    if (_config1.occ(i) != _config2.occ(i)) {
      uccoords.push_back(_config1.uccoord(i));
    }
  }
  IntegralCluster perturb(_config1.prim(), uccoords.begin(), uccoords.end());
  return perturb;
}

/// Returns a rotated/translated version of config 2 that leaves it closest to
/// the occupation of config1
Configuration closest_setting(const Configuration &_config1,
                              const Configuration &_config2) {
  std::vector<PermuteIterator> non_fg_its;
  std::set_difference(_config2.supercell().sym_info().permute_begin(),
                      _config2.supercell().sym_info().permute_end(),
                      _config2.factor_group().begin(),
                      _config2.factor_group().end(),
                      std::back_inserter(non_fg_its));
  int min_size = config_diff(_config1, _config2).size();
  if (non_fg_its.size() == 0) {
    return _config2;
  }
  PermuteIterator best_it = *(non_fg_its.begin());
  for (auto it = non_fg_its.begin(); it != non_fg_its.end(); ++it) {
    int size = config_diff(_config1, copy_apply(*it, _config2)).size();
    if (size < min_size) {
      best_it = *it;
      min_size = size;
    }
=======
    }
  }

  return sub_config;
}

namespace {

/// \brief Make non-canonical Configuration (in canonical supercell) from name
/// string
///
/// Note: canonical config must be in database
Configuration make_non_canon_configuration(const PrimClex &primclex,
                                           std::string name) {
  std::string format = "$CANON_CONFIGNAME.equiv.$FG_PERM.$TRANS_PERM";

  // split $CANON_CONFIGNAME & $FG_PERM & $TRANS_PERM
  std::vector<std::string> tokens;
  boost::split(tokens, name, boost::is_any_of("."), boost::token_compress_on);
  std::string canon_config_name = tokens[0];
  if (tokens.size() != 4) {
    err_log().error("In make_configuration");
    err_log() << "expected format: " << format << "\n";
    err_log() << "name: " << name << std::endl;
    err_log() << "tokens: " << tokens << std::endl;
    throw std::invalid_argument(
        "Error in make_configuration: configuration name format error");
  }

  Configuration canon_config =
      *primclex.db<Configuration>().find(canon_config_name);
  Index fg_index = boost::lexical_cast<Index>(tokens[2]);
  Index trans_index = boost::lexical_cast<Index>(tokens[3]);

  return CASM::apply(
      canon_config.supercell().sym_info().permute_it(fg_index, trans_index),
      canon_config);
}

/// \brief Make general super Configuration from name string
///
/// For non-primitive configurations, or configurations with supercells that are
///   not equivalent to the canonical supercell:
///   - NONEQUIV_SCEL_CONFIG_NAME =
///   `$SCEL_NAME/super.$PRIM_FG_OP2.`$NONCANON_CONFIG_NAME`
///   - SCEL_NAME may be for a canonical equivalent or non canonical equivalent
///   supercell, in which case
///     it is represented by `CANON_SCEL_NAME.$PRIM_FG_OP1`
///   - The NONCANON_CONFIG is constructed, PRIM_FG_OP2 is applied, and then the
///   SCEL is filled
///
Configuration make_super_configuration(const PrimClex &primclex,
                                       std::string name) {
  // expected format
  std::string format = "$SCEL_NAME/super.$PRIM_FG_OP2.$NONCANON_CONFIG_NAME";

  // tokenize name
  std::vector<std::string> tokens;
  boost::split(tokens, name, boost::is_any_of("./"), boost::token_compress_on);

  std::string scelname, non_canon_config_name;
  Index fg_op_index = 0;

  if (tokens[1] != "super" && tokens[2] != "super") {
    err_log().error("In make_configuration");
    err_log() << "expected format: " << format << "\n";
    err_log() << "name: " << name << std::endl;
    err_log() << "tokens: " << tokens << std::endl;

    throw std::invalid_argument(
        "Error in make_configuration: configuration name format error");
  }

  try {
    // parse, if canonical equivalent lattice
    if (tokens[1] == "super") {
      scelname = tokens[0];
      fg_op_index = boost::lexical_cast<Index>(tokens[2]);
      non_canon_config_name = tokens[3] + '/' + tokens[4] + '.' + tokens[5] +
                              '.' + tokens[6] + '.' + tokens[7];
    }
    // parse, if not canonical equivalent lattice
    else {  // if(tokens[2] == "super")
      scelname = tokens[0] + '.' + tokens[1];
      fg_op_index = boost::lexical_cast<Index>(tokens[3]);
      non_canon_config_name = tokens[4] + '/' + tokens[5] + '.' + tokens[6] +
                              '.' + tokens[7] + '.' + tokens[8];
    }
  } catch (...) {
    err_log().error("In make_configuration");
    err_log() << "expected format: " << format << "\n";
    err_log() << "name: " << name << std::endl;
    err_log() << "tokens: " << tokens << std::endl;

    throw std::invalid_argument(
        "Error in make_configuration: configuration name format error");
  }

  // -- Generate primitive equivalent configuration

  // prim equiv name
  Configuration non_canon_config =
      make_non_canon_configuration(primclex, non_canon_config_name);

  const auto &sym_op = primclex.prim().factor_group()[fg_op_index];

  // canonical equivalent supercells can be found in the database
  if (tokens[1] == "super") {
    return fill_supercell(sym_op, non_canon_config,
                          *primclex.db<Supercell>().find(scelname));
  }
  // non canonical equivalent supercells must be constructed
  else {
    return fill_supercell(sym_op, non_canon_config,
                          make_shared_supercell(primclex, scelname));
  }
}

}  // namespace

/// \brief Make Configuration from name string
///
/// For configurations in supercells equivalent to the canonical supercell:
///   For canonical configurations:
///   - CANON_CONFIG_NAME = `$CANON_SCELNAME/$CONFIG_INDEX`
///   - The CANON_CONFIG is found in the config database by name.
///   For non-canonical configurations:
///   - NONCANON_CONFIG_NAME = `$CANON_CONFIG_NAME.equiv.$FG_PERM.$TRANS_PERM`
///   - The CANON_CONFIG is found in the config database,
///     then the FG_PERM-th factor_group permutation is applied,
///     follwed by TRANS_PERM-th translation permutation.
/// For all other configurations:
///   - NONEQUIV_SCEL_CONFIG_NAME =
///   `$SCEL_NAME/super.$PRIM_FG_OP2.`$NONCANON_CONFIG_NAME`
///   - SCEL_NAME may be for a canonical equivalent or non canonical equivalent
///   supercell, in which case
///     it is represented by `CANON_SCEL_NAME.$PRIM_FG_OP1`
///   - The NONCANON_CONFIG is constructed, PRIM_FG_OP2 is applied, and then the
///   SCEL is filled
///
Configuration make_configuration(const PrimClex &primclex, std::string name) {
  // if most general case:
  // format = $SCEL_NAME/super.$PRIM_FG_OP2.$NONCANON_CONFIG_NAME
  if (name.find("super") != std::string::npos) {
    return make_super_configuration(primclex, name);
  }

  // if non-canonical configuration in canonical equivalent supercell:
  // format = $CANON_CONFIG_NAME.equiv.$FG_PERM.$TRANS_PERM
  if (name.find("equiv") != std::string::npos) {
    return make_non_canon_configuration(primclex, name);
  }

  // if $CANON_SCELNAME/$CANON_INDEX
  return *primclex.db<Configuration>().find(name);
}

/// \brief Returns correlations using 'clexulator'.
Eigen::VectorXd correlations(const Configuration &config,
                             Clexulator const &clexulator) {
  return correlations(config.configdof(), config.supercell(), clexulator);
}

/// \brief Returns gradient correlations using 'clexulator', with respect to DoF
/// 'dof_type'
Eigen::MatrixXd gradcorrelations(const Configuration &config,
                                 Clexulator const &clexulator, DoFKey &key) {
  return gradcorrelations(config.configdof(), config.supercell(), clexulator,
                          key);
}

/// Returns parametric composition, as calculated using PrimClex::param_comp
Eigen::VectorXd comp(const Configuration &config) {
  return config.param_composition();
}

/// \brief Returns the composition, as number of each species per unit cell
Eigen::VectorXd comp_n(const Configuration &config) {
  return config.num_each_component();
}

/// \brief Returns the vacancy composition, as number per unit cell
double n_vacancy(const Configuration &config) {
  if (config.primclex().vacancy_allowed()) {
    return comp_n(config)[config.primclex().vacancy_index()];
  }
  return 0.0;
}

/// \brief Returns the total number species per unit cell
///
/// Equivalent to \code comp_n(config).sum() - n_vacancy(config) \endcode
double n_species(const Configuration &config) {
  return comp_n(config).sum() - n_vacancy(config);
}

/// \brief Returns the composition as species fraction, with [Va] = 0.0, in the
/// order of Structure::struc_molecule
///
/// - Currently, this is really a Molecule fraction
Eigen::VectorXd species_frac(const Configuration &config) {
  Eigen::VectorXd v = comp_n(config);
  if (config.primclex().vacancy_allowed()) {
    v(config.primclex().vacancy_index()) = 0.0;
  }
  return v / v.sum();
}

/// \brief Returns the composition as site fraction, in the order of
/// Structure::struc_molecule
Eigen::VectorXd site_frac(const Configuration &config) {
  return comp_n(config) / config.prim().basis().size();
}

/// \brief Returns the relaxed energy, normalized per unit cell
double relaxed_energy(const Configuration &config) {
  return config.calc_properties().scalar("relaxed_energy") /
         config.supercell().volume();
}

/// \brief Returns the relaxed energy, normalized per species
double relaxed_energy_per_species(const Configuration &config) {
  return relaxed_energy(config) / n_species(config);
}

/// \brief Returns the reference energy, normalized per unit cell
double reference_energy(const Configuration &config) {
  return reference_energy_per_species(config) * n_species(config);
}

/// \brief Returns the reference energy, normalized per species
///
/// - Currently, this is per Molecule
double reference_energy_per_species(const Configuration &config) {
  return config.primclex().chemical_reference()(config);
}

/// \brief Returns the formation energy, normalized per unit cell
double formation_energy(const Configuration &config) {
  return relaxed_energy(config) - reference_energy(config);
}

/// \brief Returns the formation energy, normalized per species
///
/// - Currently, this is really a Molecule fraction
double formation_energy_per_species(const Configuration &config) {
  return formation_energy(config) / n_species(config);
}

/// \brief Returns the formation energy, normalized per unit cell
double clex_formation_energy(const Configuration &config) {
  const auto &primclex = config.primclex();
  auto formation_energy = primclex.settings().clex("formation_energy");
  Clexulator clexulator = primclex.clexulator(formation_energy.bset);
  const ECIContainer &eci = primclex.eci(formation_energy);

  if (eci.index().back() >= clexulator.corr_size()) {
    Log &err_log = CASM::err_log();
    err_log.error<Log::standard>("bset and eci mismatch");
    err_log << "using cluster expansion: 'formation_energy'" << std::endl;
    err_log << "basis set size: " << clexulator.corr_size() << std::endl;
    err_log << "max eci index: " << eci.index().back() << std::endl;
    throw std::runtime_error("Error: bset and eci mismatch");
  }

  return eci * correlations(config, clexulator);
}

/// \brief Returns the formation energy, normalized per unit cell
double clex_formation_energy_per_species(const Configuration &config) {
  return clex_formation_energy(config) / n_species(config);
}

/// \brief Cost function that describes the degree to which basis sites have
/// relaxed
double atomic_deformation(const Configuration &_config) {
  return _config.calc_properties().scalar("atomic_deformation");
}

/// \brief Cost function that describes the degree to which lattice has relaxed
double lattice_deformation(const Configuration &_config) {
  return _config.calc_properties().scalar("lattice_deformation");
}

/// \brief Change in volume due to relaxation, expressed as the ratio V/V_0
double volume_relaxation(const Configuration &_config) {
  StrainConverter tconvert("BIOT");
  return tconvert.rollup_E(_config.calc_properties().global.at("Ustrain"))
      .determinant();
}

/// \brief Returns the relaxed magnetic moment, normalized per unit cell
double relaxed_magmom(const Configuration &_config) {
  return _config.calc_properties().scalar("relaxed_magmom");
}

/// \brief Returns the relaxed magnetic moment, normalized per species
double relaxed_magmom_per_species(const Configuration &_config) {
  return relaxed_magmom(_config) / n_species(_config);
}

/// \brief relaxed forces of configuration, determined from DFT (eV/Angstr.), as
/// a 3xN matrix
Eigen::MatrixXd relaxed_forces(const Configuration &_config) {
  return _config.calc_properties().site.at("relaxed_forces");
}

/// \brief Root-mean-square forces of relaxed configurations, determined from
/// DFT (eV/Angstr.)
double rms_force(const Configuration &_config) {
  // Get RMS force:
  Eigen::MatrixXd F = relaxed_forces(_config);

  return sqrt((F * F.transpose()).trace() / double(F.cols()));
}

/// \brief Returns an IntegralCluster representing the perturbation between the
/// configs
IntegralCluster config_diff(const Configuration &_config1,
                            const Configuration &_config2) {
  if (_config1.supercell() != _config2.supercell()) {
    throw std::runtime_error(
        "Misuse of basic config_diff: configs are not in same supercell");
  }
  std::vector<UnitCellCoord> uccoords;
  for (Index i = 0; i < _config1.occupation().size(); i++) {
    if (_config1.occ(i) != _config2.occ(i)) {
      uccoords.push_back(_config1.uccoord(i));
    }
  }
  IntegralCluster perturb(_config1.prim(), uccoords.begin(), uccoords.end());
  return perturb;
}

/// Returns a rotated/translated version of config 2 that leaves it closest to
/// the occupation of config1
Configuration closest_setting(const Configuration &_config1,
                              const Configuration &_config2) {
  std::vector<PermuteIterator> non_fg_its;
  std::set_difference(_config2.supercell().sym_info().permute_begin(),
                      _config2.supercell().sym_info().permute_end(),
                      _config2.factor_group().begin(),
                      _config2.factor_group().end(),
                      std::back_inserter(non_fg_its));
  int min_size = config_diff(_config1, _config2).size();
  if (non_fg_its.size() == 0) {
    return _config2;
  }
  PermuteIterator best_it = *(non_fg_its.begin());
  for (auto it = non_fg_its.begin(); it != non_fg_its.end(); ++it) {
    int size = config_diff(_config1, copy_apply(*it, _config2)).size();
    if (size < min_size) {
      best_it = *it;
      min_size = size;
    }
>>>>>>> 6efcf4d5
  }
  if (min_size == config_diff(_config1, _config2).size()) {
    return _config2;
  }
  return copy_apply(best_it, _config2);
}

/// \brief Returns a Configuration with the sites in _clust clipped from _config
/// and placed in _bg
Configuration config_clip(const Configuration &_config,
                          const Configuration &_bg, IntegralCluster &_clust) {
  if (_config.supercell() != _bg.supercell()) {
    throw std::runtime_error(
        "Misuse of basic config_clip: configs are not in same supercell");
  }
  Configuration tmp = _bg;
  std::vector<Index> l_inds;
  std::vector<Index> l_values;
  for (auto &site : _clust) {
    l_inds.push_back(_config.linear_index(site));
    l_values.push_back(_config.occ(_config.linear_index(site)));
  }
  for (Index i = 0; i < l_inds.size(); i++) {
    tmp.set_occ(l_inds[i], l_values[i]);
  }
  return tmp;
}

/// \brief returns true if _config describes primitive cell of the configuration
/// it describes
bool is_primitive(const Configuration &_config) {
  return _config.is_primitive();
}

/// \brief returns true if no symmetry transformation applied to _config will
/// increase its lexicographic order
bool is_canonical(const Configuration &_config) {
  return _config.is_canonical();
}

bool has_relaxed_energy(const Configuration &_config) {
  return _config.calc_properties().has_scalar("relaxed_energy");
}

bool has_reference_energy(const Configuration &_config) {
  return _config.primclex().has_composition_axes() &&
         _config.primclex().has_chemical_reference();
}

bool has_formation_energy(const Configuration &_config) {
  return has_relaxed_energy(_config) && has_reference_energy(_config);
}

bool has_rms_force(const Configuration &_config) {
  MappedProperties const &props = _config.calc_properties();
  auto it = props.site.find("relaxed_forces");
  return it != props.site.end() && it->second.cols();
}

bool has_atomic_deformation(const Configuration &_config) {
  return _config.calc_properties().has_scalar("atomic_deformation");
}

bool has_lattice_deformation(const Configuration &_config) {
  return _config.calc_properties().has_scalar("lattice_deformation");
}

bool has_volume_relaxation(const Configuration &_config) {
  return _config.calc_properties().global.count("Ustrain");
}

bool has_relaxed_magmom(const Configuration &_config) {
  return _config.calc_properties().has_scalar("relaxed_magmom");
}

bool has_relaxed_mag_basis(const Configuration &_config) {
  return _config.calc_properties().site.count("relaxed_mag_basis");
}

std::ostream &operator<<(std::ostream &sout, const Configuration &c) {
  sout << c.name() << "\n";
  // if(c.has_deformation()) {
  // sout << "Deformation:\n" << c.deformation() << std::endl;
  //}

  for (Index i = 0; i < c.size(); ++i) {
    sout << "Linear index: " << i << "  UnitCellCoord: " << c.uccoord(i)
         << std::endl;
    if (c.has_occupation()) {
      sout << "  Occupation: " << c.occ(i) << "  (" << c.mol(i).name() << ")\n";
    }
    // if(c.has_displacement()) {
    // sout << "  Displacement: " << c.disp(i).transpose() << "\n";
    //}
  }

  return sout;
}

/// \brief Returns correlations using 'clexulator'. Supercell needs a correctly
/// populated neighbor list.
Eigen::VectorXd correlations(const ConfigDoF &configdof, const Supercell &scel,
                             Clexulator const &clexulator) {
  // Size of the supercell will be used for normalizing correlations to a per
  // primitive cell value
  int scel_vol = scel.volume();

  Eigen::VectorXd correlations = Eigen::VectorXd::Zero(clexulator.corr_size());

  // Inform Clexulator of the bitstring

  // Holds contribution to global correlations from a particular neighborhood
  Eigen::VectorXd tcorr = correlations;
  // std::vector<double> corr(clexulator.corr_size(), 0.0);

  for (int v = 0; v < scel_vol; v++) {
    // Fill up contributions
    clexulator.calc_global_corr_contribution(
        configdof, scel.nlist().sites(v).data(), end_ptr(scel.nlist().sites(v)),
        tcorr.data(), end_ptr(tcorr));

    correlations += tcorr;
  }

  correlations /= (double)scel_vol;

  return correlations;
}

/// \brief Returns gradient correlations using 'clexulator', with respect to DoF
/// 'dof_type'
Eigen::MatrixXd gradcorrelations(const ConfigDoF &configdof,
                                 const Supercell &scel,
                                 Clexulator const &clexulator, DoFKey &key) {
  ClexParamKey paramkey;
  ClexParamKey corr_key(clexulator.param_pack().key("corr"));
  ClexParamKey dof_key;
  if (key == "occ") {
    paramkey = clexulator.param_pack().key("diff/corr/" + key + "_site_func");
    dof_key = clexulator.param_pack().key("occ_site_func");
  } else {
    paramkey = clexulator.param_pack().key("diff/corr/" + key + "_var");
    dof_key = clexulator.param_pack().key(key + "_var");
  }

  std::string em_corr, em_dof;
  em_corr = clexulator.param_pack().eval_mode(corr_key);
  em_dof = clexulator.param_pack().eval_mode(dof_key);

  // this const_cast is not great...
  // but it seems like the only place passing const Clexulator is a problem and
  // it is not actually changing clexulator before/after this function
  const_cast<Clexulator &>(clexulator)
      .param_pack()
      .set_eval_mode(corr_key, "DIFF");
  const_cast<Clexulator &>(clexulator)
      .param_pack()
      .set_eval_mode(dof_key, "DIFF");

  Eigen::MatrixXd gcorr;
  Index scel_vol = scel.volume();
  if (DoF::BasicTraits(key).global()) {
    Eigen::MatrixXd gcorr_func = configdof.global_dof(key).values();
    gcorr.setZero(gcorr_func.size(), clexulator.corr_size());
    // Holds contribution to global correlations from a particular neighborhood

    // std::vector<double> corr(clexulator.corr_size(), 0.0);
    for (int v = 0; v < scel_vol; v++) {
      // Fill up contributions
      clexulator.calc_global_corr_contribution(configdof,
                                               scel.nlist().sites(v).data(),
                                               end_ptr(scel.nlist().sites(v)));

      for (Index c = 0; c < clexulator.corr_size(); ++c)
        gcorr.col(c) += clexulator.param_pack().read(paramkey(c));
    }
  } else {
    Eigen::MatrixXd gcorr_func;
    gcorr.setZero(configdof.local_dof(key).values().size(),
                  clexulator.corr_size());
    // Holds contribution to global correlations from a particular neighborhood
    Index l;
    for (int v = 0; v < scel_vol; v++) {
      // Fill up contributions
      clexulator.calc_global_corr_contribution(configdof,
                                               scel.nlist().sites(v).data(),
                                               end_ptr(scel.nlist().sites(v)));

      for (Index c = 0; c < clexulator.corr_size(); ++c) {
        gcorr_func = clexulator.param_pack().read(paramkey(c));

        for (Index n = 0; n < scel.nlist().sites(v).size(); ++n) {
          l = scel.nlist().sites(v)[n];
          // for(Index i=0; i<gcorr_func.cols(); ++i){
          gcorr.block(l * gcorr_func.rows(), c, gcorr_func.rows(), 1) +=
              gcorr_func.col(n);
          // std::cout << "Block: (" << l * gcorr_func.rows() << ", " << c << ",
          // " << gcorr_func.rows() << ", " << 1 << ") += " <<
          // gcorr_func.col(n).transpose() << "\n";
          //}
        }
      }
    }
  }
  const_cast<Clexulator &>(clexulator)
      .param_pack()
      .set_eval_mode(corr_key, em_corr);
  const_cast<Clexulator &>(clexulator)
      .param_pack()
      .set_eval_mode(dof_key, em_dof);

  return gcorr;
}

/// \brief Returns num_each_molecule(molecule_type), where 'molecule_type' is
/// ordered as Structure::xtal::struc_molecule_name()
Eigen::VectorXi num_each_molecule(const ConfigDoF &configdof,
                                  const Supercell &scel) {
  auto mol_names = xtal::struc_molecule_name(scel.prim());
  // [basis_site][site_occupant_index]
  auto convert = make_index_converter(scel.prim(), mol_names);

  // create an array to count the number of each molecule
  Eigen::VectorXi num_each_molecule = Eigen::VectorXi::Zero(mol_names.size());

  // count the number of each molecule
  for (Index i = 0; i < configdof.size(); i++) {
    num_each_molecule(convert[scel.sublat(i)][configdof.occ(i)])++;
  }

  return num_each_molecule;
}

/// \brief Returns comp_n, the number of each molecule per primitive cell,
/// ordered as Structure::xtal::struc_molecule_name()
Eigen::VectorXd comp_n(const ConfigDoF &configdof, const Supercell &scel) {
  return num_each_molecule(configdof, scel).cast<double>() / scel.volume();
}

}  // namespace CASM<|MERGE_RESOLUTION|>--- conflicted
+++ resolved
@@ -14,10 +14,7 @@
 #include "casm/clex/ClexParamPack.hh"
 #include "casm/clex/Clexulator.hh"
 #include "casm/clex/CompositionConverter.hh"
-<<<<<<< HEAD
-=======
 #include "casm/clex/ConfigDoFTools.hh"
->>>>>>> 6efcf4d5
 #include "casm/clex/Configuration_impl.hh"
 #include "casm/clex/ECIContainer.hh"
 #include "casm/clex/FillSupercell.hh"
@@ -58,12 +55,7 @@
     std::shared_ptr<Supercell const> const &_supercell_ptr)
     : m_supercell(_supercell_ptr.get()),
       m_supercell_ptr(_supercell_ptr),
-<<<<<<< HEAD
-      m_configdof(_supercell_ptr->zero_configdof(
-          _supercell_ptr->prim().lattice().tol())) {}
-=======
       m_configdof(make_configdof(*_supercell_ptr)) {}
->>>>>>> 6efcf4d5
 
 Configuration::Configuration(
     std::shared_ptr<Supercell const> const &_supercell_ptr,
@@ -72,108 +64,6 @@
       m_supercell_ptr(_supercell_ptr),
       m_configdof(_dof) {}
 
-<<<<<<< HEAD
-/// Construct a default Configuration
-Configuration::Configuration(const Supercell &_supercell, const jsonParser &src)
-    : m_supercell(&_supercell),
-      m_configdof(Configuration::zeros(_supercell).configdof()) {
-  set_source(src);
-}
-
-/// Construct a default Configuration
-Configuration::Configuration(const Supercell &_supercell, const jsonParser &src,
-                             const ConfigDoF &_configdof)
-    : m_supercell(&_supercell), m_configdof(_configdof) {
-  set_source(src);
-}
-
-/// Construct a default Configuration that owns its Supercell
-Configuration::Configuration(
-    const std::shared_ptr<Supercell const> &_supercell_ptr,
-    const jsonParser &source)
-    : m_supercell(_supercell_ptr.get()),
-      m_supercell_ptr(_supercell_ptr),
-      m_configdof(Configuration::zeros(*_supercell_ptr).configdof()) {
-  set_source(source);
-}
-
-/// Construct a default Configuration that owns its Supercell
-Configuration::Configuration(const std::shared_ptr<Supercell const> &_supercell,
-                             const jsonParser &source,
-                             const ConfigDoF &_configdof)
-    : m_supercell(_supercell.get()),
-      m_supercell_ptr(_supercell),
-      m_configdof(_configdof) {
-  set_source(source);
-}
-
-/// Construct a Configuration from JSON data
-Configuration::Configuration(const Supercell &_supercell,
-                             const std::string &_id, const jsonParser &_data)
-    : m_configdof(Configuration::zeros(_supercell).configdof()) {
-  if (_id == "none") {
-    if (_data.contains("dof")) {
-      *this = Configuration(_supercell, _data,
-                            _data["dof"].get<ConfigDoF>(_supercell.prim()));
-      return;
-    }
-    *this = Configuration(_supercell, _data);
-    return;
-  }
-  this->from_json(_data, _supercell, _id);
-}
-
-/// Construct a Configuration from JSON data
-Configuration::Configuration(const PrimClex &_primclex,
-                             const std::string &_configname,
-                             const jsonParser &_data)
-    : Configuration(*_primclex.db<Supercell>().find(
-                        Configuration::split_name(_configname).first),
-                    Configuration::split_name(_configname).second, _data) {}
-
-//*********************************************************************************
-
-Configuration Configuration::zeros(Supercell const &_scel) {
-  return Configuration(_scel, jsonParser(),
-                       _scel.zero_configdof(_scel.prim().lattice().tol()));
-}
-
-//*********************************************************************************
-
-Configuration Configuration::zeros(Supercell const &_scel, double _tol) {
-  return Configuration(_scel, jsonParser(), _scel.zero_configdof(_tol));
-}
-
-//*********************************************************************************
-
-Configuration Configuration::zeros(
-    const std::shared_ptr<Supercell const> &_supercell_ptr) {
-  return Configuration{_supercell_ptr};
-}
-
-//*********************************************************************************
-
-Configuration Configuration::zeros(
-    const std::shared_ptr<Supercell const> &_supercell_ptr, double _tol) {
-  return Configuration{_supercell_ptr, _supercell_ptr->zero_configdof(_tol)};
-}
-
-//*********************************************************************************
-void Configuration::clear() {
-  _modify_dof();
-  m_configdof.clear();
-}
-
-//*********************************************************************************
-
-void Configuration::init_occupation() {
-  _modify_dof();
-  set_occupation(std::vector<int>(this->size(), 0));
-}
-
-//*********************************************************************************
-
-=======
 Configuration Configuration::zeros(
     const std::shared_ptr<Supercell const> &_supercell_ptr) {
   return Configuration{_supercell_ptr};
@@ -214,17 +104,11 @@
   set_occupation(Eigen::VectorXi::Zero(this->size()));
 }
 
->>>>>>> 6efcf4d5
 void Configuration::set_occ(Index site_l, int val) {
   _modify_dof();
   m_configdof.occ(site_l) = val;
 }
 
-<<<<<<< HEAD
-//*******************************************************************************
-
-=======
->>>>>>> 6efcf4d5
 /// \brief Check if this is a primitive Configuration
 bool Configuration::is_primitive() const {
   if (!cache().contains("is_primitive")) {
@@ -236,11 +120,6 @@
   return cache()["is_primitive"].get<bool>();
 }
 
-<<<<<<< HEAD
-//*******************************************************************************
-
-=======
->>>>>>> 6efcf4d5
 /// \brief Returns a PermuteIterator corresponding to the first non-zero pure
 /// translation that maps the Configuration onto itself.
 ///
@@ -256,11 +135,6 @@
   return std::find_if(begin, end, f);
 }
 
-<<<<<<< HEAD
-//*******************************************************************************
-
-=======
->>>>>>> 6efcf4d5
 /// \brief Return a primitive Configuration
 ///
 /// - The result holds its own Supercell, so it must be considered only a
@@ -298,11 +172,6 @@
   return tconfig;
 }
 
-<<<<<<< HEAD
-//*******************************************************************************
-
-=======
->>>>>>> 6efcf4d5
 /// \brief Returns the canonical form Configuration in the canonical Supercell
 ///
 /// - Canonical Supercell will be inserted in the PrimClex.db<Supercell>() if
@@ -315,11 +184,6 @@
   return result;
 }
 
-<<<<<<< HEAD
-//*******************************************************************************
-
-=======
->>>>>>> 6efcf4d5
 /// \brief Insert this configuration (in primitive & canonical form) in the
 /// database
 ///
@@ -344,22 +208,12 @@
   return result;
 }
 
-<<<<<<< HEAD
-//*******************************************************************************
-
-=======
->>>>>>> 6efcf4d5
 /// \brief Returns the subgroup of the Supercell factor group that leaves the
 ///        Configuration unchanged
 std::vector<PermuteIterator> Configuration::factor_group() const {
   return invariant_subgroup();
 }
 
-<<<<<<< HEAD
-//*******************************************************************************
-
-=======
->>>>>>> 6efcf4d5
 /// \brief Returns the subgroup of the Supercell factor group that leaves the
 ///        Configuration unchanged
 std::vector<PermuteIterator> Configuration::invariant_subgroup() const {
@@ -374,11 +228,6 @@
   return fg;
 }
 
-<<<<<<< HEAD
-//*******************************************************************************
-
-=======
->>>>>>> 6efcf4d5
 bool Configuration::is_canonical() const {
   if (!cache().contains("is_canonical")) {
     bool result = ConfigurationBase::is_canonical();
@@ -388,11 +237,6 @@
   return cache()["is_canonical"].get<bool>();
 }
 
-<<<<<<< HEAD
-//*******************************************************************************
-
-=======
->>>>>>> 6efcf4d5
 /// \brief Returns the point group that leaves the Configuration unchanged
 std::vector<PermuteIterator> Configuration::point_group() const {
   std::vector<PermuteIterator> config_factor_group = factor_group();
@@ -406,11 +250,6 @@
   return result;
 }
 
-<<<<<<< HEAD
-//*******************************************************************************
-
-=======
->>>>>>> 6efcf4d5
 /// \brief Returns the point group that leaves the Configuration unchanged
 std::string Configuration::point_group_name() const {
   if (!cache().contains("point_group_name")) {
@@ -475,10 +314,6 @@
          std::to_string(from_canonical_config.translation_index());
 }
 
-<<<<<<< HEAD
-//*********************************************************************************
-=======
->>>>>>> 6efcf4d5
 /// \brief Returns a Configuration name
 ///
 /// For configurations in supercells equivalent to the canonical supercell:
@@ -557,67 +392,32 @@
              std::to_string(op.translation_index());
     }
   }
-<<<<<<< HEAD
 
   RefToCanonicalPrim ref(*this);
   return ref.name();
 }
 
-//*********************************************************************************
 /// Returns number of sites, NOT the number of primitives that fit in here
 Index Configuration::size() const { return supercell().num_sites(); }
 
-//*********************************************************************************
 const Supercell &Configuration::supercell() const { return *m_supercell; }
 
-//*********************************************************************************
 UnitCellCoord Configuration::uccoord(Index site_l) const {
   return supercell().uccoord(site_l);
 }
 
-//*********************************************************************************
 Index Configuration::linear_index(const UnitCellCoord &bijk) const {
   return supercell().linear_index(bijk);
 }
 
-//*********************************************************************************
 int Configuration::sublat(Index site_l) const {
   return supercell().sublat(site_l);
 }
 
-//*********************************************************************************
-=======
-
-  RefToCanonicalPrim ref(*this);
-  return ref.name();
-}
-
-/// Returns number of sites, NOT the number of primitives that fit in here
-Index Configuration::size() const { return supercell().num_sites(); }
-
-const Supercell &Configuration::supercell() const { return *m_supercell; }
-
-UnitCellCoord Configuration::uccoord(Index site_l) const {
-  return supercell().uccoord(site_l);
-}
-
-Index Configuration::linear_index(const UnitCellCoord &bijk) const {
-  return supercell().linear_index(bijk);
-}
-
-int Configuration::sublat(Index site_l) const {
-  return supercell().sublat(site_l);
-}
-
->>>>>>> 6efcf4d5
 const Molecule &Configuration::mol(Index site_l) const {
   return prim().basis()[sublat(site_l)].occupant_dof()[occ(site_l)];
 }
 
-<<<<<<< HEAD
-//*********************************************************************************
-=======
->>>>>>> 6efcf4d5
 /// \brief Get symmetric multiplicity, excluding translations
 ///
 /// - equal to prim.factor_group().size() / this->factor_group().size()
@@ -631,11 +431,6 @@
   return cache()["multiplicity"].get<int>();
 }
 
-<<<<<<< HEAD
-//*********************************************************************************
-
-=======
->>>>>>> 6efcf4d5
 Configuration &Configuration::apply_sym(const PermuteIterator &op) {
   auto all_props = calc_properties_map();
   configdof().apply_sym(op);
@@ -646,11 +441,6 @@
   return *this;
 }
 
-<<<<<<< HEAD
-//*********************************************************************************
-
-=======
->>>>>>> 6efcf4d5
 /// Returns composition on each sublattice: sublat_comp[ prim basis site /
 /// sublattice][ molecule_type]
 ///   molucule_type is ordered as in the Prim structure's site_occupant list for
@@ -674,10 +464,6 @@
   return sublattice_composition;
 }
 
-<<<<<<< HEAD
-//*********************************************************************************
-=======
->>>>>>> 6efcf4d5
 /// Returns number of each molecule by sublattice:
 ///   sublat_num_each_molecule[ prim basis site / sublattice ][ molecule_type]
 ///   molucule_type is ordered as in the Prim structure's site_occupant list for
@@ -700,10 +486,6 @@
   return sublat_num_each_molecule;
 }
 
-<<<<<<< HEAD
-//*********************************************************************************
-=======
->>>>>>> 6efcf4d5
 /// Returns composition, not counting vacancies
 ///    composition[ molecule_type ]: molecule_type ordered as prim structure's
 ///    xtal::struc_molecule_name(), with [Va]=0.0
@@ -725,14 +507,12 @@
     }
     num_atoms += _num_each_molecule[i];
   }
-<<<<<<< HEAD
 
   // calculate the comp (not including vacancies) from the number of each
   // molecule
   return _num_each_molecule.cast<double>() / double(num_atoms);
 }
 
-//*********************************************************************************
 /// Returns composition, including vacancies
 ///    composition[ molecule_type ]: molecule_type ordered as prim structure's
 ///    xtal::struc_molecule_name()
@@ -740,14 +520,12 @@
   return num_each_molecule().cast<double>() / size();
 }
 
-//*********************************************************************************
 /// Returns num_each_molecule[ molecule_type], where 'molecule_type' is ordered
 /// as Structure::xtal::struc_molecule_name()
 Eigen::VectorXi Configuration::num_each_molecule() const {
   return CASM::num_each_molecule(m_configdof, supercell());
 }
 
-//*********************************************************************************
 /// Returns parametric composition, as calculated using PrimClex::param_comp
 Eigen::VectorXd Configuration::param_composition() const {
   if (!primclex().has_composition_axes()) {
@@ -759,7 +537,6 @@
   return primclex().composition_axes().param_composition(num_each_component());
 }
 
-//*********************************************************************************
 /// Returns num_each_component[ component_type] per prim cell,
 ///   where 'component_type' is ordered as ParamComposition::components
 Eigen::VectorXd Configuration::num_each_component() const {
@@ -778,150 +555,6 @@
     num_each_component[convert[sublat(i)][occ(i)]] += 1.0;
   }
 
-  // normalize per prim cell
-  for (Index i = 0; i < components.size(); i++) {
-    num_each_component[i] /= supercell().volume();
-  }
-
-  return num_each_component;
-}
-
-//********* IO ************
-
-/// Writes the Configuration to a json object (the config list)
-///
-///   writes: dof, source, cache:
-///     json["dof"]
-///     json["source"]
-///     json["cache"]
-///
-jsonParser &Configuration::to_json(jsonParser &json) const {
-  json.put_obj();
-
-  CASM::to_json(m_configdof, json["dof"]);
-  CASM::to_json(source(), json["source"]);
-
-  json["cache"].put_obj();
-  if (cache_updated()) {
-    json["cache"] = cache();
-  }
-
-  return json;
-}
-
-//*********************************************************************************
-
-/// Private members:
-
-/// Reads the Configuration from JSON
-///   Uses PrimClex's current default settings to read in the appropriate
-///   properties
-///
-/// This is private, because it is only called from the constructor:
-///   Configuration(const jsonParser& json, const PrimClex& _primclex, const
-///   std::string &configname)
-///
-///   "json" corresponds (entire file)["supercells"][scelname][id]
-///   "configname" corresponds to "scelname/id"
-///
-///   read dof, source: (absolute path in config_list)
-///     json["dof"]
-///     json["source"]
-///
-///   read properties: (absolute path in config_list)
-///     json["CURR_CALCTYPE"]["CURR_REF"]["properties"]["calc"]
-///
-
-void Configuration::from_json(const jsonParser &json, const Supercell &scel,
-                              std::string _id) {
-  m_supercell = &scel;
-
-  this->clear_name();
-  this->set_id(_id);
-
-  auto source_it = json.find("source");
-  if (source_it != json.end()) {
-    set_source(*source_it);
-=======
-
-  // calculate the comp (not including vacancies) from the number of each
-  // molecule
-  return _num_each_molecule.cast<double>() / double(num_atoms);
-}
-
-/// Returns composition, including vacancies
-///    composition[ molecule_type ]: molecule_type ordered as prim structure's
-///    xtal::struc_molecule_name()
-Eigen::VectorXd Configuration::true_composition() const {
-  return num_each_molecule().cast<double>() / size();
-}
-
-/// Returns num_each_molecule[ molecule_type], where 'molecule_type' is ordered
-/// as Structure::xtal::struc_molecule_name()
-Eigen::VectorXi Configuration::num_each_molecule() const {
-  return CASM::num_each_molecule(m_configdof, supercell());
-}
-
-/// Returns parametric composition, as calculated using PrimClex::param_comp
-Eigen::VectorXd Configuration::param_composition() const {
-  if (!primclex().has_composition_axes()) {
-    std::cerr << "Error in Configuration::param_composition()" << std::endl;
-    std::cerr << "  Composition axes are not set." << std::endl;
-    exit(1);
-  }
-
-  return primclex().composition_axes().param_composition(num_each_component());
-}
-
-/// Returns num_each_component[ component_type] per prim cell,
-///   where 'component_type' is ordered as ParamComposition::components
-Eigen::VectorXd Configuration::num_each_component() const {
-  // component order used for param_composition
-  std::vector<std::string> components =
-      primclex().composition_axes().components();
-
-  // initialize
-  Eigen::VectorXd num_each_component = Eigen::VectorXd::Zero(components.size());
-
-  // [basis_site][site_occupant_index]
-  auto convert = make_index_converter(prim(), components);
-
-  // count the number of each component
-  for (Index i = 0; i < size(); i++) {
-    num_each_component[convert[sublat(i)][occ(i)]] += 1.0;
->>>>>>> 6efcf4d5
-  }
-  CASM::from_json(m_configdof, json["dof"]);  //, primclex().n_basis());
-  CASM::from_json(cache(), json["cache"]);
-
-<<<<<<< HEAD
-  // read properties from 'json' input only: does not attempt to read in new
-  // calculation data from the calc.properties.json file
-  // - use read_calc_properties() to read new calc.properties.json files
-
-  const ProjectSettings &set = primclex().settings();
-  std::string calc_string = "calctype." + set.default_clex().calctype;
-  auto calc_it = json.find(calc_string);
-  if (calc_it == json.end()) {
-    return;
-  }
-
-  std::string ref_string = "ref." + set.default_clex().ref;
-  auto ref_it = calc_it->find(ref_string);
-  if (ref_it == calc_it->end()) {
-    return;
-  }
-
-  auto prop_it = ref_it->find("properties");
-  if (prop_it == ref_it->end()) {
-    return;
-  }
-
-  auto calc_props_it = prop_it->find("calc");
-  if (calc_props_it != prop_it->end()) {
-    set_calc_properties(calc_props_it->get<MappedProperties>(),
-                        set.default_clex().calctype);
-=======
   // normalize per prim cell
   for (Index i = 0; i < components.size(); i++) {
     num_each_component[i] /= supercell().volume();
@@ -976,64 +609,6 @@
   // copy global dof
   for (auto const &dof : super_config.configdof().global_dofs()) {
     sub_config.configdof().set_global_dof(dof.first, dof.second.values());
->>>>>>> 6efcf4d5
-  }
-}
-
-<<<<<<< HEAD
-void Configuration::from_json(const jsonParser &json, const PrimClex &primclex,
-                              std::string _configname) {
-  auto name = Configuration::split_name(_configname);
-  this->from_json(json, *primclex.db<Supercell>().find(name.first),
-                  name.second);
-}
-
-bool Configuration::operator<(const Configuration &B) const {
-  return less()(B);
-}
-
-ConfigCompare Configuration::less() const { return ConfigCompare(*this); }
-
-ConfigIsEquivalent Configuration::equal_to() const {
-  return ConfigIsEquivalent(*this);
-}
-
-std::pair<std::string, std::string> Configuration::split_name(
-    std::string configname) {
-  std::vector<std::string> splt_vec;
-  boost::split(splt_vec, configname, boost::is_any_of("/"),
-               boost::token_compress_on);
-  if (splt_vec.size() != 2) {
-    err_log().error("Parsing configuration name");
-    err_log() << "configuration '" << configname << "' not valid." << std::endl;
-    err_log() << "must have form: scelname/configid" << std::endl;
-    throw std::invalid_argument(
-        "Error in Configuration::split_name(const std::string &configname) "
-        "const: Not valid");
-  }
-
-  return std::make_pair(splt_vec[0], splt_vec[1]);
-}
-
-bool Configuration::eq_impl(const Configuration &B) const {
-  if (supercell() != B.supercell()) {
-    return false;
-  }
-  ConfigIsEquivalent f(*this, crystallography_tol());
-  return f(B);
-}
-
-Configuration sub_configuration(std::shared_ptr<Supercell const> sub_scel_ptr,
-                                const Configuration &super_config,
-                                const UnitCell &origin) {
-  if (sub_scel_ptr->shared_prim() != super_config.shared_prim()) {
-    throw std::runtime_error("Error sub_configuration: prim is not the same.");
-  }
-
-  Configuration sub_config{sub_scel_ptr};
-  // copy global dof
-  for (auto const &dof : super_config.configdof().global_dofs()) {
-    sub_config.configdof().set_global_dof(dof.first, dof.second.values());
   }
 
   // copy site dof
@@ -1053,25 +628,6 @@
     }
   }
 
-=======
-  // copy site dof
-  for (Index i = 0; i < sub_config.size(); i++) {
-    // unitcell of site i in sub_config
-    UnitCellCoord unitcellcoord = sub_config.uccoord(i);
-
-    // equivalent site in superconfig
-    Index site_index =
-        super_config.supercell().linear_index(unitcellcoord + origin);
-
-    // copy dof from superconfig to this:
-
-    // occupation
-    if (super_config.has_occupation()) {
-      sub_config.configdof().occ(i) = super_config.occ(site_index);
-    }
-  }
-
->>>>>>> 6efcf4d5
   for (auto const &dof : super_config.configdof().local_dofs()) {
     LocalContinuousConfigDoFValues &res_ref(
         sub_config.configdof().local_dof(dof.first));
@@ -1085,7 +641,6 @@
 
       // copy dof from superconfig to this:
       res_ref.site_value(i) = dof.second.site_value(scel_site_index);
-<<<<<<< HEAD
     }
   }
 
@@ -1441,363 +996,6 @@
       best_it = *it;
       min_size = size;
     }
-=======
-    }
-  }
-
-  return sub_config;
-}
-
-namespace {
-
-/// \brief Make non-canonical Configuration (in canonical supercell) from name
-/// string
-///
-/// Note: canonical config must be in database
-Configuration make_non_canon_configuration(const PrimClex &primclex,
-                                           std::string name) {
-  std::string format = "$CANON_CONFIGNAME.equiv.$FG_PERM.$TRANS_PERM";
-
-  // split $CANON_CONFIGNAME & $FG_PERM & $TRANS_PERM
-  std::vector<std::string> tokens;
-  boost::split(tokens, name, boost::is_any_of("."), boost::token_compress_on);
-  std::string canon_config_name = tokens[0];
-  if (tokens.size() != 4) {
-    err_log().error("In make_configuration");
-    err_log() << "expected format: " << format << "\n";
-    err_log() << "name: " << name << std::endl;
-    err_log() << "tokens: " << tokens << std::endl;
-    throw std::invalid_argument(
-        "Error in make_configuration: configuration name format error");
-  }
-
-  Configuration canon_config =
-      *primclex.db<Configuration>().find(canon_config_name);
-  Index fg_index = boost::lexical_cast<Index>(tokens[2]);
-  Index trans_index = boost::lexical_cast<Index>(tokens[3]);
-
-  return CASM::apply(
-      canon_config.supercell().sym_info().permute_it(fg_index, trans_index),
-      canon_config);
-}
-
-/// \brief Make general super Configuration from name string
-///
-/// For non-primitive configurations, or configurations with supercells that are
-///   not equivalent to the canonical supercell:
-///   - NONEQUIV_SCEL_CONFIG_NAME =
-///   `$SCEL_NAME/super.$PRIM_FG_OP2.`$NONCANON_CONFIG_NAME`
-///   - SCEL_NAME may be for a canonical equivalent or non canonical equivalent
-///   supercell, in which case
-///     it is represented by `CANON_SCEL_NAME.$PRIM_FG_OP1`
-///   - The NONCANON_CONFIG is constructed, PRIM_FG_OP2 is applied, and then the
-///   SCEL is filled
-///
-Configuration make_super_configuration(const PrimClex &primclex,
-                                       std::string name) {
-  // expected format
-  std::string format = "$SCEL_NAME/super.$PRIM_FG_OP2.$NONCANON_CONFIG_NAME";
-
-  // tokenize name
-  std::vector<std::string> tokens;
-  boost::split(tokens, name, boost::is_any_of("./"), boost::token_compress_on);
-
-  std::string scelname, non_canon_config_name;
-  Index fg_op_index = 0;
-
-  if (tokens[1] != "super" && tokens[2] != "super") {
-    err_log().error("In make_configuration");
-    err_log() << "expected format: " << format << "\n";
-    err_log() << "name: " << name << std::endl;
-    err_log() << "tokens: " << tokens << std::endl;
-
-    throw std::invalid_argument(
-        "Error in make_configuration: configuration name format error");
-  }
-
-  try {
-    // parse, if canonical equivalent lattice
-    if (tokens[1] == "super") {
-      scelname = tokens[0];
-      fg_op_index = boost::lexical_cast<Index>(tokens[2]);
-      non_canon_config_name = tokens[3] + '/' + tokens[4] + '.' + tokens[5] +
-                              '.' + tokens[6] + '.' + tokens[7];
-    }
-    // parse, if not canonical equivalent lattice
-    else {  // if(tokens[2] == "super")
-      scelname = tokens[0] + '.' + tokens[1];
-      fg_op_index = boost::lexical_cast<Index>(tokens[3]);
-      non_canon_config_name = tokens[4] + '/' + tokens[5] + '.' + tokens[6] +
-                              '.' + tokens[7] + '.' + tokens[8];
-    }
-  } catch (...) {
-    err_log().error("In make_configuration");
-    err_log() << "expected format: " << format << "\n";
-    err_log() << "name: " << name << std::endl;
-    err_log() << "tokens: " << tokens << std::endl;
-
-    throw std::invalid_argument(
-        "Error in make_configuration: configuration name format error");
-  }
-
-  // -- Generate primitive equivalent configuration
-
-  // prim equiv name
-  Configuration non_canon_config =
-      make_non_canon_configuration(primclex, non_canon_config_name);
-
-  const auto &sym_op = primclex.prim().factor_group()[fg_op_index];
-
-  // canonical equivalent supercells can be found in the database
-  if (tokens[1] == "super") {
-    return fill_supercell(sym_op, non_canon_config,
-                          *primclex.db<Supercell>().find(scelname));
-  }
-  // non canonical equivalent supercells must be constructed
-  else {
-    return fill_supercell(sym_op, non_canon_config,
-                          make_shared_supercell(primclex, scelname));
-  }
-}
-
-}  // namespace
-
-/// \brief Make Configuration from name string
-///
-/// For configurations in supercells equivalent to the canonical supercell:
-///   For canonical configurations:
-///   - CANON_CONFIG_NAME = `$CANON_SCELNAME/$CONFIG_INDEX`
-///   - The CANON_CONFIG is found in the config database by name.
-///   For non-canonical configurations:
-///   - NONCANON_CONFIG_NAME = `$CANON_CONFIG_NAME.equiv.$FG_PERM.$TRANS_PERM`
-///   - The CANON_CONFIG is found in the config database,
-///     then the FG_PERM-th factor_group permutation is applied,
-///     follwed by TRANS_PERM-th translation permutation.
-/// For all other configurations:
-///   - NONEQUIV_SCEL_CONFIG_NAME =
-///   `$SCEL_NAME/super.$PRIM_FG_OP2.`$NONCANON_CONFIG_NAME`
-///   - SCEL_NAME may be for a canonical equivalent or non canonical equivalent
-///   supercell, in which case
-///     it is represented by `CANON_SCEL_NAME.$PRIM_FG_OP1`
-///   - The NONCANON_CONFIG is constructed, PRIM_FG_OP2 is applied, and then the
-///   SCEL is filled
-///
-Configuration make_configuration(const PrimClex &primclex, std::string name) {
-  // if most general case:
-  // format = $SCEL_NAME/super.$PRIM_FG_OP2.$NONCANON_CONFIG_NAME
-  if (name.find("super") != std::string::npos) {
-    return make_super_configuration(primclex, name);
-  }
-
-  // if non-canonical configuration in canonical equivalent supercell:
-  // format = $CANON_CONFIG_NAME.equiv.$FG_PERM.$TRANS_PERM
-  if (name.find("equiv") != std::string::npos) {
-    return make_non_canon_configuration(primclex, name);
-  }
-
-  // if $CANON_SCELNAME/$CANON_INDEX
-  return *primclex.db<Configuration>().find(name);
-}
-
-/// \brief Returns correlations using 'clexulator'.
-Eigen::VectorXd correlations(const Configuration &config,
-                             Clexulator const &clexulator) {
-  return correlations(config.configdof(), config.supercell(), clexulator);
-}
-
-/// \brief Returns gradient correlations using 'clexulator', with respect to DoF
-/// 'dof_type'
-Eigen::MatrixXd gradcorrelations(const Configuration &config,
-                                 Clexulator const &clexulator, DoFKey &key) {
-  return gradcorrelations(config.configdof(), config.supercell(), clexulator,
-                          key);
-}
-
-/// Returns parametric composition, as calculated using PrimClex::param_comp
-Eigen::VectorXd comp(const Configuration &config) {
-  return config.param_composition();
-}
-
-/// \brief Returns the composition, as number of each species per unit cell
-Eigen::VectorXd comp_n(const Configuration &config) {
-  return config.num_each_component();
-}
-
-/// \brief Returns the vacancy composition, as number per unit cell
-double n_vacancy(const Configuration &config) {
-  if (config.primclex().vacancy_allowed()) {
-    return comp_n(config)[config.primclex().vacancy_index()];
-  }
-  return 0.0;
-}
-
-/// \brief Returns the total number species per unit cell
-///
-/// Equivalent to \code comp_n(config).sum() - n_vacancy(config) \endcode
-double n_species(const Configuration &config) {
-  return comp_n(config).sum() - n_vacancy(config);
-}
-
-/// \brief Returns the composition as species fraction, with [Va] = 0.0, in the
-/// order of Structure::struc_molecule
-///
-/// - Currently, this is really a Molecule fraction
-Eigen::VectorXd species_frac(const Configuration &config) {
-  Eigen::VectorXd v = comp_n(config);
-  if (config.primclex().vacancy_allowed()) {
-    v(config.primclex().vacancy_index()) = 0.0;
-  }
-  return v / v.sum();
-}
-
-/// \brief Returns the composition as site fraction, in the order of
-/// Structure::struc_molecule
-Eigen::VectorXd site_frac(const Configuration &config) {
-  return comp_n(config) / config.prim().basis().size();
-}
-
-/// \brief Returns the relaxed energy, normalized per unit cell
-double relaxed_energy(const Configuration &config) {
-  return config.calc_properties().scalar("relaxed_energy") /
-         config.supercell().volume();
-}
-
-/// \brief Returns the relaxed energy, normalized per species
-double relaxed_energy_per_species(const Configuration &config) {
-  return relaxed_energy(config) / n_species(config);
-}
-
-/// \brief Returns the reference energy, normalized per unit cell
-double reference_energy(const Configuration &config) {
-  return reference_energy_per_species(config) * n_species(config);
-}
-
-/// \brief Returns the reference energy, normalized per species
-///
-/// - Currently, this is per Molecule
-double reference_energy_per_species(const Configuration &config) {
-  return config.primclex().chemical_reference()(config);
-}
-
-/// \brief Returns the formation energy, normalized per unit cell
-double formation_energy(const Configuration &config) {
-  return relaxed_energy(config) - reference_energy(config);
-}
-
-/// \brief Returns the formation energy, normalized per species
-///
-/// - Currently, this is really a Molecule fraction
-double formation_energy_per_species(const Configuration &config) {
-  return formation_energy(config) / n_species(config);
-}
-
-/// \brief Returns the formation energy, normalized per unit cell
-double clex_formation_energy(const Configuration &config) {
-  const auto &primclex = config.primclex();
-  auto formation_energy = primclex.settings().clex("formation_energy");
-  Clexulator clexulator = primclex.clexulator(formation_energy.bset);
-  const ECIContainer &eci = primclex.eci(formation_energy);
-
-  if (eci.index().back() >= clexulator.corr_size()) {
-    Log &err_log = CASM::err_log();
-    err_log.error<Log::standard>("bset and eci mismatch");
-    err_log << "using cluster expansion: 'formation_energy'" << std::endl;
-    err_log << "basis set size: " << clexulator.corr_size() << std::endl;
-    err_log << "max eci index: " << eci.index().back() << std::endl;
-    throw std::runtime_error("Error: bset and eci mismatch");
-  }
-
-  return eci * correlations(config, clexulator);
-}
-
-/// \brief Returns the formation energy, normalized per unit cell
-double clex_formation_energy_per_species(const Configuration &config) {
-  return clex_formation_energy(config) / n_species(config);
-}
-
-/// \brief Cost function that describes the degree to which basis sites have
-/// relaxed
-double atomic_deformation(const Configuration &_config) {
-  return _config.calc_properties().scalar("atomic_deformation");
-}
-
-/// \brief Cost function that describes the degree to which lattice has relaxed
-double lattice_deformation(const Configuration &_config) {
-  return _config.calc_properties().scalar("lattice_deformation");
-}
-
-/// \brief Change in volume due to relaxation, expressed as the ratio V/V_0
-double volume_relaxation(const Configuration &_config) {
-  StrainConverter tconvert("BIOT");
-  return tconvert.rollup_E(_config.calc_properties().global.at("Ustrain"))
-      .determinant();
-}
-
-/// \brief Returns the relaxed magnetic moment, normalized per unit cell
-double relaxed_magmom(const Configuration &_config) {
-  return _config.calc_properties().scalar("relaxed_magmom");
-}
-
-/// \brief Returns the relaxed magnetic moment, normalized per species
-double relaxed_magmom_per_species(const Configuration &_config) {
-  return relaxed_magmom(_config) / n_species(_config);
-}
-
-/// \brief relaxed forces of configuration, determined from DFT (eV/Angstr.), as
-/// a 3xN matrix
-Eigen::MatrixXd relaxed_forces(const Configuration &_config) {
-  return _config.calc_properties().site.at("relaxed_forces");
-}
-
-/// \brief Root-mean-square forces of relaxed configurations, determined from
-/// DFT (eV/Angstr.)
-double rms_force(const Configuration &_config) {
-  // Get RMS force:
-  Eigen::MatrixXd F = relaxed_forces(_config);
-
-  return sqrt((F * F.transpose()).trace() / double(F.cols()));
-}
-
-/// \brief Returns an IntegralCluster representing the perturbation between the
-/// configs
-IntegralCluster config_diff(const Configuration &_config1,
-                            const Configuration &_config2) {
-  if (_config1.supercell() != _config2.supercell()) {
-    throw std::runtime_error(
-        "Misuse of basic config_diff: configs are not in same supercell");
-  }
-  std::vector<UnitCellCoord> uccoords;
-  for (Index i = 0; i < _config1.occupation().size(); i++) {
-    if (_config1.occ(i) != _config2.occ(i)) {
-      uccoords.push_back(_config1.uccoord(i));
-    }
-  }
-  IntegralCluster perturb(_config1.prim(), uccoords.begin(), uccoords.end());
-  return perturb;
-}
-
-/// Returns a rotated/translated version of config 2 that leaves it closest to
-/// the occupation of config1
-Configuration closest_setting(const Configuration &_config1,
-                              const Configuration &_config2) {
-  std::vector<PermuteIterator> non_fg_its;
-  std::set_difference(_config2.supercell().sym_info().permute_begin(),
-                      _config2.supercell().sym_info().permute_end(),
-                      _config2.factor_group().begin(),
-                      _config2.factor_group().end(),
-                      std::back_inserter(non_fg_its));
-  int min_size = config_diff(_config1, _config2).size();
-  if (non_fg_its.size() == 0) {
-    return _config2;
-  }
-  PermuteIterator best_it = *(non_fg_its.begin());
-  for (auto it = non_fg_its.begin(); it != non_fg_its.end(); ++it) {
-    int size = config_diff(_config1, copy_apply(*it, _config2)).size();
-    if (size < min_size) {
-      best_it = *it;
-      min_size = size;
-    }
->>>>>>> 6efcf4d5
   }
   if (min_size == config_diff(_config1, _config2).size()) {
     return _config2;
