--- conflicted
+++ resolved
@@ -82,52 +82,10 @@
     Eigen::VectorXd RelaxationStrain::evaluate(const Configuration &_config) const {
       return m_straincalc.unrolled_strain_metric(_config.calc_properties()["relaxation_deformation"].get<Eigen::Matrix3d>());
     }
-/*
-    // ****************************************************************************************
-    void RelaxationStrain::inject(const Configuration &_config, DataStream &_stream, Index) const {
-      if(!validate(_config)) {
-        _stream << DataStream::failbit << std::vector<double>(_index_rules().size(), NAN);
-      }
-      else {
-        Eigen::VectorXd strain_vec = _evaluate(_config);
-        for(auto it = _index_rules().cbegin(); it != _index_rules().cend(); ++it)
-          _stream << strain_vec[(*it)[0]];
-      }
-    }
-
-    // ****************************************************************************************
-
-    void RelaxationStrain::print(const Configuration &_config, std::ostream &_stream, Index) const {
-      _stream.flags(std::ios::showpoint | std::ios::fixed | std::ios::right);
-      _stream.precision(8);
-
-      if(!validate(_config)) {
-        for(auto it = _index_rules().cbegin(); it != _index_rules().cend(); ++it)
-          _stream << "     unknown";
-      }
-
-      else {
-        Eigen::VectorXd strain_vec = _evaluate(_config);
-
-        for(auto it = _index_rules().cbegin(); it != _index_rules().cend(); ++it)
-          _stream << "     " << strain_vec[(*it)[0]];
-      }
-
-    }
-
-    // ****************************************************************************************
-
-    jsonParser &RelaxationStrain::to_json(const Configuration &_config, jsonParser &json)const {
-      if(validate(_config))
-        json = _evaluate(_config);
-
-      return json;
-    }
-<<<<<<< HEAD
 
     //****************************************************************************************
 
-    bool DoFStrainConfigFormatter::parse_args(const std::string &args) {
+    bool DoFStrain::parse_args(const std::string &args) {
 
       std::string tmetric_name = "GL";
       std::string index_expr;
@@ -163,7 +121,7 @@
 
     //****************************************************************************************
 
-    void DoFStrainConfigFormatter::init(const Configuration &_tmplt) const {
+    void DoFStrain::init(const Configuration &_tmplt) const {
       if(m_metric_name.size() == 0)
         m_metric_name = "GL";
       m_straincalc.set_mode(m_metric_name);
@@ -174,15 +132,10 @@
         _add_rule(std::vector<Index>({i}));
 
     }
-    //****************************************************************************************
-
-    bool DoFStrainConfigFormatter::validate(const Configuration &_config) const {
-      return true;
-    }
 
     //****************************************************************************************
 
-    std::string DoFStrainConfigFormatter::long_header(const Configuration &_tmplt) const {
+    std::string DoFStrain::long_header(const Configuration &_tmplt) const {
       std::stringstream t_ss;
       auto it(_index_rules().cbegin()), end_it(_index_rules().cend());
       Index s = max(8 - int(name().size()), 0);
@@ -194,59 +147,15 @@
 
     //****************************************************************************************
 
-    std::string DoFStrainConfigFormatter::short_header(const Configuration &_tmplt) const {
+    std::string DoFStrain::short_header(const Configuration &_tmplt) const {
       return name() + "(" + m_metric_name + ")";
     }
 
     //****************************************************************************************
-    Eigen::VectorXd DoFStrainConfigFormatter::_evaluate(const Configuration &_config) const {
+    Eigen::VectorXd DoFStrain::evaluate(const Configuration &_config) const {
       return m_straincalc.unrolled_strain_metric(_config.deformation());
     }
 
-    //****************************************************************************************
-    void DoFStrainConfigFormatter::inject(const Configuration &_config, DataStream &_stream, Index) const {
-      if(!validate(_config)) {
-        _stream << DataStream::failbit << std::vector<double>(_index_rules().size(), NAN);
-      }
-      else {
-        Eigen::VectorXd strain_vec = _evaluate(_config);
-        for(auto it = _index_rules().cbegin(); it != _index_rules().cend(); ++it)
-          _stream << strain_vec[(*it)[0]];
-      }
-    }
-
-    //****************************************************************************************
-
-    void DoFStrainConfigFormatter::print(const Configuration &_config, std::ostream &_stream, Index) const {
-      _stream.flags(std::ios::showpoint | std::ios::fixed | std::ios::right);
-      _stream.precision(8);
-
-      if(!validate(_config)) {
-        for(auto it = _index_rules().cbegin(); it != _index_rules().cend(); ++it)
-          _stream << "     unknown";
-      }
-
-      else {
-        Eigen::VectorXd strain_vec = _evaluate(_config);
-
-        for(auto it = _index_rules().cbegin(); it != _index_rules().cend(); ++it)
-          _stream << "     " << strain_vec[(*it)[0]];
-      }
-
-    }
-
-    //****************************************************************************************
-
-    jsonParser &DoFStrainConfigFormatter::to_json(const Configuration &_config, jsonParser &json)const {
-      if(validate(_config))
-        json = _evaluate(_config);
-
-      return json;
-    }
-
-=======
-*/
->>>>>>> 35eb37e6
   }
 
 }