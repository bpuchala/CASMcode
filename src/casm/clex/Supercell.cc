#include "casm/clex/Supercell_impl.hh"

//#include <math.h>
#include <vector>
//#include <stdlib.h>
#include <boost/filesystem.hpp>
#include <boost/filesystem/fstream.hpp>
#include <boost/lexical_cast.hpp>
#include "casm/clex/ChemicalReference.hh"
#include "casm/casm_io/VaspIO.hh"
#include "casm/casm_io/stream_io/container.hh"
#include "casm/app/DirectoryStructure.hh"
#include "casm/app/ProjectSettings.hh"
#include "casm/crystallography/Niggli.hh"
#include "casm/crystallography/Structure.hh"
#include "casm/crystallography/BasicStructure_impl.hh"
#include "casm/clex/PrimClex.hh"
#include "casm/clex/Configuration.hh"
#include "casm/clex/NeighborList.hh"
#include "casm/basis_set/DoF.hh"
#include "casm/database/Named_impl.hh"
#include "casm/database/ScelDatabase.hh"


namespace CASM {

  template class SupercellCanonicalForm<CRTPBase<Supercell> >;
  template class HasPrimClex<DB::Named<Comparisons<SupercellCanonicalForm<CRTPBase<Supercell> > > > >;

  namespace DB {
    template class DB::Named<Comparisons<SupercellCanonicalForm<CRTPBase<Supercell> > > >;
  }

  bool ConfigMapCompare::operator()(const Configuration *A, const Configuration *B) const {
    return *A < *B;
  }

  //Copy constructor is needed for proper initialization of m_prim_grid
  Supercell::Supercell(const Supercell &RHS) :
    m_primclex(&RHS.primclex()),
    m_lattice(RHS.m_lattice),
    m_sym_info(make_supercell_sym_info(prim(), m_lattice)),
    //m_nlist(RHS.m_nlist),
    m_nlist_size_at_construction(-1) {

  }

  Supercell::Supercell(const PrimClex *_prim, const Eigen::Ref<const Eigen::Matrix3i> &transf_mat_init) :
    m_primclex(_prim),
    m_lattice(prim().lattice().lat_column_mat() * transf_mat_init.cast<double>(), _prim->crystallography_tol()),
    m_sym_info(make_supercell_sym_info(prim(), m_lattice)),
    m_nlist_size_at_construction(-1) {

  }

  Supercell::Supercell(const PrimClex *_prim, const Lattice &superlattice) :
    m_primclex(_prim),
<<<<<<< HEAD
    m_lattice(superlattice.lat_column_mat(), _prim->crystallography_tol()),
    m_sym_info(make_supercell_sym_info(prim(), m_lattice)),
    m_nlist_size_at_construction(-1) {

=======
    m_lattice(superlattice),
    m_prim_grid(prim().lattice(), m_lattice, prim().basis().size()) {

    auto res = is_supercell(superlattice, prim().lattice(), primclex().settings().crystallography_tol());
    if(!res.first) {
      _prim->err_log() << "Error in Supercell(PrimClex *_prim, const Lattice &superlattice)" << std::endl
                       << "  Bad supercell, the transformation matrix is not integer." << std::endl;
      _prim->err_log() << "superlattice: \n" << superlattice.lat_column_mat() << std::endl;
      _prim->err_log() << "prim lattice: \n" << prim().lattice().lat_column_mat() << std::endl;
      _prim->err_log() << "lin_alg_tol: " << primclex().settings().lin_alg_tol() << std::endl;
      _prim->err_log() << "transformation matrix: \n" << prim().lattice().lat_column_mat().inverse() * superlattice.lat_column_mat() << std::endl;
      throw std::invalid_argument("Error constructing Supercell: the transformation matrix is not integer");
    }
    m_transf_mat = res.second;
>>>>>>> 4a576606
  }

  Supercell::~Supercell() {}

  const PrimClex &Supercell::primclex() const {
    return *m_primclex;
  }

  /// \brief Return the sublattice index for a linear index
  ///
  /// Linear indices are grouped by sublattice, then ordered as determined by
  /// PrimGrid. This function is equivalent to:
  /// \code
  /// linear_index / volume();
  /// \endcode
  Index Supercell::sublat(Index linear_index) const {
    return prim_grid().sublat(linear_index);
  }

  /// \brief Given a Coordinate and tolerance, return linear index into Configuration
  ///
  ///   This may be slow, first converts Coordinate -> UnitCellCoord,
  ///   then gets linear_index from UnitCellCoord
  ///
  /// Implementation:
  /// \code
  /// Coordinate tcoord(coord);
  /// tcoord.within();
  /// return linear_index(UnitCellCoord(prim(), coord, tol));
  /// \endcode
  Index Supercell::linear_index(const Coordinate &coord, double tol) const {
    Coordinate tcoord(coord);
    tcoord.within();
    return linear_index(UnitCellCoord(prim(), coord, tol));
  }

  /// \brief Return the linear index corresponding to integral coordinates
  ///
  /// Linear indices are grouped by sublattice, then ordered as determined by
  /// PrimGrid. This function is equivalent to:
  /// \code
  /// bijk[0] * volume() + prim_grid().find(bijk.unitcell());
  /// \endcode
  Index Supercell::linear_index(const UnitCellCoord &bijk) const {
    return bijk[0] * volume() + prim_grid().find(bijk.unitcell());
  }

  /// \brief Return the coordinate corresponding to linear index in the supercell
  ///
  Coordinate Supercell::coord(Index linear_index) const {
    Coordinate tcoord(prim_grid().coord(linear_index % volume(), SCEL));
    tcoord.cart() += prim().basis()[sublat(linear_index)].cart();
    return tcoord;
    // return uccoord(linear_index).coordinate();
  }

  /// \brief Return the integral coordinates corresponding to a linear index
  ///
  /// Linear indices are grouped by sublattice, then ordered as determined by
  /// PrimGrid. This function is equivalent to:
  /// \code
  /// UnitCellCoord(prim(), sublat(linear_index), prim_grid().unitcell(linear_index % volume()))
  /// \endcode
  UnitCellCoord Supercell::uccoord(Index linear_index) const {
    return UnitCellCoord(prim(), sublat(linear_index), prim_grid().unitcell(linear_index % volume()));
  }

  std::vector<int> Supercell::max_allowed_occupation() const {
    std::vector<int> max_allowed;

    // Figures out the maximum number of occupants in each basis site, to initialize counter with
    for(Index i = 0; i < prim().basis().size(); i++) {
      std::vector<int> tmp(volume(), prim().basis()[i].site_occupant().size() - 1);
      max_allowed.insert(max_allowed.end(), tmp.begin(), tmp.end());
    }
    //std::cout << "max_allowed_occupation is:  " << max_allowed << "\n\n";
    return max_allowed;
  }

  //***********************************************************
  /**  Generate a Configuration from a Structure
   *  - Generally expected the user will first call
   *      Supercell::is_supercell_of(const Structure &structure, Matrix3<double> multimat)
   *  - tested OK for perfect prim coordinates, not yet tested with relaxed coordinates using 'tol'
   */
  //***********************************************************
  Configuration Supercell::configuration(const BasicStructure<Site> &structure_to_config, double tol) const {
    //Because the user is a fool and the supercell may not be a supercell (This still doesn't check the basis!)
    Eigen::Matrix3d transmat;
    if(!structure_to_config.lattice().is_supercell_of(prim().lattice(), prim().factor_group(), transmat)) {
      default_err_log() << "ERROR in Supercell::configuration" << std::endl;
      default_err_log() << "The provided structure is not a supercell of the PRIM. Tranformation matrix was:" << std::endl;
      default_err_log() << transmat << std::endl;
      exit(881);
    }

    default_err_log() << "WARNING in Supercell::config(): This routine has not been tested on relaxed structures using 'tol'" << std::endl;

    // create a 'superstruc' that fills '*this'
    BasicStructure<Site> superstruc = structure_to_config.create_superstruc(m_lattice);


    // Set the occuation state of a Configuration from superstruc
    //   Allow Va on sites where Va are allowed
    //   Do not allow interstitials, print an error message and exit
    Configuration config(*this);

    // Initially set occupation to -1 (for unknown) on every site
    config.set_occupation(std::vector<int>(num_sites(), -1));

    Index _linear_index, b;
    int val;

    // For each site in superstruc, set occ index
    for(Index i = 0; i < superstruc.basis().size(); i++) {
      _linear_index = linear_index(Coordinate(superstruc.basis()[i]), tol);
      b = sublat(_linear_index);

      // check that we're not over-writing something already set
      if(config.occ(_linear_index) != -1) {
        default_err_log() << "Error in Supercell::config." << std::endl;
        default_err_log() << "  Adding a second atom on site: linear index: " << _linear_index << " bijk: " << uccoord(_linear_index) << std::endl;
        throw std::runtime_error("Error in Supercell::configuration: multiple molecule map to same site");
      }

      // check that the Molecule in superstruc is allowed on the site in 'prim'
      if(!prim().basis()[b].contains(superstruc.basis()[i].occ_name(), val)) {
        default_err_log() << "Error in Supercell::config." << std::endl;
        default_err_log() << "  The molecule: " << superstruc.basis()[i].occ_name() << " is not allowed on basis site " << b << " of the Supercell prim." << std::endl;
        throw std::runtime_error("Error in Supercell::configuration: molecule site mapping not allowed");
      }
      config.set_occ(_linear_index, val);
    }

    // Check that vacant sites are allowed
    for(Index i = 0; i < config.size(); i++) {
      if(config.occ(i) == -1) {
        b = sublat(i);

        if(prim().basis()[b].contains("Va", val)) {
          config.set_occ(i, val);
        }
        else {
          default_err_log() << "Error in Supercell::config." << std::endl;
          default_err_log() << "  Missing atom.  Vacancies are not allowed on the site: " << uccoord(i) << std::endl;
          exit(1);
        }
      }
    }

    return config;

  }

  ///  Returns a Structure equivalent to the Supercell
  ///  - basis sites are ordered to agree with Supercell::config_index_to_bijk
  ///  - occupation set to prim default, not curr_state
  ///
  Structure Supercell::superstructure() const {
    // create a 'superstruc' that fills '*this'
    Structure superstruc = prim().create_superstruc(m_lattice);

    // sort basis sites so that they agree with config_index_to_bijk
    //   This sorting may not be necessary,
    //   but it depends on how we construct the config_index_to_bijk,
    //   so I'll leave it in for now just to be safe
    //for(Index i = 0; i < superstruc.basis().size(); i++) {
    //superstruc.basis.swap_elem(i, linear_index(superstruc.basis()[i]));
    //}

    //superstruc.reset();

    //set_site_internals() is better than Structure::reset(), because
    //it doesn't destroy all the info that
    //Structure::create_superstruc makes efficiently
    superstruc.set_site_internals();
    return superstruc;

  }

  ///  Returns a Structure equivalent to the Supercell
  ///  - basis sites are ordered to agree with Supercell::config_index_to_bijk
  ///  - occupation set to config
  ///  - prim set to prim()
  ///
  Structure Supercell::superstructure(const Configuration &config) const {
    // create a 'superstruc' that fills '*this'
    Structure superstruc = superstructure();

    // set basis site occupants
    for(Index i = 0; i < superstruc.basis().size(); i++) {
      superstruc.set_occ(i, config.occ(i));
    }

    // setting the occupation changes symmetry properties, so must reset
    superstruc.reset();

    return superstruc;

  }
  const PrimGrid &Supercell::prim_grid() const {
    return sym_info().prim_grid();
  }

  ///Return number of primitive cells that fit inside of *this
  Index Supercell::volume() const {
    return prim_grid().size();
  }

  Index Supercell::basis_size() const {
    return prim().basis().size();
  }

  Index Supercell::num_sites() const {
    return volume() * basis_size();
  }

  Eigen::Matrix3i Supercell::transf_mat() const {
    return CASM::transf_mat(primclex(), m_lattice);
  }

  const Lattice &Supercell::lattice() const {
    return m_lattice;
  }

  /// \brief Returns the SuperNeighborList
  const SuperNeighborList &Supercell::nlist() const {

    // if any additions to the prim nlist, must update the super nlist
    if(primclex().nlist().size() != m_nlist_size_at_construction) {
      m_nlist.unique().reset();
    }

    // lazy construction of neighbor list
    if(!m_nlist) {
      m_nlist_size_at_construction = primclex().nlist().size();
      m_nlist = notstd::make_cloneable<SuperNeighborList>(
                  prim_grid(),
                  primclex().nlist()
                );
    }
    return *m_nlist;
  }

  // Factor group of this supercell
  const SymGroup &Supercell::factor_group() const {
    return sym_info().factor_group();
  }

  // SymInfo object of this supercell
  const SupercellSymInfo &Supercell::sym_info() const {
    return m_sym_info;
  }


  // permutation_symrep() populates permutation symrep if needed
  // const Permutation &Supercell::factor_group_permute(Index i) const {
  //return *(permutation_symrep().get_permutation(factor_group()[i]));
  //}

  // PrimGrid populates translation permutations if needed
  //const Permutation &Supercell::translation_permute(Index i) const {
  //return prim_grid().translation_permutation(i);
  //}

  // PrimGrid populates translation permutations if needed
  //const std::vector<Permutation> &Supercell::translation_permute() const {
  //return prim_grid().translation_permutations();
  //}

  /// \brief Begin iterator over translation permutations
  //Supercell::permute_const_iterator Supercell::translate_begin() const {
  //return permute_begin();
  //}

  /// \brief End iterator over translation permutations
  //Supercell::permute_const_iterator Supercell::translate_end() const {
  //return permute_begin().begin_next_fg_op();
  //}

  /// Example usage case:
  ///  Supercell my_supercell;
  ///  Configuration my_config(my_supercell, configuration_info);
  ///  ConfigDoF my_dof=my_config.configdof();
  ///  my_dof.is_canonical(my_supercell.permute_begin(),my_supercell.permute_end());
  ///
  //Supercell::permute_const_iterator Supercell::permute_begin() const {
  //return permute_it(0, 0); // starting indices
  //}

  //Supercell::permute_const_iterator Supercell::permute_end() const {
  //return permute_it(factor_group().size(), 0); // one past final indices
  //}

  //Supercell::permute_const_iterator Supercell::permute_it(Index fg_index, Index trans_index) const {
  //return permute_const_iterator(SymGroupRep::RemoteHandle(factor_group(), permutation_symrep_ID()),
  //                              prim_grid(),
  //                              fg_index, trans_index);
  // }

  //Supercell::permute_const_iterator Supercell::permute_it(Index fg_index, UnitCell trans) const {
  //return permute_it(fg_index, prim_grid().find(trans));
  //}

  bool Supercell::operator<(const Supercell &B) const {
    if(&primclex() != &B.primclex()) {
      throw std::runtime_error(
        "Error using Supercell::operator<(const Supercell& B): "
        "Only Supercell with the same PrimClex may be compared this way.");
    }
    if(volume() != B.volume()) {
      return volume() < B.volume();
    }
    return lattice() < B.lattice();
  }

  /// \brief Insert the canonical form of this into the database
  ///
  /// Note: does not commit the change in the database
  std::pair<DB::DatabaseIterator<Supercell>, bool> Supercell::insert() const {
    return primclex().db<Supercell>().emplace(
             & primclex(),
             canonical_equivalent_lattice(
               lattice(),
               prim().point_group(),
               crystallography_tol()));
  }

  ///  Check if a Structure fits in this Supercell
  ///  - Checks that 'structure'.lattice is supercell of 'lattice'
  ///  - Does *NOT* check basis sites
  ///
  bool Supercell::is_supercell_of(const Structure &structure) const {
    Eigen::Matrix3d mat;
    return is_supercell_of(structure, mat);
  }

  ///  Check if a Structure fits in this Supercell
  ///  - Checks that 'structure'.lattice is supercell of 'lattice'
  ///  - Does *NOT* check basis sites
  ///
  bool Supercell::is_supercell_of(const Structure &structure, Eigen::Matrix3d &mat) const {
    Structure tstruct = structure;
    SymGroup point_group;
    tstruct.lattice().generate_point_group(point_group);
    return m_lattice.is_supercell_of(tstruct.lattice(), point_group, mat);
  }

  ///  Returns an std::vector<int> consistent with
  ///    Configuration::occupation that is all vacancies.
  ///    A site which can not contain a vacancy is set to -1.
  ///
  std::vector<int> Supercell::vacant() const {
    std::vector<int> occupation(num_sites(), -1);
    int b, index;
    for(Index i = 0; i < num_sites(); i++) {
      b = sublat(i);
      if(prim().basis()[b].contains("Va", index)) {
        occupation[i] = index;
      }
    }
    return occupation;
  }

  bool Supercell::eq_impl(const Supercell &B) const {
    if(this == &B) {
      return true;
    }
    if(&primclex() != &B.primclex()) {
      throw std::runtime_error(
        "Error using Supercell::operator==(const Supercell& B): "
        "Only Supercell with the same PrimClex may be compared this way.");
    }
    return transf_mat() == B.transf_mat();
  }



  std::ostream &Supercell::write_pos(std::ostream &sout) const {
    sout << lattice().lat_column_mat() << std::endl;
    return sout;
  }


  void Supercell::write_pos() const {
    const auto &dir = primclex().dir();
    try {
      fs::create_directories(dir.configuration_dir(name()));
    }
    catch(const fs::filesystem_error &ex) {
      default_err_log() << "Error in Supercell::write_pos()." << std::endl;
      default_err_log() << ex.what() << std::endl;
    }

    fs::ofstream file(dir.LAT(name()));
    write_pos(file);
    return;
  }


  /// \brief Return supercell name
  ///
  /// For supercells that are equivalent to the canonical supercell:
  /// - EQUIV_SCEL_NAME = `$CANON_SCELNAME` = `SCELV_A_B_C_D_E_F`
  /// - where 'V' is supercell volume (number of unit cells), and
  ///   'A-F' are the six non-zero elements of the hermite normal form of the
  ///   supercell transformation matrix (T00*T11*T22, T00, T11, T22, T12, T02, T01)
  /// - CANON_SCEL is found in the supercell database (or constructed using the HNF
  ///   for the tranformation matrix and then making the lattice canonical)
  /// For supercells that are not equivalent to the canonical supercell:
  /// - NONEQUIV_SCEL_NAME = `$CANON_SCELNAME.$FG_INDEX`
  /// - The CANON_SCEL is constructed,
  ///   then the FG_INDEX-th prim factor_group operation is applied
  ///
  std::string Supercell::generate_name_impl() const {
    return scelname(primclex(), lattice());
  }

  /// \brief Get canonical supercell from name. If not yet in database, construct and insert.
  ///
  /// Note: does not commit the change in the database
  const Supercell &make_supercell(const PrimClex &primclex, std::string name) {

    // check if scel is in database
    const auto &db = primclex.db<Supercell>();
    auto it = db.find(name);

    // if already in database, return ref
    if(it != db.end()) {
      return *it;
    }

    std::vector<std::string> tmp, tokens;
    try {
      // else construct transf_mat from name (make sure to remove any empty tokens)
      boost::split(tmp, name, boost::is_any_of("SCEL_"), boost::token_compress_on);
      std::copy_if(tmp.begin(), tmp.end(), std::back_inserter(tokens),
      [](const std::string & val) {
        return !val.empty();
      });
      if(tokens.size() != 7) {
        throw std::invalid_argument("Error in make_supercell: supercell name format error");
      }
    }
    catch(std::exception &e) {
      std::string format = "SCELV_T00_T11_T22_T12_T02_T01";
      primclex.err_log().error("In make_supercell");
      primclex.err_log() << "expected format: " << format << "\n";
      primclex.err_log() << "name: |" << name << "|" << std::endl;
      primclex.err_log() << "tokens: " << tokens << std::endl;
      primclex.err_log() << "tokens.size(): " << tokens.size() << std::endl;
      primclex.err_log() << e.what() << std::endl;
      throw e;
    }

    Eigen::Matrix3i T;
    try {
      auto cast = [](std::string val) {
        return boost::lexical_cast<Index>(val);
      };
      T << cast(tokens[1]), cast(tokens[6]), cast(tokens[5]),
      0, cast(tokens[2]), cast(tokens[4]),
      0, 0, cast(tokens[3]);
    }
    catch(std::exception &e) {
      primclex.err_log().error("In make_supercell");
      primclex.err_log() << "Could not construct transformation matrix from supercell name" << std::endl;
      primclex.err_log() << "  name: " << name << std::endl;
      primclex.err_log() << "  tokens: " << tokens << std::endl;
      primclex.err_log() << e.what() << std::endl;
      throw e;
    }

    // construct supercell, insert into database, and return result
    Supercell scel(&primclex, T);
    return *(scel.insert().first);
  }

  /// \brief Construct non-canonical supercell from name. Uses equivalent niggli lattice.
  std::shared_ptr<Supercell> make_shared_supercell(const PrimClex &primclex, std::string name) {

    // tokenize name
    std::vector<std::string> tokens;
    boost::split(tokens, name, boost::is_any_of("."), boost::token_compress_on);

    // validate name
    if(tokens.size() != 2) {
      std::string format = "$CANON_SCEL_NAME.$PRIM_FG_OP";
      primclex.err_log().error("In make_shared_supercell");
      primclex.err_log() << "expected format: " << format << "\n";
      primclex.err_log() << "name: " << name << std::endl;
      primclex.err_log() << "tokens: " << tokens << std::endl;
      throw std::invalid_argument("Error in make_shared_supercell: supercell name format error");
    }

    // generate scel lattice, and put in niggli form
    Index fg_op_index = boost::lexical_cast<Index>(tokens[1]);
    Lattice hnf_lat = copy_apply(
                        primclex.prim().factor_group()[fg_op_index],
                        make_supercell(primclex, tokens[0]).lattice());
    Lattice niggli_lat = niggli(hnf_lat, primclex.crystallography_tol());

    // construct Supercell
    return std::make_shared<Supercell>(&primclex, niggli_lat);
  }

  SupercellSymInfo make_supercell_sym_info(Structure const &_prim, Lattice const &_slat) {
    std::map<DoFKey, SymGroupRepID> global_dof_symrep_IDs;
    for(auto const &key : global_dof_types(_prim))
      global_dof_symrep_IDs.emplace(std::make_pair(key, _prim.global_dof(key).symrep_ID()));

    std::map<DoFKey, std::vector<SymGroupRepID> > local_dof_symrep_IDs;
    for(auto const &key : continuous_local_dof_types(_prim)) {
      std::vector<SymGroupRepID> treps(_prim.basis().size());
      for(Index b = 0; b < _prim.basis().size(); ++b) {
        if(_prim.basis()[b].has_dof(key))
          treps[b] = _prim.basis()[b].dof(key).symrep_ID();
      }
      local_dof_symrep_IDs.emplace(std::make_pair(key, std::move(treps)));
    }


    std::vector<SymGroupRepID> occ_symrep_IDs;
    occ_symrep_IDs.resize(_prim.basis().size());
    for(Index b = 0; b < _prim.basis().size(); ++b) {
      occ_symrep_IDs[b] = _prim.basis()[b].site_occupant().symrep_ID();
    }

    return SupercellSymInfo(_prim.lattice(),
                            _slat,
                            _prim.basis().size(),
                            _prim.factor_group(),
                            _prim.basis_permutation_symrep_ID(),
                            global_dof_symrep_IDs,
                            occ_symrep_IDs,
                            local_dof_symrep_IDs);


  }



  Supercell &apply(const SymOp &op, Supercell &scel) {
    return scel = copy_apply(op, scel);
  }

  Supercell copy_apply(const SymOp &op, const Supercell &scel) {
    return Supercell(&scel.primclex(), copy_apply(op, scel.lattice()));
  }

  Eigen::Matrix3i transf_mat(const PrimClex &primclex, const Lattice &super_lat) {
    auto res = is_supercell(super_lat, primclex.prim().lattice(), primclex.settings().crystallography_tol());
    if(!res.first) {
      primclex.err_log() << "Error in Supercell(PrimClex *_prim, const Lattice &superlattice)" << std::endl
                         << "  Bad supercell, the transformation matrix is not integer." << std::endl;
      primclex.err_log() << "superlattice: \n" << super_lat.lat_column_mat() << std::endl;
      primclex.err_log() << "prim lattice: \n" << primclex.prim().lattice().lat_column_mat() << std::endl;
      primclex.err_log() << "lin_alg_tol: " << primclex.settings().lin_alg_tol() << std::endl;
      primclex.err_log() << "transformation matrix: \n" << primclex.prim().lattice().lat_column_mat().inverse() * super_lat.lat_column_mat() << std::endl;
      throw std::invalid_argument("Error constructing Supercell: the transformation matrix is not integer");
    }
    return res.second;
  }

  std::string generate_name(const Eigen::Matrix3i &transf_mat) {
    std::string name_str;

    Eigen::Matrix3i H = hermite_normal_form(transf_mat).first;
    name_str = "SCEL";
    std::stringstream tname;
    //Consider using a for loop with HermiteCounter_impl::_canonical_unroll here
    tname << H(0, 0)*H(1, 1)*H(2, 2)
          << "_" << H(0, 0) << "_" << H(1, 1) << "_" << H(2, 2)
          << "_" << H(1, 2) << "_" << H(0, 2) << "_" << H(0, 1);
    name_str.append(tname.str());

    return name_str;
  }

  std::string scelname(const PrimClex &primclex, const Lattice &lat) {
    const SymGroup &pg = primclex.prim().point_group();
    Lattice canon_lat = lat.canonical_form(pg);
    if(lat.is_equivalent(canon_lat)) {
      return CASM::generate_name(transf_mat(primclex, lat));
    }
    else {
      return CASM::generate_name(transf_mat(primclex, canon_lat)) +
             "." + std::to_string(lat.from_canonical(pg).index());
    }
  }

  std::string canonical_scelname(const PrimClex &primclex, const Lattice &lat) {
    const SymGroup &pg = primclex.prim().point_group();
    return CASM::generate_name(transf_mat(primclex, lat.canonical_form(pg)));
  }


}<|MERGE_RESOLUTION|>--- conflicted
+++ resolved
@@ -55,14 +55,9 @@
 
   Supercell::Supercell(const PrimClex *_prim, const Lattice &superlattice) :
     m_primclex(_prim),
-<<<<<<< HEAD
-    m_lattice(superlattice.lat_column_mat(), _prim->crystallography_tol()),
+    m_lattice(superlattice),
     m_sym_info(make_supercell_sym_info(prim(), m_lattice)),
     m_nlist_size_at_construction(-1) {
-
-=======
-    m_lattice(superlattice),
-    m_prim_grid(prim().lattice(), m_lattice, prim().basis().size()) {
 
     auto res = is_supercell(superlattice, prim().lattice(), primclex().settings().crystallography_tol());
     if(!res.first) {
@@ -74,8 +69,6 @@
       _prim->err_log() << "transformation matrix: \n" << prim().lattice().lat_column_mat().inverse() * superlattice.lat_column_mat() << std::endl;
       throw std::invalid_argument("Error constructing Supercell: the transformation matrix is not integer");
     }
-    m_transf_mat = res.second;
->>>>>>> 4a576606
   }
 
   Supercell::~Supercell() {}
