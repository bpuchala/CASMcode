#include "casm/clex/Supercell.hh"

//#include <math.h>
#include <vector>
//#include <stdlib.h>

#include "casm/app/ProjectSettings.hh"
#include "casm/crystallography/Niggli.hh"
#include "casm/crystallography/Structure.hh"
#include "casm/clex/PrimClex.hh"
#include "casm/clex/Configuration.hh"
#include "casm/clex/NeighborList.hh"
#include "casm/database/ScelDatabase.hh"

namespace CASM {

<<<<<<< HEAD
  bool ConfigMapCompare::operator()(const Configuration *A, const Configuration *B) const {
    return *A < *B;
=======
  //Given a Site and tolerance, return linear index into Configuration
  //   This may be slow, first converts Site -> UnitCellCoord,
  //   then finds UnitCellCoord in config_index_to_bijk
  Index Supercell::get_linear_index(const Site &site, double tol) const {
    //std::cout << "site: " << site << "  UCC: " << get_prim().get_unit_cell_coord(site, tol) << std::endl;
    Site tsite(site);
    tsite.within();
    return find(get_prim().get_unit_cell_coord(tsite, tol));
  };

  /*****************************************************************/

  //Given a Coordinate and tolerance, return linear index into Configuration
  //   This may be slow, first converts Coordinate -> UnitCellCoord,
  //   then finds UnitCellCoord in config_index_to_bijk
  Index Supercell::get_linear_index(const Coordinate &coord, double tol) const {
    //std::cout << "coord: " << coord << "  UCC: " << get_prim().get_unit_cell_coord(coord, tol) << std::endl;
    Coordinate tcoord(coord);
    tcoord.within();
    return find(get_prim().get_unit_cell_coord(tcoord, tol));
  };

  /*****************************************************************/

  Index Supercell::find(const UnitCellCoord &bijk) const {
    return bijk[0] * volume() + m_prim_grid.find(bijk);
  }

  /*****************************************************************/

  Coordinate Supercell::coord(const UnitCellCoord &bijk) const {
    Coordinate tcoord(m_prim_grid.coord(bijk, SCEL));
    tcoord.cart() += (*primclex).get_prim().basis[bijk[0]].cart();
    return tcoord;
  };

  /*****************************************************************/

  Coordinate Supercell::coord(Index l) const {
    Coordinate tcoord(m_prim_grid.coord(l % volume(), SCEL));
    tcoord.cart() += (*primclex).get_prim().basis[get_b(l)].cart();
    return tcoord;
  };

  /*****************************************************************/

  ReturnArray<int> Supercell::max_allowed_occupation() const {
    Array<int> max_allowed;

    // Figures out the maximum number of occupants in each basis site, to initialize counter with
    for(Index i = 0; i < get_prim().basis.size(); i++) {
      max_allowed.append(Array<int>(volume(), get_prim().basis[i].site_occupant().size() - 1));
    }
    //std::cout << "max_allowed_occupation is:  " << max_allowed << "\n\n";
    return max_allowed;
  }

  /*****************************************************************/

  const Structure &Supercell::get_prim() const {
    return primclex->get_prim();
  }

  /// \brief Returns the SuperNeighborList
  const SuperNeighborList &Supercell::nlist() const {

    // if any additions to the prim nlist, must update the super nlist
    if(get_primclex().nlist().size() != m_nlist_size_at_construction) {
      m_nlist.unique().reset();
    }

    // lazy construction of neighbor list
    if(!m_nlist) {
      m_nlist_size_at_construction = get_primclex().nlist().size();
      m_nlist = notstd::make_cloneable<SuperNeighborList>(
                  m_prim_grid,
                  get_primclex().nlist()
                );
    }
    return *m_nlist;
  };

  /*****************************************************************/

  // begin and end iterators for iterating over configurations
  Supercell::config_iterator Supercell::config_begin() {
    return config_iterator(primclex, m_id, 0);
  }

  Supercell::config_iterator Supercell::config_end() {
    return ++config_iterator(primclex, m_id, config_list.size() - 1);
  }

  // begin and end const_iterators for iterating over configurations
  Supercell::config_const_iterator Supercell::config_cbegin() const {
    return config_const_iterator(primclex, m_id, 0);
  }

  Supercell::config_const_iterator Supercell::config_cend() const {
    return ++config_const_iterator(primclex, m_id, config_list.size() - 1);
  }

  /// \brief Return supercell name
  ///
  /// - If lattice is the canonical equivalent, then return 'SCELV_A_B_C_D_E_F'
  /// - Else, return 'SCELV_A_B_C_D_E_F.$FG_INDEX', where $FG_INDEX is the index of the first
  ///   symmetry operation in the primitive structure's factor group such that the lattice
  ///   is equivalent to `apply(fg_op, canonical equivalent)`
  std::string Supercell::get_name() const {
    if(m_name.empty()) {
      _generate_name();
    }
    return m_name;
  };

  /*****************************************************************/

  const SymGroup &Supercell::factor_group() const {
    if(!m_factor_group.size())
      generate_factor_group();
    return m_factor_group;
  }

  /*****************************************************************/

  // permutation_symrep() populates permutation symrep if needed
  const Permutation &Supercell::factor_group_permute(Index i) const {
    return *(permutation_symrep().get_permutation(factor_group()[i]));
  }
  /*****************************************************************/

  // PrimGrid populates translation permutations if needed
  const Permutation &Supercell::translation_permute(Index i) const {
    return m_prim_grid.translation_permutation(i);
  }

  /*****************************************************************/

  // PrimGrid populates translation permutations if needed
  const Array<Permutation> &Supercell::translation_permute() const {
    return m_prim_grid.translation_permutations();
  }

  /*****************************************************************/

  /// \brief Begin iterator over translation permutations
  Supercell::permute_const_iterator Supercell::translate_begin() const {
    return permute_begin();
  }

  /*****************************************************************/

  /// \brief End iterator over translation permutations
  Supercell::permute_const_iterator Supercell::translate_end() const {
    return permute_begin().begin_next_fg_op();
  }

  /*****************************************************************/
  /* //Example usage case:
   *  Supercell my_supercell;
   *  Configuration my_config(my_supercell, configuration_info);
   *  ConfigDoF my_dof=my_config.configdof();
   *  my_dof.is_canonical(my_supercell.permute_begin(),my_supercell.permute_end());
   */
  Supercell::permute_const_iterator Supercell::permute_begin() const {
    return permute_it(0, 0); // starting indices
  }

  /*****************************************************************/

  Supercell::permute_const_iterator Supercell::permute_end() const {
    return permute_it(factor_group().size(), 0); // one past final indices
  }

  /*****************************************************************/

  Supercell::permute_const_iterator Supercell::permute_it(Index fg_index, Index trans_index) const {
    return permute_const_iterator(SymGroupRep::RemoteHandle(factor_group(), permutation_symrep_ID()),
                                  m_prim_grid,
                                  fg_index, trans_index); // one past final indices
  }

  /*****************************************************************/

  //Printing config_index_to_bijk
  void Supercell::print_bijk(std::ostream &stream) {
    for(Index i = 0; i < num_sites(); i++) {
      stream << uccoord(i);
    }
  }

  //*******************************************************************************
  /**
   *   enumerate_perturb_configurations, using filename of 'background' structure
   */
  //*******************************************************************************
  void Supercell::enumerate_perturb_configurations(const std::string &background, fs::path CSPECS, double tol, bool verbose, bool print) {
    Structure background_struc;
    fs::ifstream file(background);
    background_struc.read(file);
    enumerate_perturb_configurations(background_struc, CSPECS, tol, verbose, print);
  }

  //*******************************************************************************
  /**
   *   enumerate_perturb_configurations, using 'config' Configuration and 'CSPECS'
   *     to generate the 'background_config' and 'background_tree'.
   *     The factor group of the decorated config is used to generate the orbitree
   */
  //*******************************************************************************
  void Supercell::enumerate_perturb_configurations(Configuration background_config, fs::path CSPECS, double tol, bool verbose, bool print) {
    // Algorithm:
    // 1) generate orbitree in background
    // 2) generate background config
    // 3) for each orbit:
    //      perturb background config with decorated prototype cluster
    //        check if in config list
    // NOTE: This can be done much faster using permutation arithmetic
    if(verbose)   std::cout << "begin enumerate_perturb_configurations" << std::endl;

    // should generate the background_tree from the supercell-sized background structure
    //   this gets the right symmetry for the combination of perturbation and supercell shape

    if(verbose)   std::cout << "Generate background structure" << std::endl;
    Structure background_scel = superstructure(background_config);

    // generate the background config & orbitree
    //   std::cout << "generate background config and orbitree" << std::endl;
    SiteOrbitree background_tree(background_scel.lattice());

    //fs::ifstream cspecsfile(CSPECS);
    //background_tree.read_CSPECS(cspecsfile);
    //cspecsfile.close();

    jsonParser json(CSPECS);
    background_tree.min_num_components = 2;
    background_tree.min_length = CASM::TOL;

    background_tree.max_length.clear();
    auto update_max_length = [&](int branch, double max_length) {
      while(branch > background_tree.max_length.size() - 1) {
        background_tree.max_length.push_back(0.0);
      }
      background_tree.max_length[branch] = max_length;
    };

    for(auto it = json["orbit_branch_specs"].cbegin(); it != json["orbit_branch_specs"].cend(); ++it) {
      update_max_length(std::stoi(it.name()), it->find("max_length")->get<double>());
    }
    background_tree.max_num_sites = background_tree.max_length.size() - 1;



    if(verbose)   std::cout << "Generate background orbitree" << std::endl;
    background_tree.generate_orbitree(background_scel);

    if(verbose) std::cout << "background_config: " << background_config.name() << std::endl;

    // for now, don't do anything with these here
    Array< Array< Array<Index> > > perturb_config_index;
    Array< Array< Array<permute_const_iterator> > > perturb_config_symop_index;

    if(verbose)   std::cout << "Enumerate perturb configurations" << std::endl;

    jsonParser jsonsrc = jsonParser::object();
    jsonsrc["supercell_name"] = get_name();
    jsonsrc["configid"] = background_config.get_id();

    enumerate_perturb_configurations(background_config, background_tree, perturb_config_index, perturb_config_symop_index, jsonsrc, tol);

    if(verbose) {
      for(Index nb = 0; nb < perturb_config_index.size(); nb++) {
        std::cout << "    Branch: " << nb << std::endl;

        for(Index no = 0; no < perturb_config_index[nb].size(); no++) {
          std::cout << "      Orbit: " << no << std::endl;
          background_tree.prototype(nb, no).print_decorated_sites(std::cout, 8, '\n');

          for(Index nd = 0; nd < perturb_config_index[nb][no].size(); nd++) {
            std::cout << "        config_index: " << perturb_config_index[nb][no][nd] << std::endl;
          }
        }
      }
    }

    if(print) {
      if(verbose)   std::cout << "Print info" << std::endl;

      // write in supercells/scel_name/config_name.perturb
      try {
        fs::create_directory("training_data");
      }
      catch(const fs::filesystem_error &ex) {
        std::cerr << "Error in Supercell::enumerate_perturb_configurations()." << std::endl;
        std::cerr << ex.what() << std::endl;
      }

      try {
        fs::create_directory(get_path());
      }
      catch(const fs::filesystem_error &ex) {
        std::cerr << "Error in Supercell::enumerate_perturb_configurations()." << std::endl;
        std::cerr << ex.what() << std::endl;
      }

      //const fs::path config_path = background_config.get_path() += ".perturb";    boost version clash;
      std::string pathstr = background_config.get_path().filename().string() + ".perturb";      //make string for only the filename (myfile.perturb)
      const fs::path config_path = background_config.get_path().remove_filename() /= pathstr;   //remve myfile from path and add myfile.perturb instead


      try {
        fs::create_directory(config_path);

        // write CSPECS, FCLUST, PERTURB.json
        //  - overwrite if necessary

        // write CSPECS
        {
          if(fs::exists(config_path / "CSPECS"))
            fs::remove(config_path / "CSPECS");
          fs::copy(fs::path(CSPECS), config_path / "CSPECS");
        }

        // write CLUST
        {
          if(fs::exists(config_path / "CLUST"))
            fs::remove(config_path / "CLUST");

          background_tree.write_proto_clust((config_path / "CLUST").string());

        }

        // write FCLUST
        {
          if(fs::exists(config_path / "FCLUST"))
            fs::remove(config_path / "FCLUST");

          background_tree.write_full_clust((config_path / "FCLUST").string());

        }

        // write PERTURB.json
        {
          if(fs::exists(config_path / "PERTURB.json"))
            fs::remove(config_path / "PERTURB.json");

          fs::ofstream file(config_path / "PERTURB.json");

          print_PERTURB_json(file, background_config, perturb_config_index, perturb_config_symop_index, false);
        }

      }
      catch(const fs::filesystem_error &ex) {
        std::cerr << "Error in Supercell::enumerate_perturb_configurations()." << std::endl;
        std::cerr << ex.what() << std::endl;
      }
    }

    if(verbose)   std::cout << "finish enumerate_perturb_configurations" << std::endl;

>>>>>>> 4e43324e
  }

  const std::string QueryTraits<Supercell>::name = "Supercell";

  //Copy constructor is needed for proper initialization of m_prim_grid
  Supercell::Supercell(const Supercell &RHS) :
    m_primclex(RHS.m_primclex),
    m_real_super_lattice(RHS.m_real_super_lattice),
    m_prim_grid((*m_primclex).prim().lattice(), m_real_super_lattice, (*m_primclex).prim().basis.size()),
    m_nlist(RHS.m_nlist),
    m_canonical(nullptr),
    m_transf_mat(RHS.m_transf_mat) {
  }

  Supercell::Supercell(const PrimClex *_prim, const Eigen::Ref<const Eigen::Matrix3i> &transf_mat_init) :
    m_primclex(_prim),
    m_real_super_lattice((*m_primclex).prim().lattice().lat_column_mat() * transf_mat_init.cast<double>()),
    m_prim_grid((*m_primclex).prim().lattice(), m_real_super_lattice, (*m_primclex).prim().basis.size()),
    m_canonical(nullptr),
    m_transf_mat(transf_mat_init) {
    //    fill_reciprocal_supercell();
  }

  Supercell::Supercell(const PrimClex *_prim, const Lattice &superlattice) :
    m_primclex(_prim),
    m_real_super_lattice(superlattice),
    m_canonical(nullptr),
<<<<<<< HEAD
    m_prim_grid((*m_primclex).prim().lattice(), m_real_super_lattice, (*m_primclex).prim().basis.size()) {

    auto res = is_supercell(superlattice, prim().lattice(), primclex().settings().crystallography_tol());
    if(!res.first) {
      _prim->err_log() << "Error in Supercell(PrimClex *_prim, const Lattice &superlattice)" << std::endl
                       << "  Bad supercell, the transformation matrix is not integer." << std::endl;
      _prim->err_log() << "superlattice: \n" << superlattice.lat_column_mat() << std::endl;
      _prim->err_log() << "prim lattice: \n" << prim().lattice().lat_column_mat() << std::endl;
      _prim->err_log() << "lin_alg_tol: " << primclex().settings().lin_alg_tol() << std::endl;
      _prim->err_log() << "transformation matrix: \n" << prim().lattice().lat_column_mat().inverse() * superlattice.lat_column_mat() << std::endl;
      throw std::invalid_argument("Error constructing Supercell: the transformation matrix is not integer");
    }
    m_transf_mat = res.second;
  }

  Supercell::~Supercell() {}

  /// \brief Return the sublattice index for a linear index
  ///
  /// Linear indices are grouped by sublattice, then ordered as determined by
  /// PrimGrid. This function is equivalent to:
  /// \code
  /// linear_index / volume();
  /// \endcode
  Index Supercell::sublat(Index linear_index) const {
    return linear_index / volume();
  }

  /// \brief Given a Coordinate and tolerance, return linear index into Configuration
  ///
  ///   This may be slow, first converts Coordinate -> UnitCellCoord,
  ///   then gets linear_index from UnitCellCoord
  ///
  /// Implementation:
  /// \code
  /// Coordinate tcoord(coord);
  /// tcoord.within();
  /// return linear_index(UnitCellCoord(prim(), coord, tol));
  /// \endcode
  Index Supercell::linear_index(const Coordinate &coord, double tol) const {
    Coordinate tcoord(coord);
    tcoord.within();
    return linear_index(UnitCellCoord(prim(), coord, tol));
=======
    m_prim_grid((*primclex).get_prim().lattice(), real_super_lattice, (*primclex).get_prim().basis.size()),
    recip_grid(recip_prim_lattice, (*primclex).get_prim().lattice().get_reciprocal()),
    transf_mat(primclex->calc_transf_mat(superlattice)) {
    /*std::cerr << "IN SUPERCELL CONSTRUCTOR:\n"
              << "transf_mat is\n" << transf_mat << '\n'
              << "prim lattice is \n";
    (*primclex).get_prim().lattice.print(std::cerr);
    std::cerr << "\nSupercell Lattice is\n";
    real_super_lattice.print(std::cerr);
    std::cerr << "\nORIGINAL Supercell Lattice is\n";
    superlattice.print(std::cerr);

    std::cerr << "\nlat_column_mat() is\n" << (*primclex).get_prim().lattice.lat_column_mat()
              << "\n and product with transf_mat is \n" << (*primclex).get_prim().lattice.lat_column_mat()*transf_mat << "\n";
    */
    scaling = 1.0;

  }

  //*******************************************************************************
  /**
   * Run through every selected Configuration in *this and call write() on it. This will
   * update all the JSON files and also rewrite POS, DoF etc. Meant for when
   * you calculated some properties (e.g. formation energies or correlations) and
   * want it outputted, but didn't generate any new configurations.
   */

  jsonParser &Supercell::write_config_list(jsonParser &json) {
    for(Index c = 0; c < config_list.size(); c++) {
      config_list[c].write(json);
    }
    return json;
  }


  //*******************************************************************************
  /**
   *   Print the PERTURB file for perturbations enumerated around a Configuration
   *
   *   If 'print_config_name' == true, print config using Configuration::name()
   *   If 'print_config_name' == false, print config using config_index
   *
   */
  //*******************************************************************************
  void Supercell::print_PERTURB_json(std::ofstream &file,
                                     const Configuration &background_config,
                                     const Array< Array< Array<Index > > > &perturb_config_index,
                                     const Array< Array< Array<permute_const_iterator> > > &perturb_config_symop_index,
                                     bool print_config_name) const {

    jsonParser json = jsonParser::object();

    json["supercell_name"] = get_name();
    if(print_config_name) {
      json["config"] = background_config.name();
    }
    else {
      json["configid"] = background_config.get_id();
    }
    json["perturbations"] = jsonParser::array();

    for(Index nb = 0; nb < perturb_config_index.size(); nb++) {
      for(Index no = 0; no < perturb_config_index[nb].size(); no++) {
        for(Index nd = 0; nd < perturb_config_index[nb][no].size(); nd++) {

          jsonParser jsonobj = jsonParser::object();

          jsonobj["orbitbranch"] = nb;
          jsonobj["orbit"] = no;

          if(print_config_name) {
            jsonobj["config"] = get_config(perturb_config_index[nb][no][nd]).name();
          }
          else {
            jsonobj["configid"] = perturb_config_index[nb][no][nd];
          }
          jsonobj["symop"] = perturb_config_symop_index[nb][no][nd];

          json["perturbations"].push_back(jsonobj);

        }
      }
    }

    json.print(file);

  }

  //***********************************************************

  void Supercell::generate_factor_group()const {
    real_super_lattice.find_invariant_subgroup(get_prim().factor_group(), m_factor_group);
    m_factor_group.set_lattice(real_super_lattice);
    return;
  }

  //***********************************************************

  void Supercell::generate_permutations()const {
    if(!m_perm_symrep_ID.empty()) {
      std::cerr << "WARNING: In Supercell::generate_permutations(), but permutations data already exists.\n"
                << "         It will be overwritten.\n";
    }
    m_perm_symrep_ID = m_prim_grid.make_permutation_representation(factor_group(), get_prim().basis_permutation_symrep_ID());
    //m_trans_permute = m_prim_grid.make_translation_permutations(basis_size()); <--moved to PrimGrid

    /*
      std::cerr << "For SCEL " << " -- " << get_name() << " Translation Permutations are:\n";
      for(int i = 0; i < m_trans_permute.size(); i++)
      std::cerr << i << ":   " << m_trans_permute[i].perm_array() << "\n";

      std::cerr << "For SCEL " << " -- " << get_name() << " factor_group Permutations are:\n";
      for(int i = 0; i < m_factor_group.size(); i++){
    std::cerr << "Operation " << i << ":\n";
    m_factor_group[i].print(std::cerr,FRAC);
    std::cerr << '\n';
    std::cerr << i << ":   " << m_factor_group[i].get_permutation_rep(m_perm_symrep_ID)->perm_array() << '\n';

    }
    std:: cerr << "End permutations for SCEL " << get_name() << '\n';
    */

    return;
  }

  //***********************************************************

  void Supercell::_generate_name() const {
    //std::cout << "begin _generate_name()" << std::endl;
    m_name = CASM::generate_name(transf_mat);
  }

  //***********************************************************

  fs::path Supercell::get_path() const {
    return get_primclex().get_path() / "training_data" / get_name();
  }

  /*
   * Run through the configuration list and count how many of them
   * have been selected then return value.
   */

  Index Supercell::amount_selected() const {
    Index amount_selected = 0;
    for(Index c = 0; c < config_list.size(); c++) {
      if(config_list[c].selected()) {
        amount_selected++;
      }
    }
    return amount_selected;
  }

  //***********************************************************

  bool Supercell::is_canonical() const {
    return get_real_super_lattice().is_canonical(
             get_prim().point_group(),
             get_primclex().crystallography_tol());
  }

  //***********************************************************

  SymOp Supercell::to_canonical() const {
    return get_real_super_lattice().to_canonical(
             get_prim().point_group(),
             get_primclex().crystallography_tol());
  }

  //***********************************************************

  SymOp Supercell::from_canonical() const {
    return get_real_super_lattice().from_canonical(
             get_prim().point_group(),
             get_primclex().crystallography_tol());
  }

  //***********************************************************

  Supercell &Supercell::canonical_form() const {
    if(!m_canonical) {
      m_canonical = &get_primclex().get_supercell(
                      get_primclex().add_supercell(get_real_super_lattice()));
    }
    return *m_canonical;
  }

  //***********************************************************
  /**  Check if a Structure fits in this Supercell
   *  - Checks that 'structure'.lattice is supercell of 'real_super_lattice'
   *  - Does *NOT* check basis sites
   */
  //***********************************************************
  bool Supercell::is_supercell_of(const Structure &structure) const {
    Eigen::Matrix3d mat;
    return is_supercell_of(structure, mat);
>>>>>>> 4e43324e
  };

  /// \brief Return the linear index corresponding to integral coordinates
  ///
  /// Linear indices are grouped by sublattice, then ordered as determined by
  /// PrimGrid. This function is equivalent to:
  /// \code
  /// bijk[0] * volume() + m_prim_grid.find(bijk.unitcell());
  /// \endcode
  Index Supercell::linear_index(const UnitCellCoord &bijk) const {
    return bijk[0] * volume() + m_prim_grid.find(bijk.unitcell());
  }

  /// \brief Return the linear index corresponding to integral coordinates
  ///
  /// Equivalent to:
  /// \code
  /// uccoord(linear_index).coordinate()
  /// \endcode
  Coordinate Supercell::coord(Index linear_index) const {
    return uccoord(linear_index).coordinate();
  }

  /// \brief Return the integral coordinates corresponding to a linear index
  ///
  /// Linear indices are grouped by sublattice, then ordered as determined by
  /// PrimGrid. This function is equivalent to:
  /// \code
  /// UnitCellCoord(prim(), sublat(linear_index), m_prim_grid.unitcell(linear_index % volume()))
  /// \endcode
  UnitCellCoord Supercell::uccoord(Index linear_index) const {
    return UnitCellCoord(prim(), sublat(linear_index), m_prim_grid.unitcell(linear_index % volume()));
  };

  std::vector<int> Supercell::max_allowed_occupation() const {
    std::vector<int> max_allowed;

    // Figures out the maximum number of occupants in each basis site, to initialize counter with
    for(Index i = 0; i < prim().basis.size(); i++) {
      std::vector<int> tmp(volume(), prim().basis[i].site_occupant().size() - 1);
      max_allowed.insert(max_allowed.end(), tmp.begin(), tmp.end());
    }
    //std::cout << "max_allowed_occupation is:  " << max_allowed << "\n\n";
    return max_allowed;
  }

  ///  Generate a Configuration from a Structure
  ///  - Generally expected the user will first call
  ///      Supercell::is_supercell_of(const Structure &structure, Matrix3<double> multimat)
  ///  - tested OK for perfect prim coordinates, not yet tested with relaxed coordinates using 'tol'
  ///
  Configuration Supercell::configuration(const BasicStructure<Site> &structure_to_config, double tol) const {
    //Because the user is a fool and the supercell may not be a supercell (This still doesn't check the basis!)
    Eigen::Matrix3d transmat;
    if(!structure_to_config.lattice().is_supercell_of(prim().lattice(), prim().factor_group(), transmat)) {
      std::cerr << "ERROR in Supercell::configuration" << std::endl;
      std::cerr << "The provided structure is not a supercell of the PRIM. Tranformation matrix was:" << std::endl;
      std::cerr << transmat << std::endl;
      exit(881);
    }

    std::cerr << "WARNING in Supercell::config(): This routine has not been tested on relaxed structures using 'tol'" << std::endl;
    //std::cout << "begin config()" << std::endl;
    //std::cout << "  mat:\n" << mat << std::endl;

    const Structure &prim = (*m_primclex).prim();

    // create a 'superstruc' that fills '*this'
    BasicStructure<Site> superstruc = structure_to_config.create_superstruc(m_real_super_lattice);

    //std::cout << "superstruc:\n";
    //superstruc.print(std::cout);
    //std::cout << " " << std::endl;

    // Set the occuation state of a Configuration from superstruc
    //   Allow Va on sites where Va are allowed
    //   Do not allow interstitials, print an error message and exit
    Configuration config(*this);

    // Initially set occupation to -1 (for unknown) on every site
    config.set_occupation(std::vector<int>(num_sites(), -1));

    Index _linear_index, b;
    int val;

    // For each site in superstruc, set occ index
    for(Index i = 0; i < superstruc.basis.size(); i++) {
      //std::cout << "i: " << i << "  basis: " << superstruc.basis[i] << std::endl;
      _linear_index = linear_index(Coordinate(superstruc.basis[i]), tol);
      b = sublat(_linear_index);

      // check that we're not over-writing something already set
      if(config.occ(_linear_index) != -1) {
        std::cerr << "Error in Supercell::config." << std::endl;
        std::cerr << "  Adding a second atom on site: linear index: " << _linear_index << " bijk: " << uccoord(_linear_index) << std::endl;
        exit(1);
      }

      // check that the Molecule in superstruc is allowed on the site in 'prim'
      if(!prim.basis[b].contains(superstruc.basis[i].occ_name(), val)) {
        std::cerr << "Error in Supercell::config." << std::endl;
        std::cerr << "  The molecule: " << superstruc.basis[i].occ_name() << " is not allowed on basis site " << b << " of the Supercell prim." << std::endl;
        exit(1);
      }
      config.set_occ(_linear_index, val);
    }

    // Check that vacant sites are allowed
    for(Index i = 0; i < config.size(); i++) {
      if(config.occ(i) == -1) {
        b = sublat(i);

        if(prim.basis[b].contains("Va", val)) {
          config.set_occ(i, val);
        }
        else {
          std::cerr << "Error in Supercell::config." << std::endl;
          std::cerr << "  Missing atom.  Vacancies are not allowed on the site: " << uccoord(i) << std::endl;
          exit(1);
        }
      }
    }

    return config;

  };

  ///  Returns a Structure equivalent to the Supercell
  ///  - basis sites are ordered to agree with Supercell::config_index_to_bijk
  ///  - occupation set to prim default, not curr_state
  ///
  Structure Supercell::superstructure() const {
    // create a 'superstruc' that fills '*this'
    Structure superstruc = (*m_primclex).prim().create_superstruc(m_real_super_lattice);

    // sort basis sites so that they agree with config_index_to_bijk
    //   This sorting may not be necessary,
    //   but it depends on how we construct the config_index_to_bijk,
    //   so I'll leave it in for now just to be safe
    for(Index i = 0; i < superstruc.basis.size(); i++) {
      superstruc.basis.swap_elem(i, linear_index(superstruc.basis[i]));
    }

    //superstruc.reset();

    //set_site_internals() is better than Structure::reset(), because
    //it doesn't destroy all the info that
    //Structure::create_superstruc makes efficiently
    superstruc.set_site_internals();
    return superstruc;

  }

  ///  Returns a Structure equivalent to the Supercell
  ///  - basis sites are ordered to agree with Supercell::config_index_to_bijk
  ///  - occupation set to config
  ///  - prim set to (*m_primclex).prim
  ///
  Structure Supercell::superstructure(const Configuration &config) const {
    // create a 'superstruc' that fills '*this'
    Structure superstruc = superstructure();

    // set basis site occupants
    for(Index i = 0; i < superstruc.basis.size(); i++) {
      superstruc.basis[i].set_occ_value(config.occ(i));
    }

    // setting the occupation changes symmetry properties, so must reset
    superstruc.reset();

    return superstruc;

  }

  const PrimClex &Supercell::primclex() const {
    return *m_primclex;
  }

  /// \brief Get the PrimClex crystallography_tol
  double Supercell::crystallography_tol() const {
    return primclex().crystallography_tol();
  }

  const PrimGrid &Supercell::prim_grid() const {
    return m_prim_grid;
  }

  const Structure &Supercell::prim() const {
    return m_primclex->prim();
  }

  ///Return number of primitive cells that fit inside of *this
  Index Supercell::volume() const {
    return m_prim_grid.size();
  };

  Index Supercell::basis_size() const {
    return prim().basis.size();
  }

  Index Supercell::num_sites() const {
    return volume() * basis_size();
  };

  // the permutation_symrep is the SymGroupRep of prim().factor_group() that describes how
  // operations of m_factor_group permute sites of the Supercell.
  // NOTE: The permutation representation is for (*this).prim().factor_group(), which may contain
  //       more operations than m_factor_group, so the Permutation SymGroupRep may have 'gaps' at the
  //       operations that aren't in m_factor_group. You should access elements of the SymGroupRep using
  //       SymGroupRep::get_representation(m_factor_group[i]) or SymGroupRep::get_permutation(m_factor_group[i]),
  //       so that you don't encounter the gaps (i.e., the representation can be indexed using the
  //       SymOps of m_factor_group
  SymGroupRepID Supercell::permutation_symrep_ID() const {
    if(m_perm_symrep_ID.empty()) {
      _generate_permutations();
    }
    return m_perm_symrep_ID;
  }

  SymGroupRep const &Supercell::permutation_symrep() const {
    return prim().factor_group().representation(permutation_symrep_ID());
  }

  const Eigen::Matrix3i &Supercell::transf_mat() const {
    return m_transf_mat;
  };

  const Lattice &Supercell::real_super_lattice() const {
    return m_real_super_lattice;
  };

  /// \brief Returns the SuperNeighborList
  const SuperNeighborList &Supercell::nlist() const {

    // if any additions to the prim nlist, must update the super nlist
    if(primclex().nlist().size() != m_nlist_size_at_construction) {
      m_nlist.unique().reset();
    }

    // lazy construction of neighbor list
    if(!m_nlist) {
      m_nlist_size_at_construction = primclex().nlist().size();
      m_nlist = notstd::make_cloneable<SuperNeighborList>(
                  m_prim_grid,
                  primclex().nlist()
                );
    }
    return *m_nlist;
  };

  const SymGroup &Supercell::factor_group() const {
    if(!m_factor_group.size()) {
      _generate_factor_group();
    }
    return m_factor_group;
  }

  // permutation_symrep() populates permutation symrep if needed
  const Permutation &Supercell::factor_group_permute(Index i) const {
    return *(permutation_symrep().get_permutation(factor_group()[i]));
  }

  // PrimGrid populates translation permutations if needed
  const Permutation &Supercell::translation_permute(Index i) const {
    return m_prim_grid.translation_permutation(i);
  }

  // PrimGrid populates translation permutations if needed
  const std::vector<Permutation> &Supercell::translation_permute() const {
    return m_prim_grid.translation_permutations();
  }

  /// \brief Begin iterator over translation permutations
  Supercell::permute_const_iterator Supercell::translate_begin() const {
    return permute_begin();
  }

  /// \brief End iterator over translation permutations
  Supercell::permute_const_iterator Supercell::translate_end() const {
    return permute_begin().begin_next_fg_op();
  }

  /// Example usage case:
  ///  Supercell my_supercell;
  ///  Configuration my_config(my_supercell, configuration_info);
  ///  ConfigDoF my_dof=my_config.configdof();
  ///  my_dof.is_canonical(my_supercell.permute_begin(),my_supercell.permute_end());
  ///
  Supercell::permute_const_iterator Supercell::permute_begin() const {
    return permute_it(0, 0); // starting indices
  }

  Supercell::permute_const_iterator Supercell::permute_end() const {
    return permute_it(factor_group().size(), 0); // one past final indices
  }

  Supercell::permute_const_iterator Supercell::permute_it(Index fg_index, Index trans_index) const {
    return permute_const_iterator(SymGroupRep::RemoteHandle(factor_group(), permutation_symrep_ID()),
                                  m_prim_grid,
                                  fg_index, trans_index); // one past final indices
  }

  bool Supercell::is_canonical() const {
    throw std::runtime_error("Pull fix");
    return real_super_lattice().is_canonical();
  }

  SymOp Supercell::to_canonical() const {
    throw std::runtime_error("Pull fix");
    return real_super_lattice().to_canonical();
  }

  SymOp Supercell::from_canonical() const {
    throw std::runtime_error("Pull fix");
    return real_super_lattice().from_canonical();
  }

  const Supercell &Supercell::canonical_form() const {
    if(!m_canonical) {
      m_canonical = &*insert().first;
    }
    return *m_canonical;
  }

  bool Supercell::operator<(const Supercell &B) const {
    if(&primclex() != &B.primclex()) {
      throw std::runtime_error(
        "Error using Supercell::operator<(const Supercell& B): "
        "Only Supercell with the same PrimClex may be compared this way.");
    }
    if(volume() != B.volume()) {
      return volume() < B.volume();
    }
    return real_super_lattice() < B.real_super_lattice();
  }

  /// \brief Insert the canonical form of this into the database
  std::pair<DB::DatabaseIterator<Supercell>, bool> Supercell::insert() const {
    return primclex().db<Supercell>().emplace(
             m_primclex,
             canonical_equivalent_lattice(
               real_super_lattice(),
               prim().point_group(),
               crystallography_tol()));
  }

  ///  Check if a Structure fits in this Supercell
  ///  - Checks that 'structure'.lattice is supercell of 'real_super_lattice'
  ///  - Does *NOT* check basis sites
  ///
  bool Supercell::is_supercell_of(const Structure &structure) const {
    Eigen::Matrix3d mat;
    return is_supercell_of(structure, mat);
  };

  ///  Check if a Structure fits in this Supercell
  ///  - Checks that 'structure'.lattice is supercell of 'real_super_lattice'
  ///  - Does *NOT* check basis sites
  ///
  bool Supercell::is_supercell_of(const Structure &structure, Eigen::Matrix3d &mat) const {
    Structure tstruct = structure;
    SymGroup point_group;
    tstruct.lattice().generate_point_group(point_group);
    return m_real_super_lattice.is_supercell_of(tstruct.lattice(), point_group, mat);
  };

  ///  Returns an std::vector<int> consistent with
  ///    Configuration::occupation that is all vacancies.
  ///    A site which can not contain a vacancy is set to -1.
  ///
  std::vector<int> Supercell::vacant() const {
    std::vector<int> occupation(num_sites(), -1);
    int b, index;
    for(Index i = 0; i < num_sites(); i++) {
      b = sublat(i);
      if(prim().basis[b].contains("Va", index)) {
        occupation[i] = index;
      }
    }
    return occupation;
  }

  bool Supercell::_eq(const Supercell &B) const {
    if(&primclex() != &B.primclex()) {
      throw std::runtime_error(
        "Error using Supercell::operator==(const Supercell& B): "
        "Only Supercell with the same PrimClex may be compared this way.");
    }
    return transf_mat() == B.transf_mat();
  }

  void Supercell::_generate_factor_group()const {
    m_real_super_lattice.find_invariant_subgroup(prim().factor_group(), m_factor_group);
    m_factor_group.set_lattice(m_real_super_lattice);
    return;
  }

<<<<<<< HEAD
  void Supercell::_generate_permutations()const {
    if(!m_perm_symrep_ID.empty()) {
      std::cerr << "WARNING: In Supercell::generate_permutations(), but permutations data already exists.\n"
                << "         It will be overwritten.\n";
    }
    m_perm_symrep_ID = m_prim_grid.make_permutation_representation(factor_group(), prim().basis_permutation_symrep_ID());
    //m_trans_permute = m_prim_grid.make_translation_permutations(basis_size()); <--moved to PrimGrid

    /*
      std::cerr << "For SCEL " << " -- " << name() << " Translation Permutations are:\n";
      for(int i = 0; i < m_trans_permute.size(); i++)
      std::cerr << i << ":   " << m_trans_permute[i].perm_array() << "\n";

      std::cerr << "For SCEL " << " -- " << name() << " factor_group Permutations are:\n";
      for(int i = 0; i < m_factor_group.size(); i++){
    std::cerr << "Operation " << i << ":\n";
    m_factor_group[i].print(std::cerr,FRAC);
    std::cerr << '\n';
    std::cerr << i << ":   " << m_factor_group[i].get_permutation_rep(m_perm_symrep_ID)->perm_array() << '\n';

    }
    std:: cerr << "End permutations for SCEL " << name() << '\n';
    */

    return;
  }

  /// \brief Return supercell name
  ///
  /// - If lattice is the canonical equivalent, then return 'SCELV_A_B_C_D_E_F'
  /// - Else, return 'SCELV_A_B_C_D_E_F.$FG_INDEX', where $FG_INDEX is the index of the first
  ///   symmetry operation in the primitive structure's factor group such that the lattice
  ///   is equivalent to `apply(fg_op, canonical equivalent)`
  std::string Supercell::_generate_name() const {
    if(is_canonical()) {
      return CASM::generate_name(m_transf_mat);
    }
    else {
      /*
      ... to do ...
      Supercell& canon = canonical_form();
      ScelEnumEquivalents e(canon);

      for(auto it = e.begin(); it != e.end(); ++it) {
        if(this->is_equivalent(*it)) {
          break;
        }
      }

      return canon.name() + "." + std::to_string(e.sym_op().index());
      */

      return canonical_form().name() + ".non_canonical_equivalent";
    }
  }

=======
>>>>>>> 4e43324e
  Supercell &apply(const SymOp &op, Supercell &scel) {
    return scel = copy_apply(op, scel);
  }

  Supercell copy_apply(const SymOp &op, const Supercell &scel) {
    return Supercell(&scel.primclex(), copy_apply(op, scel.real_super_lattice()));
  }


  std::string generate_name(const Eigen::Matrix3i &transf_mat) {
    std::string name_str;

    Eigen::Matrix3i H = hermite_normal_form(transf_mat).first;
    name_str = "SCEL";
    std::stringstream tname;
    //Consider using a for loop with HermiteCounter_impl::_canonical_unroll here
    tname << H(0, 0)*H(1, 1)*H(2, 2)
          << "_" << H(0, 0) << "_" << H(1, 1) << "_" << H(2, 2)
          << "_" << H(1, 2) << "_" << H(0, 2) << "_" << H(0, 1);
    name_str.append(tname.str());

    return name_str;
  }

}
<|MERGE_RESOLUTION|>--- conflicted
+++ resolved
@@ -14,371 +14,8 @@
 
 namespace CASM {
 
-<<<<<<< HEAD
   bool ConfigMapCompare::operator()(const Configuration *A, const Configuration *B) const {
     return *A < *B;
-=======
-  //Given a Site and tolerance, return linear index into Configuration
-  //   This may be slow, first converts Site -> UnitCellCoord,
-  //   then finds UnitCellCoord in config_index_to_bijk
-  Index Supercell::get_linear_index(const Site &site, double tol) const {
-    //std::cout << "site: " << site << "  UCC: " << get_prim().get_unit_cell_coord(site, tol) << std::endl;
-    Site tsite(site);
-    tsite.within();
-    return find(get_prim().get_unit_cell_coord(tsite, tol));
-  };
-
-  /*****************************************************************/
-
-  //Given a Coordinate and tolerance, return linear index into Configuration
-  //   This may be slow, first converts Coordinate -> UnitCellCoord,
-  //   then finds UnitCellCoord in config_index_to_bijk
-  Index Supercell::get_linear_index(const Coordinate &coord, double tol) const {
-    //std::cout << "coord: " << coord << "  UCC: " << get_prim().get_unit_cell_coord(coord, tol) << std::endl;
-    Coordinate tcoord(coord);
-    tcoord.within();
-    return find(get_prim().get_unit_cell_coord(tcoord, tol));
-  };
-
-  /*****************************************************************/
-
-  Index Supercell::find(const UnitCellCoord &bijk) const {
-    return bijk[0] * volume() + m_prim_grid.find(bijk);
-  }
-
-  /*****************************************************************/
-
-  Coordinate Supercell::coord(const UnitCellCoord &bijk) const {
-    Coordinate tcoord(m_prim_grid.coord(bijk, SCEL));
-    tcoord.cart() += (*primclex).get_prim().basis[bijk[0]].cart();
-    return tcoord;
-  };
-
-  /*****************************************************************/
-
-  Coordinate Supercell::coord(Index l) const {
-    Coordinate tcoord(m_prim_grid.coord(l % volume(), SCEL));
-    tcoord.cart() += (*primclex).get_prim().basis[get_b(l)].cart();
-    return tcoord;
-  };
-
-  /*****************************************************************/
-
-  ReturnArray<int> Supercell::max_allowed_occupation() const {
-    Array<int> max_allowed;
-
-    // Figures out the maximum number of occupants in each basis site, to initialize counter with
-    for(Index i = 0; i < get_prim().basis.size(); i++) {
-      max_allowed.append(Array<int>(volume(), get_prim().basis[i].site_occupant().size() - 1));
-    }
-    //std::cout << "max_allowed_occupation is:  " << max_allowed << "\n\n";
-    return max_allowed;
-  }
-
-  /*****************************************************************/
-
-  const Structure &Supercell::get_prim() const {
-    return primclex->get_prim();
-  }
-
-  /// \brief Returns the SuperNeighborList
-  const SuperNeighborList &Supercell::nlist() const {
-
-    // if any additions to the prim nlist, must update the super nlist
-    if(get_primclex().nlist().size() != m_nlist_size_at_construction) {
-      m_nlist.unique().reset();
-    }
-
-    // lazy construction of neighbor list
-    if(!m_nlist) {
-      m_nlist_size_at_construction = get_primclex().nlist().size();
-      m_nlist = notstd::make_cloneable<SuperNeighborList>(
-                  m_prim_grid,
-                  get_primclex().nlist()
-                );
-    }
-    return *m_nlist;
-  };
-
-  /*****************************************************************/
-
-  // begin and end iterators for iterating over configurations
-  Supercell::config_iterator Supercell::config_begin() {
-    return config_iterator(primclex, m_id, 0);
-  }
-
-  Supercell::config_iterator Supercell::config_end() {
-    return ++config_iterator(primclex, m_id, config_list.size() - 1);
-  }
-
-  // begin and end const_iterators for iterating over configurations
-  Supercell::config_const_iterator Supercell::config_cbegin() const {
-    return config_const_iterator(primclex, m_id, 0);
-  }
-
-  Supercell::config_const_iterator Supercell::config_cend() const {
-    return ++config_const_iterator(primclex, m_id, config_list.size() - 1);
-  }
-
-  /// \brief Return supercell name
-  ///
-  /// - If lattice is the canonical equivalent, then return 'SCELV_A_B_C_D_E_F'
-  /// - Else, return 'SCELV_A_B_C_D_E_F.$FG_INDEX', where $FG_INDEX is the index of the first
-  ///   symmetry operation in the primitive structure's factor group such that the lattice
-  ///   is equivalent to `apply(fg_op, canonical equivalent)`
-  std::string Supercell::get_name() const {
-    if(m_name.empty()) {
-      _generate_name();
-    }
-    return m_name;
-  };
-
-  /*****************************************************************/
-
-  const SymGroup &Supercell::factor_group() const {
-    if(!m_factor_group.size())
-      generate_factor_group();
-    return m_factor_group;
-  }
-
-  /*****************************************************************/
-
-  // permutation_symrep() populates permutation symrep if needed
-  const Permutation &Supercell::factor_group_permute(Index i) const {
-    return *(permutation_symrep().get_permutation(factor_group()[i]));
-  }
-  /*****************************************************************/
-
-  // PrimGrid populates translation permutations if needed
-  const Permutation &Supercell::translation_permute(Index i) const {
-    return m_prim_grid.translation_permutation(i);
-  }
-
-  /*****************************************************************/
-
-  // PrimGrid populates translation permutations if needed
-  const Array<Permutation> &Supercell::translation_permute() const {
-    return m_prim_grid.translation_permutations();
-  }
-
-  /*****************************************************************/
-
-  /// \brief Begin iterator over translation permutations
-  Supercell::permute_const_iterator Supercell::translate_begin() const {
-    return permute_begin();
-  }
-
-  /*****************************************************************/
-
-  /// \brief End iterator over translation permutations
-  Supercell::permute_const_iterator Supercell::translate_end() const {
-    return permute_begin().begin_next_fg_op();
-  }
-
-  /*****************************************************************/
-  /* //Example usage case:
-   *  Supercell my_supercell;
-   *  Configuration my_config(my_supercell, configuration_info);
-   *  ConfigDoF my_dof=my_config.configdof();
-   *  my_dof.is_canonical(my_supercell.permute_begin(),my_supercell.permute_end());
-   */
-  Supercell::permute_const_iterator Supercell::permute_begin() const {
-    return permute_it(0, 0); // starting indices
-  }
-
-  /*****************************************************************/
-
-  Supercell::permute_const_iterator Supercell::permute_end() const {
-    return permute_it(factor_group().size(), 0); // one past final indices
-  }
-
-  /*****************************************************************/
-
-  Supercell::permute_const_iterator Supercell::permute_it(Index fg_index, Index trans_index) const {
-    return permute_const_iterator(SymGroupRep::RemoteHandle(factor_group(), permutation_symrep_ID()),
-                                  m_prim_grid,
-                                  fg_index, trans_index); // one past final indices
-  }
-
-  /*****************************************************************/
-
-  //Printing config_index_to_bijk
-  void Supercell::print_bijk(std::ostream &stream) {
-    for(Index i = 0; i < num_sites(); i++) {
-      stream << uccoord(i);
-    }
-  }
-
-  //*******************************************************************************
-  /**
-   *   enumerate_perturb_configurations, using filename of 'background' structure
-   */
-  //*******************************************************************************
-  void Supercell::enumerate_perturb_configurations(const std::string &background, fs::path CSPECS, double tol, bool verbose, bool print) {
-    Structure background_struc;
-    fs::ifstream file(background);
-    background_struc.read(file);
-    enumerate_perturb_configurations(background_struc, CSPECS, tol, verbose, print);
-  }
-
-  //*******************************************************************************
-  /**
-   *   enumerate_perturb_configurations, using 'config' Configuration and 'CSPECS'
-   *     to generate the 'background_config' and 'background_tree'.
-   *     The factor group of the decorated config is used to generate the orbitree
-   */
-  //*******************************************************************************
-  void Supercell::enumerate_perturb_configurations(Configuration background_config, fs::path CSPECS, double tol, bool verbose, bool print) {
-    // Algorithm:
-    // 1) generate orbitree in background
-    // 2) generate background config
-    // 3) for each orbit:
-    //      perturb background config with decorated prototype cluster
-    //        check if in config list
-    // NOTE: This can be done much faster using permutation arithmetic
-    if(verbose)   std::cout << "begin enumerate_perturb_configurations" << std::endl;
-
-    // should generate the background_tree from the supercell-sized background structure
-    //   this gets the right symmetry for the combination of perturbation and supercell shape
-
-    if(verbose)   std::cout << "Generate background structure" << std::endl;
-    Structure background_scel = superstructure(background_config);
-
-    // generate the background config & orbitree
-    //   std::cout << "generate background config and orbitree" << std::endl;
-    SiteOrbitree background_tree(background_scel.lattice());
-
-    //fs::ifstream cspecsfile(CSPECS);
-    //background_tree.read_CSPECS(cspecsfile);
-    //cspecsfile.close();
-
-    jsonParser json(CSPECS);
-    background_tree.min_num_components = 2;
-    background_tree.min_length = CASM::TOL;
-
-    background_tree.max_length.clear();
-    auto update_max_length = [&](int branch, double max_length) {
-      while(branch > background_tree.max_length.size() - 1) {
-        background_tree.max_length.push_back(0.0);
-      }
-      background_tree.max_length[branch] = max_length;
-    };
-
-    for(auto it = json["orbit_branch_specs"].cbegin(); it != json["orbit_branch_specs"].cend(); ++it) {
-      update_max_length(std::stoi(it.name()), it->find("max_length")->get<double>());
-    }
-    background_tree.max_num_sites = background_tree.max_length.size() - 1;
-
-
-
-    if(verbose)   std::cout << "Generate background orbitree" << std::endl;
-    background_tree.generate_orbitree(background_scel);
-
-    if(verbose) std::cout << "background_config: " << background_config.name() << std::endl;
-
-    // for now, don't do anything with these here
-    Array< Array< Array<Index> > > perturb_config_index;
-    Array< Array< Array<permute_const_iterator> > > perturb_config_symop_index;
-
-    if(verbose)   std::cout << "Enumerate perturb configurations" << std::endl;
-
-    jsonParser jsonsrc = jsonParser::object();
-    jsonsrc["supercell_name"] = get_name();
-    jsonsrc["configid"] = background_config.get_id();
-
-    enumerate_perturb_configurations(background_config, background_tree, perturb_config_index, perturb_config_symop_index, jsonsrc, tol);
-
-    if(verbose) {
-      for(Index nb = 0; nb < perturb_config_index.size(); nb++) {
-        std::cout << "    Branch: " << nb << std::endl;
-
-        for(Index no = 0; no < perturb_config_index[nb].size(); no++) {
-          std::cout << "      Orbit: " << no << std::endl;
-          background_tree.prototype(nb, no).print_decorated_sites(std::cout, 8, '\n');
-
-          for(Index nd = 0; nd < perturb_config_index[nb][no].size(); nd++) {
-            std::cout << "        config_index: " << perturb_config_index[nb][no][nd] << std::endl;
-          }
-        }
-      }
-    }
-
-    if(print) {
-      if(verbose)   std::cout << "Print info" << std::endl;
-
-      // write in supercells/scel_name/config_name.perturb
-      try {
-        fs::create_directory("training_data");
-      }
-      catch(const fs::filesystem_error &ex) {
-        std::cerr << "Error in Supercell::enumerate_perturb_configurations()." << std::endl;
-        std::cerr << ex.what() << std::endl;
-      }
-
-      try {
-        fs::create_directory(get_path());
-      }
-      catch(const fs::filesystem_error &ex) {
-        std::cerr << "Error in Supercell::enumerate_perturb_configurations()." << std::endl;
-        std::cerr << ex.what() << std::endl;
-      }
-
-      //const fs::path config_path = background_config.get_path() += ".perturb";    boost version clash;
-      std::string pathstr = background_config.get_path().filename().string() + ".perturb";      //make string for only the filename (myfile.perturb)
-      const fs::path config_path = background_config.get_path().remove_filename() /= pathstr;   //remve myfile from path and add myfile.perturb instead
-
-
-      try {
-        fs::create_directory(config_path);
-
-        // write CSPECS, FCLUST, PERTURB.json
-        //  - overwrite if necessary
-
-        // write CSPECS
-        {
-          if(fs::exists(config_path / "CSPECS"))
-            fs::remove(config_path / "CSPECS");
-          fs::copy(fs::path(CSPECS), config_path / "CSPECS");
-        }
-
-        // write CLUST
-        {
-          if(fs::exists(config_path / "CLUST"))
-            fs::remove(config_path / "CLUST");
-
-          background_tree.write_proto_clust((config_path / "CLUST").string());
-
-        }
-
-        // write FCLUST
-        {
-          if(fs::exists(config_path / "FCLUST"))
-            fs::remove(config_path / "FCLUST");
-
-          background_tree.write_full_clust((config_path / "FCLUST").string());
-
-        }
-
-        // write PERTURB.json
-        {
-          if(fs::exists(config_path / "PERTURB.json"))
-            fs::remove(config_path / "PERTURB.json");
-
-          fs::ofstream file(config_path / "PERTURB.json");
-
-          print_PERTURB_json(file, background_config, perturb_config_index, perturb_config_symop_index, false);
-        }
-
-      }
-      catch(const fs::filesystem_error &ex) {
-        std::cerr << "Error in Supercell::enumerate_perturb_configurations()." << std::endl;
-        std::cerr << ex.what() << std::endl;
-      }
-    }
-
-    if(verbose)   std::cout << "finish enumerate_perturb_configurations" << std::endl;
-
->>>>>>> 4e43324e
   }
 
   const std::string QueryTraits<Supercell>::name = "Supercell";
@@ -406,7 +43,6 @@
     m_primclex(_prim),
     m_real_super_lattice(superlattice),
     m_canonical(nullptr),
-<<<<<<< HEAD
     m_prim_grid((*m_primclex).prim().lattice(), m_real_super_lattice, (*m_primclex).prim().basis.size()) {
 
     auto res = is_supercell(superlattice, prim().lattice(), primclex().settings().crystallography_tol());
@@ -450,204 +86,6 @@
     Coordinate tcoord(coord);
     tcoord.within();
     return linear_index(UnitCellCoord(prim(), coord, tol));
-=======
-    m_prim_grid((*primclex).get_prim().lattice(), real_super_lattice, (*primclex).get_prim().basis.size()),
-    recip_grid(recip_prim_lattice, (*primclex).get_prim().lattice().get_reciprocal()),
-    transf_mat(primclex->calc_transf_mat(superlattice)) {
-    /*std::cerr << "IN SUPERCELL CONSTRUCTOR:\n"
-              << "transf_mat is\n" << transf_mat << '\n'
-              << "prim lattice is \n";
-    (*primclex).get_prim().lattice.print(std::cerr);
-    std::cerr << "\nSupercell Lattice is\n";
-    real_super_lattice.print(std::cerr);
-    std::cerr << "\nORIGINAL Supercell Lattice is\n";
-    superlattice.print(std::cerr);
-
-    std::cerr << "\nlat_column_mat() is\n" << (*primclex).get_prim().lattice.lat_column_mat()
-              << "\n and product with transf_mat is \n" << (*primclex).get_prim().lattice.lat_column_mat()*transf_mat << "\n";
-    */
-    scaling = 1.0;
-
-  }
-
-  //*******************************************************************************
-  /**
-   * Run through every selected Configuration in *this and call write() on it. This will
-   * update all the JSON files and also rewrite POS, DoF etc. Meant for when
-   * you calculated some properties (e.g. formation energies or correlations) and
-   * want it outputted, but didn't generate any new configurations.
-   */
-
-  jsonParser &Supercell::write_config_list(jsonParser &json) {
-    for(Index c = 0; c < config_list.size(); c++) {
-      config_list[c].write(json);
-    }
-    return json;
-  }
-
-
-  //*******************************************************************************
-  /**
-   *   Print the PERTURB file for perturbations enumerated around a Configuration
-   *
-   *   If 'print_config_name' == true, print config using Configuration::name()
-   *   If 'print_config_name' == false, print config using config_index
-   *
-   */
-  //*******************************************************************************
-  void Supercell::print_PERTURB_json(std::ofstream &file,
-                                     const Configuration &background_config,
-                                     const Array< Array< Array<Index > > > &perturb_config_index,
-                                     const Array< Array< Array<permute_const_iterator> > > &perturb_config_symop_index,
-                                     bool print_config_name) const {
-
-    jsonParser json = jsonParser::object();
-
-    json["supercell_name"] = get_name();
-    if(print_config_name) {
-      json["config"] = background_config.name();
-    }
-    else {
-      json["configid"] = background_config.get_id();
-    }
-    json["perturbations"] = jsonParser::array();
-
-    for(Index nb = 0; nb < perturb_config_index.size(); nb++) {
-      for(Index no = 0; no < perturb_config_index[nb].size(); no++) {
-        for(Index nd = 0; nd < perturb_config_index[nb][no].size(); nd++) {
-
-          jsonParser jsonobj = jsonParser::object();
-
-          jsonobj["orbitbranch"] = nb;
-          jsonobj["orbit"] = no;
-
-          if(print_config_name) {
-            jsonobj["config"] = get_config(perturb_config_index[nb][no][nd]).name();
-          }
-          else {
-            jsonobj["configid"] = perturb_config_index[nb][no][nd];
-          }
-          jsonobj["symop"] = perturb_config_symop_index[nb][no][nd];
-
-          json["perturbations"].push_back(jsonobj);
-
-        }
-      }
-    }
-
-    json.print(file);
-
-  }
-
-  //***********************************************************
-
-  void Supercell::generate_factor_group()const {
-    real_super_lattice.find_invariant_subgroup(get_prim().factor_group(), m_factor_group);
-    m_factor_group.set_lattice(real_super_lattice);
-    return;
-  }
-
-  //***********************************************************
-
-  void Supercell::generate_permutations()const {
-    if(!m_perm_symrep_ID.empty()) {
-      std::cerr << "WARNING: In Supercell::generate_permutations(), but permutations data already exists.\n"
-                << "         It will be overwritten.\n";
-    }
-    m_perm_symrep_ID = m_prim_grid.make_permutation_representation(factor_group(), get_prim().basis_permutation_symrep_ID());
-    //m_trans_permute = m_prim_grid.make_translation_permutations(basis_size()); <--moved to PrimGrid
-
-    /*
-      std::cerr << "For SCEL " << " -- " << get_name() << " Translation Permutations are:\n";
-      for(int i = 0; i < m_trans_permute.size(); i++)
-      std::cerr << i << ":   " << m_trans_permute[i].perm_array() << "\n";
-
-      std::cerr << "For SCEL " << " -- " << get_name() << " factor_group Permutations are:\n";
-      for(int i = 0; i < m_factor_group.size(); i++){
-    std::cerr << "Operation " << i << ":\n";
-    m_factor_group[i].print(std::cerr,FRAC);
-    std::cerr << '\n';
-    std::cerr << i << ":   " << m_factor_group[i].get_permutation_rep(m_perm_symrep_ID)->perm_array() << '\n';
-
-    }
-    std:: cerr << "End permutations for SCEL " << get_name() << '\n';
-    */
-
-    return;
-  }
-
-  //***********************************************************
-
-  void Supercell::_generate_name() const {
-    //std::cout << "begin _generate_name()" << std::endl;
-    m_name = CASM::generate_name(transf_mat);
-  }
-
-  //***********************************************************
-
-  fs::path Supercell::get_path() const {
-    return get_primclex().get_path() / "training_data" / get_name();
-  }
-
-  /*
-   * Run through the configuration list and count how many of them
-   * have been selected then return value.
-   */
-
-  Index Supercell::amount_selected() const {
-    Index amount_selected = 0;
-    for(Index c = 0; c < config_list.size(); c++) {
-      if(config_list[c].selected()) {
-        amount_selected++;
-      }
-    }
-    return amount_selected;
-  }
-
-  //***********************************************************
-
-  bool Supercell::is_canonical() const {
-    return get_real_super_lattice().is_canonical(
-             get_prim().point_group(),
-             get_primclex().crystallography_tol());
-  }
-
-  //***********************************************************
-
-  SymOp Supercell::to_canonical() const {
-    return get_real_super_lattice().to_canonical(
-             get_prim().point_group(),
-             get_primclex().crystallography_tol());
-  }
-
-  //***********************************************************
-
-  SymOp Supercell::from_canonical() const {
-    return get_real_super_lattice().from_canonical(
-             get_prim().point_group(),
-             get_primclex().crystallography_tol());
-  }
-
-  //***********************************************************
-
-  Supercell &Supercell::canonical_form() const {
-    if(!m_canonical) {
-      m_canonical = &get_primclex().get_supercell(
-                      get_primclex().add_supercell(get_real_super_lattice()));
-    }
-    return *m_canonical;
-  }
-
-  //***********************************************************
-  /**  Check if a Structure fits in this Supercell
-   *  - Checks that 'structure'.lattice is supercell of 'real_super_lattice'
-   *  - Does *NOT* check basis sites
-   */
-  //***********************************************************
-  bool Supercell::is_supercell_of(const Structure &structure) const {
-    Eigen::Matrix3d mat;
-    return is_supercell_of(structure, mat);
->>>>>>> 4e43324e
   };
 
   /// \brief Return the linear index corresponding to integral coordinates
@@ -694,12 +132,99 @@
     return max_allowed;
   }
 
-  ///  Generate a Configuration from a Structure
-  ///  - Generally expected the user will first call
-  ///      Supercell::is_supercell_of(const Structure &structure, Matrix3<double> multimat)
-  ///  - tested OK for perfect prim coordinates, not yet tested with relaxed coordinates using 'tol'
-  ///
-  Configuration Supercell::configuration(const BasicStructure<Site> &structure_to_config, double tol) const {
+  //***********************************************************
+
+  fs::path Supercell::get_path() const {
+    return get_primclex().get_path() / "training_data" / get_name();
+  }
+
+  /*
+   * Run through the configuration list and count how many of them
+   * have been selected then return value.
+   */
+
+  Index Supercell::amount_selected() const {
+    Index amount_selected = 0;
+    for(Index c = 0; c < config_list.size(); c++) {
+      if(config_list[c].selected()) {
+        amount_selected++;
+      }
+    }
+    return amount_selected;
+  }
+
+  //***********************************************************
+
+  bool Supercell::is_canonical() const {
+    return get_real_super_lattice().is_canonical(
+             get_prim().point_group(),
+             get_primclex().crystallography_tol());
+  }
+
+  //***********************************************************
+
+  SymOp Supercell::to_canonical() const {
+    return get_real_super_lattice().to_canonical(
+             get_prim().point_group(),
+             get_primclex().crystallography_tol());
+  }
+
+  //***********************************************************
+
+  SymOp Supercell::from_canonical() const {
+    return get_real_super_lattice().from_canonical(
+             get_prim().point_group(),
+             get_primclex().crystallography_tol());
+  }
+
+  //***********************************************************
+
+  Supercell &Supercell::canonical_form() const {
+    if(!m_canonical) {
+      m_canonical = &get_primclex().get_supercell(
+                      get_primclex().add_supercell(get_real_super_lattice()));
+    }
+    return *m_canonical;
+  }
+
+  //***********************************************************
+  /**  Check if a Structure fits in this Supercell
+   *  - Checks that 'structure'.lattice is supercell of 'real_super_lattice'
+   *  - Does *NOT* check basis sites
+   */
+  //***********************************************************
+  bool Supercell::is_supercell_of(const Structure &structure) const {
+    Eigen::Matrix3d mat;
+    return is_supercell_of(structure, mat);
+  };
+
+  //***********************************************************
+  /**  Check if a Structure fits in this Supercell
+   *  - Checks that 'structure'.lattice is supercell of 'real_super_lattice'
+   *  - Does *NOT* check basis sites
+   */
+  //***********************************************************
+  bool Supercell::is_supercell_of(const Structure &structure, Eigen::Matrix3d &mat) const {
+    Structure tstruct = structure;
+    SymGroup point_group;
+    tstruct.lattice().generate_point_group(point_group);
+    //if(real_super_lattice.is_supercell_of(tstruct.lattice, tstruct.factor_group().point_group(), mat)) {
+
+    if(real_super_lattice.is_supercell_of(tstruct.lattice(), point_group, mat)) {
+
+      return true;
+    }
+    return false;
+  };
+
+  //***********************************************************
+  /**  Generate a Configuration from a Structure
+   *  - Generally expected the user will first call
+   *      Supercell::is_supercell_of(const Structure &structure, Matrix3<double> multimat)
+   *  - tested OK for perfect prim coordinates, not yet tested with relaxed coordinates using 'tol'
+   */
+  //***********************************************************
+  Configuration Supercell::configuration(const BasicStructure<Site> &structure_to_config, double tol) {
     //Because the user is a fool and the supercell may not be a supercell (This still doesn't check the basis!)
     Eigen::Matrix3d transmat;
     if(!structure_to_config.lattice().is_supercell_of(prim().lattice(), prim().factor_group(), transmat)) {
@@ -1045,7 +570,6 @@
     return;
   }
 
-<<<<<<< HEAD
   void Supercell::_generate_permutations()const {
     if(!m_perm_symrep_ID.empty()) {
       std::cerr << "WARNING: In Supercell::generate_permutations(), but permutations data already exists.\n"
@@ -1080,30 +604,9 @@
   ///   symmetry operation in the primitive structure's factor group such that the lattice
   ///   is equivalent to `apply(fg_op, canonical equivalent)`
   std::string Supercell::_generate_name() const {
-    if(is_canonical()) {
-      return CASM::generate_name(m_transf_mat);
-    }
-    else {
-      /*
-      ... to do ...
-      Supercell& canon = canonical_form();
-      ScelEnumEquivalents e(canon);
-
-      for(auto it = e.begin(); it != e.end(); ++it) {
-        if(this->is_equivalent(*it)) {
-          break;
-        }
-      }
-
-      return canon.name() + "." + std::to_string(e.sym_op().index());
-      */
-
-      return canonical_form().name() + ".non_canonical_equivalent";
-    }
-  }
-
-=======
->>>>>>> 4e43324e
+    m_name = CASM::generate_name(m_transf_mat);
+  }
+
   Supercell &apply(const SymOp &op, Supercell &scel) {
     return scel = copy_apply(op, scel);
   }
