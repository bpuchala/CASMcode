/*
 *  version.cpp
 *
 */

#include "casm/version/version.hh"

using namespace CASM;

const std::string &CASM::version() {
<<<<<<< HEAD
  static const std::string &ver = "v0.1.1_minor_fixes";
=======
  static const std::string &ver = "v0.1.1_merge";
>>>>>>> d0b5f43e
  return ver;
};<|MERGE_RESOLUTION|>--- conflicted
+++ resolved
@@ -8,10 +8,6 @@
 using namespace CASM;
 
 const std::string &CASM::version() {
-<<<<<<< HEAD
-  static const std::string &ver = "v0.1.1_minor_fixes";
-=======
   static const std::string &ver = "v0.1.1_merge";
->>>>>>> d0b5f43e
   return ver;
 };