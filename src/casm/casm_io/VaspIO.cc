#include "casm/casm_io/VaspIO.hh"

#include "casm/crystallography/Structure.hh"
#include "casm/clex/Supercell.hh"
#include "casm/clex/Configuration.hh"
#include "casm/basis_set/DoF.hh"

namespace CASM {
  namespace VaspIO {

    // --- Definitions -------------------------------------------------------- //

    namespace vaspio_impl {

      /// \brief Print POSCAR, providing a range of std::tuple<AtomName, Coordinate, SelectiveDynamics>
      template<typename TupleIterator>
      void PrintPOSCARBase::_print(std::ostream &sout,
                                   TupleIterator begin,
                                   TupleIterator end) const {

        int tprec = sout.precision();
        std::ios::fmtflags tflags = sout.flags();
        sout.precision(8);

        typedef std::tuple<std::string, Coordinate, SelectiveDynamics> tuple_type;

        // first filter out all atoms we are going to ignore, the remaining atoms get put in 'atom'
        std::vector<tuple_type> atom;
        for(auto it = begin; it != end; ++it) {

          // if Atom's name is not found in the ignore list, add it to 'atom'
          if(m_ignore.cend() == std::find_if(m_ignore.cbegin(),
                                             m_ignore.cend(),
          [&](const std::string & name) {
          if(std::get<0>(*it) == name) {
              return true;
            }
            return false;
          })) {
            atom.push_back(*it);
          }
        }

        // print title, scale, and lattice
        sout << m_title << "\n";
        sout << std::fixed << std::setprecision(8) << m_scale << "\n";

        sout.flags(std::ios::showpoint | std::ios::fixed | std::ios::right);

        sout << ' ' << std::setw(16) << m_lat[0].transpose() << '\n';
        sout << ' ' << std::setw(16) << m_lat[1].transpose() << '\n';
        sout << ' ' << std::setw(16) << m_lat[2].transpose() << '\n';

        // if after filtering out ignored atoms none are left, return
        if(atom.size() == 0) {
          return;
        }

        // count number each atom, and optionally print atom names line
        std::vector<int> atom_count = {1};
        auto it = atom.cbegin();
        std::string curr_atom = std::get<0>(*it);
        if(m_atom_names) {
          sout << curr_atom << " ";
        }
        ++it;
        for(; it != atom.cend(); ++it) {
          if(std::get<0>(*it) != curr_atom) {
            atom_count.push_back(1);
            curr_atom = std::get<0>(*it);
            if(m_atom_names) {
              sout << curr_atom << " ";
            }
          }
          else {
            atom_count.back()++;
          }
        }
        if(m_atom_names) {
          sout << "\n";
        }

        for(int i = 0; i < atom_count.size(); i++) {
          sout << atom_count[i] << " ";
        }
        sout << "\n";

        // print 'Selective Dynamics' if using selective dynamics
        if(m_sel_dynamics) {
          sout << "Selective Dynamics\n";
        }

        // print coord mode
        sout << COORD_MODE::NAME(m_coord_mode) << "\n";

        // print all coordinates, and seletive dynamics settings, and atom names if applicable
        for(auto it = atom.cbegin(); it != atom.cend(); ++it) {
          std::get<1>(*it).print(sout, m_coord_mode);
          if(m_sel_dynamics) {
            sout << " " << std::get<2>(*it);
          }
          if(m_append_atom_names) {
            sout << " " << std::get<0>(*it);
          }
          sout << "\n";
        }
        sout << "\n";

        sout.precision(tprec);
        sout.flags(tflags);

      }

      template void PrintPOSCARBase::_print(
        std::ostream &sout,
        PrintPOSCAR::const_iterator begin,
        PrintPOSCAR::const_iterator end) const;
    }

    /// \brief Construct PrintPOSCAR object
    ///
    /// By default:
    /// - title = struc.title
    /// - scale = 1.0
    /// - coordinate mode = frac (Direct)
    /// - atom names line is printed
    /// - Atoms printed in order appearing in the Structure. (No sorting by atom types)
    /// - No selective dynamics
    /// - {"Va", "va", "VA"} atoms not printed
    /// - not sorted
    ///
    /// Currently:
    /// - no displacement
    /// - assumes all species are atomic
    ///
    PrintPOSCAR::PrintPOSCAR(const BasicStructure<Site> &struc) :
      vaspio_impl::PrintPOSCARBase(struc.lattice()) {

      set_title(struc.title);

      // create tuples collecting (Atom name, Coordinate, SelectiveDynamics) for each site
      for(int i = 0; i < struc.basis.size(); ++i) {
        m_atom_order.push_back(
          tuple_type(
            struc.basis[i].occ_name(),
            struc.basis[i],
            SelectiveDynamics()
          )
        );
      }
    }

    namespace {

      /// \brief returns a lattice with deformation if present
      /// deformed_lattice = F * reference_lattice
      /// F is the deformation matrix
      ///
      Lattice get_lattice(const Configuration &config) {
        const Lattice &ref_lat = config.supercell().lattice();
        if(config.has_deformation()) {
          return Lattice(config.deformation() * ref_lat.lat_column_mat());
        }
        else {
          return ref_lat;
        }
      }

      /// \brief returns a coordinate including displacements and  deformation if present
      /// deformed_coordinate = F * (reference_coordinate + displacement)
      /// F is the deformation matrix
      ///
      Coordinate get_coord(const Configuration &config, Index i, const Lattice &deformed_lat) {
        Coordinate ref_coord = config.supercell().coord(i);
        if(config.has_displacement()) {
          ref_coord.cart() += config.disp(i);
        }
        if(config.has_deformation()) {
          ref_coord.cart() = config.deformation() * ref_coord.const_cart();
        }
        Coordinate deformed_coord(ref_coord.const_cart(), deformed_lat, CART);
        deformed_coord.within();
        return deformed_coord;
      }
    }

    /// \brief Construct PrintPOSCAR object
    ///
    /// By default:
    /// - title = config.name()
    /// - scale = 1.0
    /// - coordinate mode = frac (Direct)
    /// - atom names line is printed
    /// - Atoms printed in order appearing in the Configuration. (No sorting by atom types)
    /// - No selective dynamics
    /// - {"Va", "va", "VA"} atoms not printed
    /// - also adds displacements and deformation if they are present as DoF
    ///
    /// Currently:
    /// - assumes all species are atomic
    ///
    PrintPOSCAR::PrintPOSCAR(const Configuration &config) :
      vaspio_impl::PrintPOSCARBase(get_lattice(config)) {

      set_title(config.name());

      const Supercell &scel = config.supercell();

      // create tuples collecting (Atom name, Coordinate, SelectiveDynamics) for each site
      for(int i = 0; i < config.size(); ++i) {
        // Coordinate coord(get_coord(config, i).const_cart(), lattice(), CART);
        // coord.within();
        m_atom_order.push_back(
          tuple_type(
<<<<<<< HEAD
            config.mol(i).name(),
            scel.coord(i), // no displacement yet
=======
            config.mol(i).name,
            get_coord(config, i, lattice()),
>>>>>>> 58a13ef7
            SelectiveDynamics()
          )
        );
      }

    }

    /// \brief Construct PrintPOSCAR object
    ///
    /// By default:
    /// - title = ""
    /// - scale = 1.0
    /// - coordinate mode = frac (Direct)
    /// - atom names line is printed
    /// - Atoms printed in order appearing in the ConfigDoF. (No sorting by atom types)
    /// - No selective dynamics
    /// - {"Va", "va", "VA"} atoms not printed
    ///
    /// Currently:
    /// - no displacement
    /// - assumes all species are atomic
    ///
    PrintPOSCAR::PrintPOSCAR(const Supercell &scel, const ConfigDoF &configdof) :
      vaspio_impl::PrintPOSCARBase(scel.lattice()) {

      // get occupant name for site i in configdof
      auto occ_name = [&](int i) {
        return scel.prim().basis[scel.sublat(i)].site_occupant()[configdof.occ(i)].name();
      };

      // create tuples collecting (Atom name, Coordinate, SelectiveDynamics) for each site
      for(int i = 0; i < configdof.size(); ++i) {
        m_atom_order.push_back(
          tuple_type(
            occ_name(i),
            scel.coord(i), // no displacement yet
            SelectiveDynamics()
          )
        );
      }

    }


    /// \brief Default sort is by species name
    void PrintPOSCAR::sort() {
      std::sort(m_atom_order.begin(),
                m_atom_order.end(),
      [ = ](const tuple_type & A, const tuple_type & B) {
        return std::get<0>(A) < std::get<0>(B);
      });
    }

    /// \brief Print POSCAR to stream
    void PrintPOSCAR::print(std::ostream &sout) const {
      _print(sout, m_atom_order.begin(), m_atom_order.end());
    }

  }
}<|MERGE_RESOLUTION|>--- conflicted
+++ resolved
@@ -212,13 +212,8 @@
         // coord.within();
         m_atom_order.push_back(
           tuple_type(
-<<<<<<< HEAD
             config.mol(i).name(),
-            scel.coord(i), // no displacement yet
-=======
-            config.mol(i).name,
             get_coord(config, i, lattice()),
->>>>>>> 58a13ef7
             SelectiveDynamics()
           )
         );
