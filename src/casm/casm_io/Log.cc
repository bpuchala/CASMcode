#include "casm/casm_io/Log.hh"
#include <boost/algorithm/string/split.hpp>
#include <boost/algorithm/string/classification.hpp>
#include "casm/external/MersenneTwister/MersenneTwister.h"

namespace CASM {

  void LogParagraph::print(Log &log) const {
    log.paragraph(text);
  }


  void LogVerbatim::print(Log &log) const {
    log.verbatim(text, indent_first_line);
  }


  Log::Log(std::ostream &_ostream, int _verbosity, bool _show_clock, int _indent_space) :
<<<<<<< HEAD
    m_verbosity(0),
=======
    m_verbosity(_verbosity),
    m_show_clock(_show_clock),
>>>>>>> 4a576606
    m_indent_space(_indent_space),
    m_indent_level(0),
    m_indent_spaces(0),
    m_paragraph_width(100),
    m_justification(JustificationType::Left) {
    reset(_ostream);
  }

  void Log::restart_clock() {
    m_start_time = boost::chrono::steady_clock::now();
  }

  void Log::show_clock() {
    m_show_clock = true;
  }

  void Log::hide_clock() {
    m_show_clock = false;
  }

  double Log::time_s() const {
    using namespace boost::chrono;
    auto curr_time = steady_clock::now();
    return duration_cast<duration<double> >(curr_time - m_start_time).count();
  }


  void Log::begin_lap() {
    m_lap_start_time = boost::chrono::steady_clock::now();
  }

  double Log::lap_time() const {
    using namespace boost::chrono;
    auto curr_time = steady_clock::now();
    return duration_cast<duration<double> >(curr_time - m_lap_start_time).count();
  }

  int Log::verbosity() const {
    return m_verbosity;
  }

  void Log::set_verbosity(int _verbosity) {
    m_verbosity = _verbosity;
  }


<<<<<<< HEAD
  void Log::reset(std::ostream &_ostream, int _verbosity, bool _show_clock) {
    m_verbosity = _verbosity;
    m_print = true;
    m_show_clock = _show_clock;
    restart_clock();
    begin_lap();
=======
  void Log::reset(std::ostream &_ostream) {
>>>>>>> 4a576606
    m_stream = &_ostream;
  }

  /// \brief Choose c random unique numbers in [0,n)
  std::vector<int> rand_unique(int n, int c, MTRand &mtrand) {
    std::vector<int> index;
    for(int i = 0; i < n; ++i) {
      index.push_back(i);
    }
    using std::swap;
    int choice;
    int s = index.size();
    std::vector<int> res;
    for(int i = 0; i < c; ++i) {
      choice = mtrand.randInt(s - 1);
      res.push_back(index[choice]);
      swap(index[s - 1], index[choice]);
      s--;
    }

    return res;
  }

  void Log::_print_justified_line(std::vector<std::string> &line, int curr_width) {
    // treat too-long case as left justified
    if(justification() == JustificationType::Left || curr_width + line.size() - 1 >= width()) {
      _print_left_justified_line(line, curr_width);
    }
    else if(justification() == JustificationType::Right) {
      _print_right_justified_line(line, curr_width);
    }
    else if(justification() == JustificationType::Center) {
      _print_center_justified_line(line, curr_width);
    }
    else if(justification() == JustificationType::Full) {
      _print_full_justified_line(line, curr_width);
    }
    else {
      throw std::runtime_error("Log print justification error");
    }
  }

  void Log::_print_left_justified_line(std::vector<std::string> &line, int curr_width) {
    indent();
    for(int i = 0; i < line.size(); ++i) {
      if(i != 0) {
        *this << " ";
      }
      *this << line[i];
    }
    *this << std::endl;
  }

  void Log::_print_right_justified_line(std::vector<std::string> &line, int curr_width) {
    indent();
    std::stringstream ss;
    for(int i = 0; i < line.size(); ++i) {
      if(i != 0) {
        ss << " ";
      }
      ss << line[i];
    }
    if(indent_str().size() + ss.str().size() >= width()) {
      *this << std::string(width() - indent_str().size() - ss.str().size(), ' ') << ss.str() << std::endl;
    }
  }

  void Log::_print_center_justified_line(std::vector<std::string> &line, int curr_width) {
    indent();
    std::stringstream ss;
    for(int i = 0; i < line.size(); ++i) {
      if(i != 0) {
        ss << " ";
      }
      ss << line[i];
    }
    std::string str = ss.str();
    std::string before = std::string((width() - str.size()) / 2, ' ');
    std::string after = std::string(width() - before.size() - str.size(), ' ');
    *this << before  << str << after << std::endl;
  }

  void Log::_print_full_justified_line(std::vector<std::string> &line, int curr_width) {
    indent();
    // add ' ' evenly as much as possible
    while(width() - curr_width >= line.size() - 1) {
      for(int i = 0; i < line.size() - 1; ++i) {
        line[i] += ' ';
        curr_width++;
      }
    }
    // add extra uneven ' ' using random number generator to choose locations
    // but seed based on curr_width to give consistent results
    MTRand mtrand(curr_width);
    std::vector<int> index = rand_unique(line.size() - 1, width() - curr_width, mtrand);
    for(int i = 0; i < index.size(); ++i) {
      line[i] += ' ';
    }
    // print words (which now include spaces)
    for(auto &word : line) {
      *this << word;
    }
    *this << std::endl;
  }

  /// \brief Print indented paragraph with wrapping at Log::width()
  Log &Log::paragraph(std::string text) {
    std::vector<std::string> words;
    boost::split(words, text, boost::is_any_of(" "), boost::token_compress_on);

    // 'curr_width' includes indent and words, but not spaces between them
    int curr_width = indent_str().size();
    std::vector<std::string> line;
    for(int i = 0; i < words.size(); ++i) {
      if(line.size() == 0 || curr_width + line.size() + words[i].size() <= width()) {
        line.push_back(words[i]);
        curr_width += words[i].size();
      }
      else {
        // print not-last line
        _print_justified_line(line, curr_width);

        // begin next line
        line.clear();
        line.push_back(words[i]);
        curr_width = indent_str().size() + words[i].size();
      }
    }
    // print last line
    if(justification() == JustificationType::Full) {
      _print_left_justified_line(line, curr_width);
    }
    else {
      _print_justified_line(line, curr_width);
    }

    return *this;
  }

  /// Print verbatim, but with indentation (optional on first line)
  Log &Log::verbatim(std::string text, bool indent_first_line) {
    std::istringstream input;
    input.str(text);
    std::string first_line;
    if(std::getline(input, first_line)) {
      if(indent_first_line) {
        *this << indent_str();
      }
      *this << first_line << std::endl;
      for(std::string line; std::getline(input, line);) {
        indent() << line << std::endl;
      }
    }
    return *this;
  }

  Log::operator std::ostream &() {
    return *m_stream;
  }

  std::string Log::invalid_verbosity_msg(std::string s) {
    return std::string("Error: Received '") + s +
           "', expected one of 'none', 'quiet', 'standard', 'verbose', 'debug', "
           "or an int in range [0, 100]";
  }

  /// \brief Read verbosity level from a string
  ///
  /// \returns result, a pair of bool,int
  ///          result.first == true if successfully read,
  ///          and result.second is the verbosity level
  ///
  std::pair<bool, int> Log::verbosity_level(std::string s) {

    auto is_int = [](std::string s) {
      int val;
      if(s.empty() || !isdigit(s[0])) {
        return std::make_pair(false, val);
      }
      char *p;
      val = strtol(s.c_str(), &p, 10);
      return std::make_pair(*p == 0 && val >= 0 && val <= 100, val);
    };

    auto res = is_int(s);
    if(res.first) {
      return res;
    }
    else if(s == "none") {
      return std::make_pair(true, 0);
    }
    else if(s == "quiet") {
      return std::make_pair(true, 5);
    }
    else if(s == "standard") {
      return std::make_pair(true, 10);
    }
    else if(s == "verbose") {
      return std::make_pair(true, 20);
    }
    else if(s == "debug") {
      return std::make_pair(true, 100);
    }
    else {
      return std::make_pair(false, 0);
    }

  };

  bool Log::print() const {
    return _print();
  }


  void Log::_add_time() {
    if(m_show_clock) {
      std::cout << "Time: " << time_s() << " (s)";
    }
  }

  bool Log::_print() const {
    return m_print;
  }


  Log &operator<<(Log &log, std::ostream & (*fptr)(std::ostream &)) {
    if(log._print()) {
      fptr(static_cast<std::ostream &>(log));
    }
    return log;
  }

}<|MERGE_RESOLUTION|>--- conflicted
+++ resolved
@@ -16,18 +16,16 @@
 
 
   Log::Log(std::ostream &_ostream, int _verbosity, bool _show_clock, int _indent_space) :
-<<<<<<< HEAD
-    m_verbosity(0),
-=======
     m_verbosity(_verbosity),
     m_show_clock(_show_clock),
->>>>>>> 4a576606
     m_indent_space(_indent_space),
     m_indent_level(0),
     m_indent_spaces(0),
     m_paragraph_width(100),
     m_justification(JustificationType::Left) {
     reset(_ostream);
+    restart_clock();
+    begin_lap();
   }
 
   void Log::restart_clock() {
@@ -68,16 +66,7 @@
   }
 
 
-<<<<<<< HEAD
-  void Log::reset(std::ostream &_ostream, int _verbosity, bool _show_clock) {
-    m_verbosity = _verbosity;
-    m_print = true;
-    m_show_clock = _show_clock;
-    restart_clock();
-    begin_lap();
-=======
   void Log::reset(std::ostream &_ostream) {
->>>>>>> 4a576606
     m_stream = &_ostream;
   }
 
