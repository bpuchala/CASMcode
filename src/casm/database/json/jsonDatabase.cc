--- conflicted
+++ resolved
@@ -120,7 +120,6 @@
         "Error in jsonDatabase<Supercell>::commit(): CASM project has no root "
         "directory.");
   }
-<<<<<<< HEAD
 
   jsonParser json;
   json["version"] = traits<jsonDB>::version;
@@ -272,7 +271,23 @@
                                  .find(scel_it.name());
 
     for (; config_it != config_end; ++config_it) {
-      auto result = m_config_list.emplace(scel, config_it.name(), *config_it);
+      Configuration configuration{scel};
+      from_json(configuration.configdof(), (*config_it)["dof"]);
+
+      auto source_it = config_it->find("source");
+      if (source_it != config_it->end()) {
+        configuration.set_source(*source_it);
+      }
+      auto cache_it = config_it->find("cache");
+      if (cache_it != config_it->end()) {
+        configuration.set_initial_cache(*cache_it);
+      }
+
+      this->clear_name(configuration);
+      // config_it.name() is the JSON attribute name, which is the config ID
+      this->set_id(configuration, config_it.name());
+
+      auto result = m_config_list.emplace(configuration);
       _on_insert_or_emplace(result, is_new);
     }
   }
@@ -313,7 +328,14 @@
   json["version"] = traits<jsonDB>::version;
 
   for (const auto &config : m_config_list) {
-    config.to_json(json["supercells"][config.supercell().name()][config.id()]);
+    jsonParser &configjson =
+        json["supercells"][config.supercell().name()][config.id()];
+    to_json(config.configdof(), configjson["dof"]);
+    to_json(config.source(), configjson["source"]);
+    configjson["cache"].put_obj();
+    if (config.cache_updated()) {
+      to_json(config.cache(), configjson["cache"]);
+    }
   }
 
   json["config_id"] = m_config_id;
@@ -321,12 +343,11 @@
   SafeOfstream file;
   fs::create_directories(config_list_path.parent_path());
   file.open(config_list_path);
-  // json.print(file.ofstream());
   int indent = 0;
   int prec = 12;
   json_spirit::write_stream((json_spirit::mValue &)json, file.ofstream(),
-                            indent, prec),
-      file.close();
+                            indent, prec);
+  file.close();
 
   this->write_aliases();
   auto handler = primclex().settings().query_handler<Configuration>();
@@ -484,393 +505,6 @@
       _scel_range_it->second.second = result.first;
     }
 
-=======
-
-  jsonParser json;
-  json["version"] = traits<jsonDB>::version;
-
-  for (const auto &scel : *this) {
-    json["supercells"][scel.name()] = scel.transf_mat();
-  }
-
-  jsonDB::DirectoryStructure dir(primclex().dir().root_dir());
-
-  SafeOfstream file;
-  fs::create_directories(dir.obj_list<Supercell>().parent_path());
-  file.open(dir.obj_list<Supercell>());
-  json.print(file.ofstream());
-  file.close();
-
-  this->write_aliases();
-  auto handler = primclex().settings().query_handler<Supercell>();
-  handler.set_selected(master_selection());
-  master_selection().write(
-      handler.dict(), true,
-      primclex().dir().template master_selection<Supercell>(), false, false);
-}
-
-void jsonDatabase<Supercell>::close() {
-  m_is_open = false;
-
-  this->clear();
-}
-
-void jsonDatabase<Supercell>::_read_scel_list() {
-  if (!primclex().has_dir()) {
-    throw std::runtime_error(
-        "Error in jsonDatabase<Supercell>::_read_scel_list(): CASM project has "
-        "no root directory.");
-  }
-  jsonDB::DirectoryStructure dir(primclex().dir().root_dir());
-  jsonParser json(dir.obj_list<Supercell>());
-
-  // check json version
-  if (!json.contains("version") ||
-      json["version"].get<std::string>() != traits<jsonDB>::version) {
-    throw std::runtime_error(
-        std::string("Error jsonDB version mismatch: found: ") +
-        json["version"].get<std::string>() +
-        " expected: " + traits<jsonDB>::version);
-  }
-
-  if (!json.is_obj() || !json.contains("supercells")) {
-    throw std::runtime_error(std::string("Error invalid format: ") +
-                             dir.obj_list<Supercell>().string());
-  }
-
-  auto it = json["supercells"].begin();
-  auto end = json["supercells"].end();
-  for (; it != end; ++it) {
-    Eigen::Matrix3l mat;
-    from_json(mat, *it);
-    this->emplace(&primclex(), mat);
-  }
-}
-
-void jsonDatabase<Supercell>::_read_SCEL() {
-  if (!primclex().has_dir()) {
-    throw std::runtime_error(
-        "Error in jsonDatabase<Supercell>::_read_SCEL(): CASM project has no "
-        "root directory.");
-  }
-  // expect a file with format:
-  //
-  // Supercell Number: 0 Volume: 1
-  // Supercell Transformation Matrix:
-  //  1 0 0
-  //  0 1 0
-  //  0 0 1
-  //
-  // Supercell Number: 1 Volume: 2
-  // Supercell Transformation Matrix:
-  //  1 0 -1
-  //  0 1 0
-  //  0 0 2
-
-  Eigen::Matrix3l mat;
-
-  std::string s;
-  fs::ifstream stream(primclex().dir().SCEL());
-  while (!stream.eof()) {
-    std::getline(stream, s);
-    if (s[0] == 'S') {
-      std::getline(stream, s);
-      stream >> mat;
-
-      this->emplace(&primclex(), mat);
-    }
-  }
-}
-
-jsonDatabase<Configuration>::jsonDatabase(const PrimClex &_primclex)
-    : Database<Configuration>(_primclex), m_is_open(false) {}
-
-jsonDatabase<Configuration> &jsonDatabase<Configuration>::open() {
-  if (m_is_open) {
-    return *this;
-  }
-
-  if (!primclex().has_dir()) {
-    m_is_open = true;
-    master_selection() = Selection<Configuration>(*this);
-    return *this;
-  }
-
-  jsonDB::DirectoryStructure dir(primclex().dir().root_dir());
-  fs::path config_list_path = dir.obj_list<Configuration>();
-
-  if (!fs::exists(config_list_path)) {
-    m_is_open = true;
-    master_selection() = Selection<Configuration>(*this);
-    return *this;
-  }
-
-  jsonParser json(config_list_path);
-
-  if (!json.is_obj() || !json.contains("supercells")) {
-    throw std::runtime_error(std::string("Error invalid format: ") +
-                             config_list_path.string());
-  }
-
-  // check json version
-  if (!json.contains("version") ||
-      json["version"].get<std::string>() != traits<jsonDB>::version) {
-    throw std::runtime_error(
-        std::string("Error jsonDB version mismatch: found: ") +
-        json["version"].get<std::string>() +
-        " expected: " + traits<jsonDB>::version);
-  }
-
-  // read config list contents
-  auto scel_it = json["supercells"].begin();
-  auto scel_end = json["supercells"].end();
-  bool is_new = false;
-
-  for (; scel_it != scel_end; ++scel_it) {
-    auto config_it = scel_it->begin();
-    auto config_end = scel_it->end();
-
-    const Supercell &scel = *primclex()
-                                 .db_handler()
-                                 .db<Supercell>(traits<jsonDB>::name)
-                                 .find(scel_it.name());
-
-    for (; config_it != config_end; ++config_it) {
-      Configuration configuration{scel};
-      from_json(configuration.configdof(), (*config_it)["dof"]);
-
-      auto source_it = config_it->find("source");
-      if (source_it != config_it->end()) {
-        configuration.set_source(*source_it);
-      }
-      auto cache_it = config_it->find("cache");
-      if (cache_it != config_it->end()) {
-        configuration.set_initial_cache(*cache_it);
-      }
-
-      this->clear_name(configuration);
-      // config_it.name() is the JSON attribute name, which is the config ID
-      this->set_id(configuration, config_it.name());
-
-      auto result = m_config_list.emplace(configuration);
-      _on_insert_or_emplace(result, is_new);
-    }
-  }
-
-  // read next config id for each supercell
-  from_json(m_config_id, json["config_id"]);
-  master_selection() = Selection<Configuration>(*this);
-  this->read_aliases();
-
-  m_is_open = true;
-  return *this;
-}
-
-void jsonDatabase<Configuration>::commit() {
-  if (!m_is_open) {
-    throw std::runtime_error(
-        "Error in jsonDatabase<Configuration>::commit(): Database not open");
-  }
-  if (!primclex().has_dir()) {
-    throw std::runtime_error(
-        "Error in jsonDatabase<Configuration>::commit(): CASM project has no "
-        "root directory.");
-  }
-
-  jsonDB::DirectoryStructure dir(primclex().dir().root_dir());
-  fs::path config_list_path = dir.obj_list<Configuration>();
-  if (primclex().db_handler().db<Supercell>(traits<jsonDB>::name).size() == 0) {
-    fs::remove(config_list_path);
-    return;
-  }
-
-  jsonParser json;
-  if (fs::exists(config_list_path)) {
-    json.read(config_list_path);
-  } else {
-    json.put_obj();
-  }
-  json["version"] = traits<jsonDB>::version;
-
-  for (const auto &config : m_config_list) {
-    jsonParser &configjson =
-        json["supercells"][config.supercell().name()][config.id()];
-    to_json(config.configdof(), configjson["dof"]);
-    to_json(config.source(), configjson["source"]);
-    configjson["cache"].put_obj();
-    if (config.cache_updated()) {
-      to_json(config.cache(), configjson["cache"]);
-    }
-  }
-
-  json["config_id"] = m_config_id;
-
-  SafeOfstream file;
-  fs::create_directories(config_list_path.parent_path());
-  file.open(config_list_path);
-  int indent = 0;
-  int prec = 12;
-  json_spirit::write_stream((json_spirit::mValue &)json, file.ofstream(),
-                            indent, prec);
-  file.close();
-
-  this->write_aliases();
-  auto handler = primclex().settings().query_handler<Configuration>();
-  handler.set_selected(master_selection());
-
-  bool force = true;
-  bool write_json = false;
-  bool only_selected = false;
-  master_selection().write(
-      handler.dict(), force,
-      primclex().dir().template master_selection<Configuration>(), write_json,
-      only_selected);
-}
-
-void jsonDatabase<Configuration>::close() {
-  m_name_to_config.clear();
-  m_config_list.clear();
-  m_scel_range.clear();
-
-  m_is_open = false;
-}
-
-jsonDatabase<Configuration>::iterator jsonDatabase<Configuration>::begin()
-    const {
-  return _iterator(m_config_list.begin());
-}
-
-jsonDatabase<Configuration>::iterator jsonDatabase<Configuration>::end() const {
-  return _iterator(m_config_list.end());
-}
-
-jsonDatabase<Configuration>::size_type jsonDatabase<Configuration>::size()
-    const {
-  return m_config_list.size();
-}
-
-std::pair<jsonDatabase<Configuration>::iterator, bool>
-jsonDatabase<Configuration>::insert(const Configuration &config) {
-  auto result = m_config_list.insert(config);
-
-  return _on_insert_or_emplace(result, true);
-}
-
-std::pair<jsonDatabase<Configuration>::iterator, bool>
-jsonDatabase<Configuration>::insert(const Configuration &&config) {
-  auto result = m_config_list.insert(std::move(config));
-
-  return _on_insert_or_emplace(result, true);
-}
-
-jsonDatabase<Configuration>::iterator jsonDatabase<Configuration>::update(
-    const Configuration &config) {
-  ValDatabase<Configuration>::erase(config.name());
-  return insert(config).first;
-}
-
-jsonDatabase<Configuration>::iterator jsonDatabase<Configuration>::erase(
-    iterator pos) {
-  // get m_config_list iterator
-  auto base_it = static_cast<db_set_iterator *>(pos.get())->base();
-
-  // erase name & alias
-  m_name_to_config.erase(base_it->name());
-  master_selection().data().erase(base_it->name());
-  // update scel_range
-  auto _scel_range_it = m_scel_range.find(base_it->supercell().name());
-  if (_scel_range_it->second.first == _scel_range_it->second.second) {
-    m_scel_range.erase(_scel_range_it);
-  } else if (_scel_range_it->second.first == base_it) {
-    ++(_scel_range_it->second.first);
-  } else if (_scel_range_it->second.second == base_it) {
-    --(_scel_range_it->second.second);
-  }
-
-  // erase Configuration
-  return _iterator(m_config_list.erase(base_it));
-}
-
-jsonDatabase<Configuration>::iterator jsonDatabase<Configuration>::find(
-    const std::string &name_or_alias) const {
-  auto it = m_name_to_config.find(this->name(name_or_alias));
-  if (it == m_name_to_config.end()) {
-    return _iterator(m_config_list.end());
-  }
-  return _iterator(it->second);
-}
-
-/// Range of Configuration in a particular supecell
-boost::iterator_range<jsonDatabase<Configuration>::iterator>
-jsonDatabase<Configuration>::scel_range(const std::string &scelname) const {
-  auto it = m_scel_range.find(scelname);
-  if (it == m_scel_range.end()) {
-    return boost::make_iterator_range(end(), end());
-  } else {
-    auto &res = it->second;
-    return boost::make_iterator_range(_iterator(res.first),
-                                      _iterator(std::next(res.second)));
-  }
-}
-
-/// Find canonical Configuration in database by comparing DoF
-///
-/// \param config A Configuration in canonical form
-///
-/// - Find in set<Configuration>
-typename jsonDatabase<Configuration>::iterator
-jsonDatabase<Configuration>::search(const Configuration &config) const {
-  // not clear if using m_scel_range to search on a sub-range would help...
-  auto res = m_config_list.find(config);
-  if (res == m_config_list.end()) {
-    return end();
-  }
-  return _iterator(res);
-}
-
-/// Update m_name_to_config and m_scel_range after performing an insert or
-/// emplace
-std::pair<jsonDatabase<Configuration>::iterator, bool>
-jsonDatabase<Configuration>::_on_insert_or_emplace(
-    std::pair<base_iterator, bool> &result, bool is_new) {
-  if (result.second) {
-    const Configuration &config = *result.first;
-    assert(&config.primclex() == &primclex() &&
-           "jsonDatabase<Configuration>::_on_insert_or_emplace primclex does "
-           "not match");
-
-    if (is_new) {
-      // set the config id, and increment
-      auto _config_id_it = m_config_id.find(config.supercell().name());
-      if (_config_id_it == m_config_id.end()) {
-        _config_id_it =
-            m_config_id.insert(std::make_pair(config.supercell().name(), 0))
-                .first;
-      }
-      this->set_id(config, _config_id_it->second++);
-    }
-
-    // update name -> config
-    m_name_to_config.insert(std::make_pair(config.name(), result.first));
-
-    // check if scel_range needs updating
-    auto _scel_range_it = m_scel_range.find(config.supercell().name());
-
-    // new supercell
-    if (_scel_range_it == m_scel_range.end()) {
-      m_scel_range.emplace(config.supercell().name(),
-                           std::make_pair(result.first, result.first));
-    }
-    // if new 'begin' of scel range
-    else if (_scel_range_it->second.first == std::next(result.first)) {
-      _scel_range_it->second.first = result.first;
-    }
-    // if new 'end' of scel range (!= past-the-last config in scel)
-    else if (_scel_range_it->second.second == std::prev(result.first)) {
-      _scel_range_it->second.second = result.first;
-    }
-
->>>>>>> 6efcf4d5
     master_selection().data().emplace(config.name(), 0);
   }
 
