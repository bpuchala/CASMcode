<<<<<<< HEAD
/*
 *  casm.cpp
 *
 *
 *  Created by Brian Puchala on April 27, 2013.
 *	All rights reserved.
 *
 *
 */


#include<cstring>
#include<time.h>

#include "casm/version/version.hh"
//#include "casm/core"

#include "casm/app/DirectoryStructure.hh"
#include "casm/external/boost.hh"
#include "casm/container/Array.hh"

=======
>>>>>>> 2fc0b687
// include new casm tool header files here:
#include "casm/app/casm_functions.hh"

using namespace CASM;

// ///////////////////////////////////////
// casm main:

int main(int argc, char *argv[]) {

<<<<<<< HEAD
  // Collect command line arguments
  Array<std::string> args;
  bool help = false;
  for(int i = 0; i < argc; i++) {
    args.push_back(std::string(argv[i]));
    if(args[i] == "--help" || args[i] == "-h")
      help = true;
  }


  if(argc == 1) {
    print_casm_help(std::cout);
    return 1;
  }
  else if(args[1] == "version" || args[1] == "--version") {
    std::cout << "casm version: " << version() << std::endl;
    return 0;
  }
  else if(args[1] == "status" || args[1] == "format") {
    help = true;
  }

  int retcode = 2;

  bool write_log = true;
  fs::path root = find_casmroot(fs::current_path());
  if(help) {
    write_log = false;
  }
  else if(root.empty() && args[1] != "init") {
    write_log = false;
  }
  if(write_log) {
    // If not a 'version', or 'help' command, write to LOG
    fs::ofstream log(root / "LOG", std::ofstream::out | std::ofstream::app);
    log << "# " << date_time() << std::endl;

    // record whoami@hostname

    std::string whoami, hostname;
    {
      FILE *fp;
      char path[PATH_MAX];
      fp = popen("whoami", "r");
      while(fgets(path, PATH_MAX, fp) != NULL) {
        whoami = std::string(path);
        whoami.resize(whoami.size() - 1);
      }
    }
    {
      FILE *fp;
      char path[PATH_MAX];
      fp = popen("hostname", "r");
      while(fgets(path, PATH_MAX, fp) != NULL) {
        hostname = std::string(path);
        hostname.resize(hostname.size() - 1);
      }
    }
    log << "# " << whoami << "@" << hostname << "\n";

    // record git version hash and CASM version number
    log << "# " << version()  << "\n";

    // record command arguments
    for(int i = 0; i < argc; i++) {
      log << argv[i] << " ";
    }
    log << "\n";
    log.close();
  }
  // timing info:
  using namespace boost::chrono;
  steady_clock::time_point start_time, curr_time;
  start_time = steady_clock::now();

  if(args[1] == "status") {
    retcode = status_command(argc, argv);
  }
  else if(args[1] == "format") {
    retcode = format_command(argc, argv);
  }
  else if(args[1] == "init") {
    retcode = init_command(argc, argv);
  }
  else if(args[1] == "settings") {
    retcode = settings_command(argc, argv);
  }
  else if(args[1] == "sym") {
    retcode = sym_command(argc, argv);
  }
  else if(args[1] == "composition") {
    retcode = composition_command(argc, argv);
  }
  else if(args[1] == "ref") {
    retcode = ref_command(argc, argv);
  }
  else if(args[1] == "update") {
    retcode = update_command(argc, argv);
  }
  else if(args[1] == "enum") {
    retcode = enum_command(argc, argv);
  }
  else if(args[1] == "super") {
    retcode = super_command(argc, argv);
  }
  else if(args[1] == "select") {
    retcode = select_command(argc, argv);
  }
  else if(args[1] == "bset") {
    retcode = bset_command(argc, argv);
  }
  else if(args[1] == "perturb") {
    retcode = perturb_command(argc, argv);
  }
  else if(args[1] == "run") {
    retcode = run_command(argc, argv);
  }
  else if(args[1] == "query") {
    retcode = query_command(argc, argv);
  }
  else if(args[1] == "files") {
    retcode = files_command(argc, argv);
  }
  else if(args[1] == "import") {
    retcode = import_command(argc, argv);
  }
  else if(args[1] == "monte") {
    retcode = monte_command(argc, argv);
  }
  else if(args[1] == "view") {
    retcode = view_command(argc, argv);
  }
  else {
    print_casm_help(std::cout);
    if(!help) {
      retcode = ERR_INVALID_ARG;
    }
    else {
      retcode = 0;
    }
  }


  if(write_log) {
    // If not a 'version', or 'help' command, write to LOG
    fs::ofstream log(root / "LOG", std::ofstream::out | std::ofstream::app);
    curr_time = steady_clock::now();
    float s = duration_cast<duration<float> >(curr_time - start_time).count();
    log << "# return: " << retcode << " runtime(s): " << s << "\n\n";
    log.close();
  }

  return retcode;
}

/*
//#include "casm_functions.cc"

#include "status.cc"
#include "format.cc"
#include "settings.cc"
#include "init.cc"
#include "sym.cc"
#include "composition.cc"
#include "ref.cc"
#include "update.cc"
#include "enum.cc"
#include "super.cc"
#include "select.cc"
#include "bset.cc"
#include "perturb.cc"
#include "run.cc"
#include "import.cc"
#include "monte.cc"
#include "view.cc"
*/
=======
  PrimClex *_primclex = nullptr;
  CommandArgs args(argc, argv, _primclex, default_log(), default_err_log());

  return casm_api(args);

}
>>>>>>> 2fc0b687
<|MERGE_RESOLUTION|>--- conflicted
+++ resolved
@@ -1,27 +1,3 @@
-<<<<<<< HEAD
-/*
- *  casm.cpp
- *
- *
- *  Created by Brian Puchala on April 27, 2013.
- *	All rights reserved.
- *
- *
- */
-
-
-#include<cstring>
-#include<time.h>
-
-#include "casm/version/version.hh"
-//#include "casm/core"
-
-#include "casm/app/DirectoryStructure.hh"
-#include "casm/external/boost.hh"
-#include "casm/container/Array.hh"
-
-=======
->>>>>>> 2fc0b687
 // include new casm tool header files here:
 #include "casm/app/casm_functions.hh"
 
@@ -32,188 +8,9 @@
 
 int main(int argc, char *argv[]) {
 
-<<<<<<< HEAD
-  // Collect command line arguments
-  Array<std::string> args;
-  bool help = false;
-  for(int i = 0; i < argc; i++) {
-    args.push_back(std::string(argv[i]));
-    if(args[i] == "--help" || args[i] == "-h")
-      help = true;
-  }
-
-
-  if(argc == 1) {
-    print_casm_help(std::cout);
-    return 1;
-  }
-  else if(args[1] == "version" || args[1] == "--version") {
-    std::cout << "casm version: " << version() << std::endl;
-    return 0;
-  }
-  else if(args[1] == "status" || args[1] == "format") {
-    help = true;
-  }
-
-  int retcode = 2;
-
-  bool write_log = true;
-  fs::path root = find_casmroot(fs::current_path());
-  if(help) {
-    write_log = false;
-  }
-  else if(root.empty() && args[1] != "init") {
-    write_log = false;
-  }
-  if(write_log) {
-    // If not a 'version', or 'help' command, write to LOG
-    fs::ofstream log(root / "LOG", std::ofstream::out | std::ofstream::app);
-    log << "# " << date_time() << std::endl;
-
-    // record whoami@hostname
-
-    std::string whoami, hostname;
-    {
-      FILE *fp;
-      char path[PATH_MAX];
-      fp = popen("whoami", "r");
-      while(fgets(path, PATH_MAX, fp) != NULL) {
-        whoami = std::string(path);
-        whoami.resize(whoami.size() - 1);
-      }
-    }
-    {
-      FILE *fp;
-      char path[PATH_MAX];
-      fp = popen("hostname", "r");
-      while(fgets(path, PATH_MAX, fp) != NULL) {
-        hostname = std::string(path);
-        hostname.resize(hostname.size() - 1);
-      }
-    }
-    log << "# " << whoami << "@" << hostname << "\n";
-
-    // record git version hash and CASM version number
-    log << "# " << version()  << "\n";
-
-    // record command arguments
-    for(int i = 0; i < argc; i++) {
-      log << argv[i] << " ";
-    }
-    log << "\n";
-    log.close();
-  }
-  // timing info:
-  using namespace boost::chrono;
-  steady_clock::time_point start_time, curr_time;
-  start_time = steady_clock::now();
-
-  if(args[1] == "status") {
-    retcode = status_command(argc, argv);
-  }
-  else if(args[1] == "format") {
-    retcode = format_command(argc, argv);
-  }
-  else if(args[1] == "init") {
-    retcode = init_command(argc, argv);
-  }
-  else if(args[1] == "settings") {
-    retcode = settings_command(argc, argv);
-  }
-  else if(args[1] == "sym") {
-    retcode = sym_command(argc, argv);
-  }
-  else if(args[1] == "composition") {
-    retcode = composition_command(argc, argv);
-  }
-  else if(args[1] == "ref") {
-    retcode = ref_command(argc, argv);
-  }
-  else if(args[1] == "update") {
-    retcode = update_command(argc, argv);
-  }
-  else if(args[1] == "enum") {
-    retcode = enum_command(argc, argv);
-  }
-  else if(args[1] == "super") {
-    retcode = super_command(argc, argv);
-  }
-  else if(args[1] == "select") {
-    retcode = select_command(argc, argv);
-  }
-  else if(args[1] == "bset") {
-    retcode = bset_command(argc, argv);
-  }
-  else if(args[1] == "perturb") {
-    retcode = perturb_command(argc, argv);
-  }
-  else if(args[1] == "run") {
-    retcode = run_command(argc, argv);
-  }
-  else if(args[1] == "query") {
-    retcode = query_command(argc, argv);
-  }
-  else if(args[1] == "files") {
-    retcode = files_command(argc, argv);
-  }
-  else if(args[1] == "import") {
-    retcode = import_command(argc, argv);
-  }
-  else if(args[1] == "monte") {
-    retcode = monte_command(argc, argv);
-  }
-  else if(args[1] == "view") {
-    retcode = view_command(argc, argv);
-  }
-  else {
-    print_casm_help(std::cout);
-    if(!help) {
-      retcode = ERR_INVALID_ARG;
-    }
-    else {
-      retcode = 0;
-    }
-  }
-
-
-  if(write_log) {
-    // If not a 'version', or 'help' command, write to LOG
-    fs::ofstream log(root / "LOG", std::ofstream::out | std::ofstream::app);
-    curr_time = steady_clock::now();
-    float s = duration_cast<duration<float> >(curr_time - start_time).count();
-    log << "# return: " << retcode << " runtime(s): " << s << "\n\n";
-    log.close();
-  }
-
-  return retcode;
-}
-
-/*
-//#include "casm_functions.cc"
-
-#include "status.cc"
-#include "format.cc"
-#include "settings.cc"
-#include "init.cc"
-#include "sym.cc"
-#include "composition.cc"
-#include "ref.cc"
-#include "update.cc"
-#include "enum.cc"
-#include "super.cc"
-#include "select.cc"
-#include "bset.cc"
-#include "perturb.cc"
-#include "run.cc"
-#include "import.cc"
-#include "monte.cc"
-#include "view.cc"
-*/
-=======
   PrimClex *_primclex = nullptr;
   CommandArgs args(argc, argv, _primclex, default_log(), default_err_log());
 
   return casm_api(args);
 
-}
->>>>>>> 2fc0b687
+}