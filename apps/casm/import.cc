#include "import.hh"

#include <cstring>
#include <tuple>

#include "casm_functions.hh"
#include "casm/CASM_classes.hh"
//#include "casm/clex/ConfigMapping.hh"
//#include "casm/casm_io/FileSystemInterface.hh"

namespace CASM {
  namespace Import_impl {
    // record some pieces of data from each import.  These are used to resolve conflicts at the end
    // the 'relaxjson' datarecord stores relaxation properties that will be merged into Configuration::calc_properties() during the final step
    enum DataType {path = 0, relaxjson = 1, contcar = 2, energy = 3};
    using Data = std::tuple<fs::path, jsonParser, std::string, std::pair<bool, double> >;
  }

  // ///////////////////////////////////////
  // 'import' function for casm
  //    (add an 'if-else' statement in casm.cpp to call this)

  /// Import proceeds in two steps.
  ///   1) read each file, map it onto a Configuration of the PrimClex
  ///       - record relaxation data for each one
  ///
  ///   2) If data import was requested, iterate over each import record and do the following:
  ///       - if multiple imported structures map onto a configuration for which there is no calculation data,
  ///         import calculation data from the structure with the lowest mapping cost
  ///       - if one or more imported structuress map onto a configuration for which calculation
  ///         data already exist, do not import any new data
  ///       - if data is imported, the corresponding properties.calc.json file is copied into the directory of the
  ///         mapped configuration. A structure file, relaxed_structure.vasp is also written to the directory.
  ///       - relaxed_structure.vasp gives the relaxed structure in a setting and orientation that matches the
  ///         generated POS file
  ///
  int import_command(int argc, char *argv[]) {

    double tol(TOL);
    COORD_TYPE coordtype = FRAC;
    double vol_tol(0.25);
    double lattice_weight(0.5);
    std::vector<fs::path> pos_paths;
    fs::path dft_path, batch_path;
    bool same_dir(false), no_import(true);
    po::variables_map vm;
    /// Set command line options using boost program_options
    po::options_description desc("'casm import' usage");
    desc.add_options()
    ("help,h", "Write help documentation")
    ("pos,p", po::value<std::vector<fs::path> >(&pos_paths)->multitoken(), "Path(s) to structure(s) being imported (multiple allowed, but no wild-card matching)")
    ("cost-weight,w", po::value<double>(&lattice_weight)->default_value(0.5),
     "Adjusts cost function for mapping optimization (cost=w*lattice_deformation+(1-w)*basis_deformation).")
    ("min-energy", "Resolve mapping conflicts based on energy rather than deformation.")
    ("max-vol-change", po::value<double>(&vol_tol)->default_value(0.25),
     "Adjusts range of SCEL volumes searched while mapping imported structure onto ideal crystal (only necessary if the presence of vacancies makes the volume ambiguous). Default is +/- 25% of relaxed_vol/prim_vol. Smaller values yield faster import, larger values may yield more accurate mapping.")
    ("batch,b", po::value<fs::path>(&batch_path), "Path to batch file, which should list one structure file path per line (can be used in combination with --pos)")
    ("rotate,r", "Rotate structure to be consistent with setting of PRIM")
    ("ideal,i", "Assume imported structures are unstrained (ideal) for faster importing. Can be slower if used on deformed structures, in which case more robust methods will be used")
    //("strict,s", "Request that symmetrically equivalent configurations be treated as distinct.")
    ("data,d", "Attempt to extract calculation data from the enclosing directory of the structure files, if it is available");

    try {

      po::store(po::parse_command_line(argc, argv, desc), vm); // can throw

      /** --help option
       */
      if(vm.count("help")) {
        std::cout << std::endl;
        std::cout << desc << std::endl;

        std::cout << "DESCRIPTION" << std::endl;
        std::cout << "    Import structure specified by --pos. If it doesn't exist make a directory for it and copy data over" << std::endl;
        std::cout << "    If a *.json file is specified, it will be interpreted as a 'calc.properties.json' file." << std::endl;
        return 0;
      }

      po::notify(vm); // throws on error, so do after help in case
      // there are any problems

    }
    catch(po::error &e) {
      std::cerr << desc << std::endl;
      std::cerr << "ERROR: " << e.what() << std::endl << std::endl;
      return 3;
    }
    catch(std::exception &e) {
      std::cerr << desc << std::endl;
      std::cerr << "ERROR: " << e.what() << std::endl << std::endl;
      return 4;

    }

    if(!vm.count("pos") && !vm.count("batch")) {
      std::cerr << desc << std::endl;
      std::cerr << "No structures specified for import (specify structures using --pos or --batch)." << std::endl;
      return 5;
    }

    //read all the import paths
    if(vm.count("batch")) {
      if(!fs::exists(batch_path)) {
        std::cerr << "ERROR: Batch import file does not exist at " << batch_path << "\n";
        return 6;
      }
      fs::ifstream batchfile(batch_path);
      fs::path tpath;
      while(batchfile >> tpath) {
        pos_paths.push_back(tpath);
        batchfile.ignore(std::numeric_limits<std::streamsize>::max(), '\n');
      }
      if(tpath != pos_paths.back() && tpath.string().size() != 0 && fs::exists(tpath))
        pos_paths.push_back(tpath);
    }
    {
      if(pos_paths.size() == 0) {
        std::cerr <<   "ERROR: No files specified for import.\n";
        if(vm.count("batch"))
          std::cerr << "       Check batch file for errors.\n";
        return 7;
      }
      bool missing_files(false);
      for(auto it = pos_paths.cbegin(); it != pos_paths.cend(); ++it) {
        if(!fs::exists(*it)) {
          if(!missing_files)
            std::cerr << "*** ERROR: Missing file(s):\n";
          missing_files = true;
          std::cerr   << "           " << *it << "\n";
        }
      }
      if(missing_files)
        return 8;
    }

    COORD_MODE C(coordtype);

    fs::path root = find_casmroot(fs::current_path());
    if(root.empty()) {
      std::cerr << "ERROR in 'casm import': No casm project found." << std::endl;
      return 9;
    }
    fs::current_path(root);


    std::cout << "\n***************************" << std::endl << std::endl;

    // initialize primclex
    std::cout << "Initialize primclex: " << root << std::endl << std::endl;
    PrimClex primclex(root, std::cout);
    std::cout << "  DONE." << std::endl << std::endl;


    int map_opt = ConfigMapper::none;
    if(vm.count("rotate")) map_opt |= ConfigMapper::rotate;
    if(vm.count("strict")) map_opt |= ConfigMapper::strict;
    if(!vm.count("ideal")) map_opt |= ConfigMapper::robust;
    ConfigMapper configmapper(primclex, lattice_weight, vol_tol, map_opt, tol);


    // import_map keeps track of mapping collisions -- only used if vm.count("data")
    // import_map[config_name] gives a list all the configuration paths that mapped onto configuration 'config_name' :  import_map[config_name][i].first
    //                         along with a list of the mapping properties {lattice_deformation, basis_deformation}  :  import_map[config_name][i].second
    std::map<Configuration *, std::vector<Import_impl::Data> > import_map;
    std::vector<std::string > error_log;
    Index n_unique(0);
    // iterate over structure files
    std::cout << "  Beginning import of " << pos_paths.size() << " configuration" << (pos_paths.size() > 1 ? "s" : "") << "...\n" << std::endl;
    for(auto it = pos_paths.begin(); it != pos_paths.end(); ++it) {
      if(it != pos_paths.begin())
        std::cout << "\n***************************\n" << std::endl;

      fs::path pos_path, import_path;

      pos_path = fs::absolute(*it);
      std::string imported_name;
      BasicStructure<Site> import_struc;

      // If user requested data import, try to get structural data from properties.calc.json, instead of POS, etc.
      // Since properties.calc.json would be used during 'casm update' to validate relaxation
      if(vm.count("data") && pos_path.extension() != ".json" && pos_path.extension() != ".JSON") {
        fs::path dft_path = pos_path;
        dft_path.remove_filename();
        (dft_path /= ("calctype." + primclex.get_curr_calctype())) /= "properties.calc.json";
        if(!fs::exists(dft_path)) {
          dft_path = pos_path;
          dft_path.remove_filename();
          dft_path /= "properties.calc.json";
          if(!fs::exists(dft_path)) {
            dft_path = fs::path();
          }
        }
        if(!dft_path.empty())
          pos_path = dft_path;
      }


      //Import structure and make note of path
      bool new_import = false;
      jsonParser relax_data;
      std::pair<bool, double> checkenergy(false, 0.0);
      double energy;
      try {
        if(pos_path.extension() == ".json" || pos_path.extension() == ".JSON") {
          jsonParser datajson(pos_path);
          if(datajson.contains("relaxed_energy")) {
            checkenergy = std::pair<bool, double>(true, datajson["relaxed_energy"].get<double>());
          }
          from_json(simple_json(import_struc, "relaxed_"), datajson);
        }
        else {
          fs::ifstream struc_stream(pos_path);
          import_struc.read(struc_stream);
        }

        Eigen::Matrix3d cart_op;
        std::vector<Index> best_assignment;
        jsonParser fullrelax_data;
        if(configmapper.import_structure_occupation(import_struc, imported_name, fullrelax_data, best_assignment, cart_op, true)) {
          std::cout << "  " << pos_path << "\n  was imported successfully as " << imported_name << std::endl << std::endl;
          n_unique++;
          new_import = true;
        }
        else {
          std::cout << "  " << pos_path << "\n  mapped onto pre-existing equivalent structure " << imported_name << std::endl << std::endl;
        }
        relax_data = fullrelax_data["best_mapping"];
        std::cout << "  Relaxation stats -> lattice_deformation = " << relax_data["lattice_deformation"].get<double>()
                  << "      basis_deformation = " << relax_data["basis_deformation"].get<double>() << std::endl << std::endl;;
      }
      catch(std::exception &e) {
        std::cerr << "  ERROR: Unable to import " << pos_path << " because \n"
                  << "    -> " << e.what() << "\n\n";
        error_log.push_back(it->string() + "\n     -> " + e.what());
        if(it != pos_paths.cend()) {
          std::cout << "  Continuing...\n";
        }
        continue;
      }

      Configuration &imported_config(primclex.configuration(imported_name));

      imported_config.push_back_source(jsonParser(std::make_pair("import_mapped", pos_path.string())));



      //Exit if user did not request not to copy data
      if(!vm.count("data"))
        continue;

      std::stringstream contcar_ss;
<<<<<<< HEAD
      VaspIO::PrintPOSCAR(import_struc).print(contcar_ss);
=======
      import_struc.print5_occ(contcar_ss);
>>>>>>> d0b5f43e
      import_map[&imported_config].push_back(Import_impl::Data(pos_path, relax_data, contcar_ss.str(), checkenergy));

    }

    // All the mapping is finished; now we migrate data, if requested
    std::stringstream conflict_log;
    if(vm.count("data")) {
      std::cout << "  Attempting to import data..." << std::endl;
      auto it(import_map.begin()), end_it(import_map.end());
      for(; it != end_it; ++it) {
        Configuration &imported_config = *(it->first);
        std::vector<Import_impl::Data> &data_vec(it->second);

        fs::path import_path = fs::absolute(imported_config.get_path());
        bool preexisting(false);
        if(fs::exists(imported_config.calc_properties_path()))
          preexisting = true;
        Index mult = data_vec.size() + Index(preexisting);
        double best_weight(1e19);
<<<<<<< HEAD
=======
        double best_energy(1e19);
>>>>>>> d0b5f43e
        Index best_conflict(0), best_ind(0);
        if(mult > 1) {
          conflict_log <<  "  CONFLICT -> " <<  mult << " matching structures for config " << imported_config.name() << ": " <<  std::endl;
          double w = lattice_weight;
          Index conflict_ind(1);
          if(preexisting) {
            conflict_ind++;
            conflict_log << "           1) Pre-existing data for " << imported_config.name() << " before import." << std::endl
                         << "              Relaxation stats:" << std::endl;
            if(imported_config.calc_properties().contains("basis_deformation") && imported_config.calc_properties().contains("lattice_deformation")) {
              double ld = imported_config.calc_properties()["lattice_deformation"].get<double>();
              double bd = imported_config.calc_properties()["basis_deformation"].get<double>();
              conflict_log << "                -- lattice_deformation = " << ld << ";  basis_deformation = " << bd << ";  weighted avg = " << w *ld + (1.0 - w)*bd << std::endl;
<<<<<<< HEAD
              best_weight = w * ld + (1.0 - w) * bd;
              best_conflict = 0;
              best_ind = -1;
=======
              if(!vm.count("min-energy")) {
                best_weight = w * ld + (1.0 - w) * bd;
                best_conflict = 0;
                best_ind = -1;
              }
>>>>>>> d0b5f43e
            }
            else {
              conflict_log << "                -- lattice_deformation = unknown;  basis_deformation = unknown;  weighted avg = unknown" << std::endl;
            }
<<<<<<< HEAD
            if(imported_config.calc_properties().contains("relaxed_energy"))
              conflict_log << "                -- relaxed_energy = " << imported_config.calc_properties()["relaxed_energy"].get<double>() << std::endl;
=======
            if(imported_config.calc_properties().contains("relaxed_energy")) {
              conflict_log << "                -- relaxed_energy = " << imported_config.calc_properties()["relaxed_energy"].get<double>() << std::endl;
              if(vm.count("min-energy")) {
                best_energy = imported_config.calc_properties()["relaxed_energy"].get<double>(); 
                best_conflict = 0;
                best_ind = -1;
              }
            } 
>>>>>>> d0b5f43e
            else
              conflict_log << "                -- relaxed_energy = unknown" << std::endl;
            conflict_log << std::endl;
          }
          for(Index i = 0; i < data_vec.size(); i++) {
            fs::path pos_path = std::get<Import_impl::path>(data_vec[i]);
            conflict_log << "           " << conflict_ind++ << ") Structure imported from " << pos_path << "." << std::endl
                         << "              Relaxation stats:" << std::endl;
            jsonParser &relaxjson = std::get<Import_impl::relaxjson>(data_vec[i]);
            double ld = relaxjson["lattice_deformation"].get<double>();
            double bd = relaxjson["basis_deformation"].get<double>();
            conflict_log << "                -- lattice_deformation = " << ld << ";  basis_deformation = " << bd << ";  weighted avg = " << w *ld + (1.0 - w)*bd << std::endl;
            if(std::get<Import_impl::energy>(data_vec[i]).first)
              conflict_log << "                -- relaxed_energy = " << std::get<Import_impl::energy>(data_vec[i]).second << std::endl;
            else
              conflict_log << "                -- relaxed_energy = unknown" << std::endl;
            conflict_log << std::endl;
<<<<<<< HEAD
            if(w * ld + (1.0 - w)*bd < best_weight) {
              best_weight = w * ld + (1.0 - w) * bd;
              best_conflict = conflict_ind - 1;
              best_ind = i;
=======
            if(vm.count("min-energy")) {
              if(std::get<Import_impl::energy>(data_vec[i]).first) {
                if(std::get<Import_impl::energy>(data_vec[i]).second < best_energy) {
                  best_energy = std::get<Import_impl::energy>(data_vec[i]).second;
                  best_conflict = conflict_ind - 1;
                  best_ind = i; 
                }
              }
            }
            else {
              if(w * ld + (1.0 - w)*bd < best_weight) {
                best_weight = w * ld + (1.0 - w) * bd;
                best_conflict = conflict_ind - 1;
                best_ind = i;
              }
>>>>>>> d0b5f43e
            }
          }
          if(preexisting) {
            conflict_log << "          ==> Resolution: No data will be imported since data already exists" << std::endl;
            if(valid_index(best_ind)) {
<<<<<<< HEAD
              conflict_log << "          *** WARNING: Conflicting config #" << best_conflict << " maps more closely onto ideal crystal! ***" << std::endl;
            }
          }
          else {
            conflict_log << "          ==> Resolution: Import data from closest match, structure #" << best_conflict  << std::endl;
=======
              if(!vm.count("min-energy"))
                conflict_log << "          *** WARNING: Conflicting config #" << best_conflict << " maps more closely onto ideal crystal! ***" << std::endl;
              else
                conflict_log << "          *** WARNING: Conflicting config #" << best_conflict << " has a lower energy! ***" << std::endl;
            }
          }
          else {
            if(!vm.count("min-energy"))
              conflict_log << "          ==> Resolution: Import data from closest match, structure #" << best_conflict  << std::endl;
            else
              conflict_log << "          ==> Resolution: Import data from lowest energy config, structure #" << best_conflict  << std::endl;
>>>>>>> d0b5f43e
          }
          conflict_log << "\n          ----------------------------------------------\n" << std::endl;
        }
        if(preexisting) {
          continue;
        }

        fs::path pos_path = std::get<Import_impl::path>(data_vec[best_ind]);
        if(pos_path.extension() != ".json" && pos_path.extension() != ".JSON") {
          std::cout << "  No calculation data was found in the enclosing directory of \n"
                    << "    " << pos_path << std::endl
                    << "  Continuing..." << std::endl;
          continue;
        }

        fs::path import_target = import_path / ("calctype." + primclex.get_curr_calctype());
        if(!fs::exists(import_target))
          fs::create_directories(import_target);

        fs::copy_file(pos_path, imported_config.calc_properties_path());

        if(!fs::exists(imported_config.get_pos_path()))
          imported_config.write_pos();

        {
          fs::ofstream contcar_out(import_target / "relaxed_structure.vasp");
          contcar_out << std::get<Import_impl::contcar>(data_vec[best_ind]);
        }

        jsonParser calc_data;
        if(!imported_config.read_calc_properties(calc_data)) {
          std::cout << "  WARNING: Some properties from " << pos_path << " were not valid. Viable values will still be recorded.\n";
        }

        jsonParser &relaxjson = std::get<Import_impl::relaxjson>(data_vec[best_ind]);
        //append relaxjson onto calc_data
        auto jit = relaxjson.cbegin(), jit_end = relaxjson.cend();
        for(; jit != jit_end; ++jit) {
          calc_data[jit.name()] = *jit;
        }
        imported_config.set_calc_properties(calc_data);

<<<<<<< HEAD
        imported_config.push_back_source(jsonParser(std::make_pair("data_inferred_from_mapping", pos_path.string())));
=======
        imported_config.push_back_source(json_pair("data_inferred_from_mapping", pos_path.string()));
>>>>>>> d0b5f43e

      }
    }
    std::cout << "\n***************************\n" << std::endl;

    std::cout << "  Finished importing " << pos_paths.size() <<  " structures";
    if(n_unique == 0)
      std::cout << " (none of these are new or unique)";
    else if(n_unique < pos_paths.size())
      std::cout << " (only " << n_unique << " of these " << (n_unique == 1 ? "is" : "are") << " new and unique)";
    std::cout << "." <<  std::endl;

    //Update directories
    std::cout << "  Writing SCEL..." << std::endl;
    primclex.print_supercells();
    std::cout << "  Writing config_list..." << std::endl << std::endl;
    primclex.write_config_list();
    std::cout << "  DONE" << std::endl << std::endl;

    if(error_log.size() > 0) {
      std::cout << "  WARNING: --The following paths could not be imported due to errors:\n";
      for(auto it = error_log.cbegin(); it != error_log.cend(); ++it) {
        std::cout << *it
                  << "\n        ----------------------------------------------\n" << std::endl;
      }
      std::cout << "\n" << std::endl;
    }
    if(conflict_log.str().size()) {
      std::cout << "  WARNING: -- The following conflicts were found\n" << std::endl
                << conflict_log.str() << std::endl;

      std::cout << "  Please review these conflicts.  A different resolution can be obtained by removing datafiles from\n"
                << "  the training_data directory and performing an import using a manually reduced set of files.\n";
    }
    std::cout << "  DONE" << std::endl << std::endl;

    std::cout << std::endl;

    return 0;
  };

}
<|MERGE_RESOLUTION|>--- conflicted
+++ resolved
@@ -249,11 +249,7 @@
         continue;
 
       std::stringstream contcar_ss;
-<<<<<<< HEAD
       VaspIO::PrintPOSCAR(import_struc).print(contcar_ss);
-=======
-      import_struc.print5_occ(contcar_ss);
->>>>>>> d0b5f43e
       import_map[&imported_config].push_back(Import_impl::Data(pos_path, relax_data, contcar_ss.str(), checkenergy));
 
     }
@@ -273,10 +269,7 @@
           preexisting = true;
         Index mult = data_vec.size() + Index(preexisting);
         double best_weight(1e19);
-<<<<<<< HEAD
-=======
         double best_energy(1e19);
->>>>>>> d0b5f43e
         Index best_conflict(0), best_ind(0);
         if(mult > 1) {
           conflict_log <<  "  CONFLICT -> " <<  mult << " matching structures for config " << imported_config.name() << ": " <<  std::endl;
@@ -290,25 +283,15 @@
               double ld = imported_config.calc_properties()["lattice_deformation"].get<double>();
               double bd = imported_config.calc_properties()["basis_deformation"].get<double>();
               conflict_log << "                -- lattice_deformation = " << ld << ";  basis_deformation = " << bd << ";  weighted avg = " << w *ld + (1.0 - w)*bd << std::endl;
-<<<<<<< HEAD
-              best_weight = w * ld + (1.0 - w) * bd;
-              best_conflict = 0;
-              best_ind = -1;
-=======
               if(!vm.count("min-energy")) {
                 best_weight = w * ld + (1.0 - w) * bd;
                 best_conflict = 0;
                 best_ind = -1;
               }
->>>>>>> d0b5f43e
             }
             else {
               conflict_log << "                -- lattice_deformation = unknown;  basis_deformation = unknown;  weighted avg = unknown" << std::endl;
             }
-<<<<<<< HEAD
-            if(imported_config.calc_properties().contains("relaxed_energy"))
-              conflict_log << "                -- relaxed_energy = " << imported_config.calc_properties()["relaxed_energy"].get<double>() << std::endl;
-=======
             if(imported_config.calc_properties().contains("relaxed_energy")) {
               conflict_log << "                -- relaxed_energy = " << imported_config.calc_properties()["relaxed_energy"].get<double>() << std::endl;
               if(vm.count("min-energy")) {
@@ -317,7 +300,6 @@
                 best_ind = -1;
               }
             } 
->>>>>>> d0b5f43e
             else
               conflict_log << "                -- relaxed_energy = unknown" << std::endl;
             conflict_log << std::endl;
@@ -335,12 +317,6 @@
             else
               conflict_log << "                -- relaxed_energy = unknown" << std::endl;
             conflict_log << std::endl;
-<<<<<<< HEAD
-            if(w * ld + (1.0 - w)*bd < best_weight) {
-              best_weight = w * ld + (1.0 - w) * bd;
-              best_conflict = conflict_ind - 1;
-              best_ind = i;
-=======
             if(vm.count("min-energy")) {
               if(std::get<Import_impl::energy>(data_vec[i]).first) {
                 if(std::get<Import_impl::energy>(data_vec[i]).second < best_energy) {
@@ -356,19 +332,11 @@
                 best_conflict = conflict_ind - 1;
                 best_ind = i;
               }
->>>>>>> d0b5f43e
             }
           }
           if(preexisting) {
             conflict_log << "          ==> Resolution: No data will be imported since data already exists" << std::endl;
             if(valid_index(best_ind)) {
-<<<<<<< HEAD
-              conflict_log << "          *** WARNING: Conflicting config #" << best_conflict << " maps more closely onto ideal crystal! ***" << std::endl;
-            }
-          }
-          else {
-            conflict_log << "          ==> Resolution: Import data from closest match, structure #" << best_conflict  << std::endl;
-=======
               if(!vm.count("min-energy"))
                 conflict_log << "          *** WARNING: Conflicting config #" << best_conflict << " maps more closely onto ideal crystal! ***" << std::endl;
               else
@@ -380,7 +348,6 @@
               conflict_log << "          ==> Resolution: Import data from closest match, structure #" << best_conflict  << std::endl;
             else
               conflict_log << "          ==> Resolution: Import data from lowest energy config, structure #" << best_conflict  << std::endl;
->>>>>>> d0b5f43e
           }
           conflict_log << "\n          ----------------------------------------------\n" << std::endl;
         }
@@ -423,11 +390,7 @@
         }
         imported_config.set_calc_properties(calc_data);
 
-<<<<<<< HEAD
         imported_config.push_back_source(jsonParser(std::make_pair("data_inferred_from_mapping", pos_path.string())));
-=======
-        imported_config.push_back_source(json_pair("data_inferred_from_mapping", pos_path.string()));
->>>>>>> d0b5f43e
 
       }
     }
