#include "select.hh"

#include <cstring>

#include "casm_functions.hh"
#include "casm/CASM_global_definitions.hh"

namespace CASM {

  template<typename ConfigIterType>
  void set_selection(ConfigIterType begin, ConfigIterType end, const std::string &criteria, bool mk) {
    //boost::trim(criteria);

    if(criteria.size()) {
      DataFormatter<Configuration> tformat(ConfigIOParser::parse(criteria));
      for(; begin != end; ++begin) {
        ValueDataStream<bool> select_stream;
        select_stream << tformat(*begin);
        if(select_stream.value())
          begin.set_selected(mk);
      }
    }
    else {
      for(; begin != end; ++begin) {
        begin.set_selected(mk);
      }
    }

    return;
  }

  template<typename ConfigIterType>
  void set_selection(ConfigIterType begin, ConfigIterType end, const std::string &criteria) {
    //boost::trim(criteria);

    if(criteria.size()) {
      DataFormatter<Configuration> tformat(ConfigIOParser::parse(criteria));
      for(; begin != end; ++begin) {
        ValueDataStream<bool> select_stream;
        select_stream << tformat(*begin);
        begin.set_selected(select_stream.value());
      }
    }

    return;
  }

  template<bool IsConst>
  bool write_selection(const ConfigSelection<IsConst> &config_select, bool force, const fs::path &out_path, bool write_json, bool only_selected) {
    if(fs::exists(out_path) && !force) {
      std::cerr << "File " << out_path << " already exists. Use --force to force overwrite." << std::endl;
      return ERR_EXISTING_FILE;
    }

    if(write_json || out_path.extension() == ".json" || out_path.extension() == ".JSON") {
      jsonParser json;
      config_select.to_json(json);
      SafeOfstream sout;
      sout.open(out_path);
      json.print(sout.ofstream(), only_selected);
      sout.close();
    }
    else {
      SafeOfstream sout;
      sout.open(out_path);
      config_select.print(sout.ofstream(), only_selected);
      sout.close();
    }
    return 0;
  }

  void select_help(std::ostream &_stream, std::vector<std::string> help_opt) {
    _stream << "DESCRIPTION" << std::endl
            << "\n"
            << "    Use '[--set | --set-on | --set-off] [criteria]' for specifying or editing a selection.\n";

    for(const std::string &str : help_opt) {
      if(str.empty()) continue;

      if(str[0] == 'o') {
        _stream << "Available operators for use within selection criteria:" << std::endl;
        ConfigIOParser::print_help(_stream, BaseDatumFormatter<Configuration>::Operator);
      }
      else if(str[0] == 'p') {
        _stream << "Available property tags are currently:" << std::endl;
        ConfigIOParser::print_help(_stream);
      }
      _stream << std::endl;
    }
    _stream << std::endl;
  }

  // ///////////////////////////////////////
  // 'select' function for casm
  //    (add an 'if-else' statement in casm.cpp to call this)

<<<<<<< HEAD
  int select_command(int argc, char *argv[], PrimClex* _primclex) {
=======
  int select_command(int argc, char *argv[], PrimClex *_primclex) {
>>>>>>> 8ebb194b

    //casm enum [—supercell min max] [—config supercell ] [—hopconfigs hop.background]
    //- enumerate supercells and configs and hop local configurations

    std::vector<std::string> criteria_vec, help_opt_vec;
    std::vector<std::string> selection;

    fs::path out_path;
    COORD_TYPE coordtype;
    po::variables_map vm;

    /// Set command line options using boost program_options
    // NOTE: multitoken() is used instead of implicit_value() because implicit_value() is broken on some systems -- i.e., braid.cnsi.ucsb.edu
    //       (not sure if it's an issue with a particular shell, or boost version, or something else)
    po::options_description desc("'casm select' usage");
    desc.add_options()
    ("help,h", po::value<std::vector<std::string> >(&help_opt_vec)->multitoken()->zero_tokens(), "Write help documentation. Use '--help properties' for a list of selectable properties or '--help operators' for a list of selection operators")
    ("config,c", po::value<std::vector<std::string> >(&selection)->multitoken(),
     "One or more configuration files to operate on. If not given, or if given the keyword \"MASTER\" the master list is used.")
    ("output,o", po::value<fs::path>(&out_path), "Name for output file")
    ("json", "Write JSON output (otherwise CSV, unless output extension is '.json' or '.JSON')")
    ("subset", "Only write selected configurations to output. Can be used by itself or in conjunction with other options")
    ("xor", "Performs logical XOR on two configuration selections")
    ("not", "Performs logical NOT on configuration selection")
    ("or", "Write configurations selected in any of the input lists. Equivalent to logical OR")
    ("and", "Write configurations selected in all of the input lists. Equivalent to logical AND")
    ("set-on", po::value<std::vector<std::string> >(&criteria_vec)->multitoken()->zero_tokens(), "Add configurations to selection if they meet specified criteria.  Call using 'casm select --set-on [\"criteria\"]'")
    ("set-off", po::value<std::vector<std::string> >(&criteria_vec)->multitoken()->zero_tokens(), "Remove configurations from selection if they meet specified criteria.  Call using 'casm select --set-off [\"criteria\"]'")
    ("set", po::value<std::vector<std::string> >(&criteria_vec)->multitoken(), "Create a selection of Configurations that meet specified criteria.  Call using 'casm select --set [\"criteria\"]'")
    ("force,f", "Overwrite output file");

    std::string cmd;
    std::vector<std::string> allowed_cmd = {"and", "or", "xor", "not", "set-on", "set-off", "set"};

    try {
      po::store(po::parse_command_line(argc, argv, desc), vm); // can throw
      Index num_cmd(0);
      for(const std::string &cmd_str : allowed_cmd) {
        if(vm.count(cmd_str)) {
          num_cmd++;
          cmd = cmd_str;
        }
      }

      if(!vm.count("help")) {
        if(num_cmd > 1) {
          std::cout << desc << std::endl;
          std::cout << "Error in 'casm select'. Must use exactly one of --set-on, --set-off, --set, --and, --or, --xor, or --not." << std::endl;
          return ERR_INVALID_ARG;
        }
        else if(vm.count("subset") && vm.count("config") && selection.size() != 1) {
          std::cout << "ERROR: 'casm select --subset' expects zero or one list as argument." << std::endl;
          return ERR_INVALID_ARG;
        }



        if(!vm.count("output") && (cmd == "or" || cmd == "and" || cmd == "xor" || cmd == "not")) {
          std::cout << "ERROR: 'casm select --" << cmd << "' expects an --output file." << std::endl;
          return ERR_INVALID_ARG;
        }

      }

      // Start --help option
      if(vm.count("help")) {
        std::cout << std::endl << desc << std::endl;
      }

      po::notify(vm); // throws on error, so do after help in case of problems

      // Finish --help option
      if(vm.count("help")) {
        fs::path root = find_casmroot(fs::current_path());
        fs::path alias_file = root / ".casm/query_alias.json";
        if(fs::exists(alias_file)) {
          ConfigIOParser::load_aliases(alias_file);
        }
        select_help(std::cout, help_opt_vec);
        return 0;
      }

      if((vm.count("set-on") || vm.count("set-off") || vm.count("set")) && vm.count("config") && selection.size() != 1) {
        std::string cmd = "--set-on";
        if(vm.count("set-off"))
          cmd = "--set-off";
        if(vm.count("set"))
          cmd = "--set";

        std::cout << "Error in 'casm select " << cmd << "'. " << selection.size() << " config selections were specified, but no more than one selection is allowed (MASTER list is used if no other is specified)." << std::endl;
        return ERR_INVALID_ARG;
      }

    }
    catch(po::error &e) {
      std::cerr << desc << std::endl;
      std::cerr << "ERROR: " << e.what() << std::endl << std::endl;
      return ERR_INVALID_ARG;
    }
    catch(std::exception &e) {
      std::cerr << desc << std::endl;
      std::cerr << "ERROR: " << e.what() << std::endl << std::endl;
      return ERR_UNKNOWN;
    }


    if(vm.count("output") && out_path != "MASTER") {

      out_path = fs::absolute(out_path);
      //check now so we can exit early with an obvious error
      if(fs::exists(out_path) && !vm.count("force")) {
        std::cerr << desc << std::endl << std::endl;
        std::cerr << "ERROR: File " << out_path << " already exists. Use --force to force overwrite." << std::endl;
        return ERR_EXISTING_FILE;
      }
    }

    bool only_selected(false);
    if(selection.empty()) {
      only_selected = true;
      selection.push_back("MASTER");
    }

    // switch to root directory
    fs::path orig_path = fs::current_path();
    fs::path root = find_casmroot(orig_path);
    if(root.empty()) {
      std::cerr << "Error: No casm project found." << std::endl;
      return ERR_NO_PROJ;
    }


    // initialize primclex
    std::cout << "Initialize primclex: " << root << std::endl << std::endl;
    PrimClex primclex(root, std::cout);
    std::cout << "  DONE." << std::endl << std::endl;

    // load initial selection into config_select -- this is also the selection that will be printed at end
    ConfigSelection<false> config_select(primclex, selection[0]);


    if(vm.count("set-on") || vm.count("set-off") || vm.count("set")) {
      bool select_switch = vm.count("set-on");
      std::string criteria;
      if(criteria_vec.size() == 1) {
        criteria = criteria_vec[0];
      }
      else if(criteria_vec.size() > 1) {
        std::cerr << "ERROR: Selection criteria must be a single string.  You provided " << criteria_vec.size() << " strings:\n";
        for(const std::string &str : criteria_vec)
          std::cerr << "     - " << str << "\n";
        return ERR_INVALID_ARG;
      }
      std::cout << "Set selection: " << criteria << std::endl << std::endl;
      if(vm.count("set"))
        set_selection(config_select.config_begin(), config_select.config_end(), criteria);
      else
        set_selection(config_select.config_begin(), config_select.config_end(), criteria, select_switch);

      std::cout << "  DONE." << std::endl << std::endl;

      //return write_selection(config_select, vm.count("force"), out_path, vm.count("json"), only_selected);

    }

    if(vm.count("subset")) {
      only_selected = true;
    }

    if(vm.count("not")) {
      if(selection.size() != 1) {
        std::cerr << "ERROR: Option --not requires exactly 1 selection as argument\n";
        return ERR_INVALID_ARG;
      }
      // loop through other lists, keeping only configurations selected in the other lists
      auto it = config_select.config_begin();
      for(; it != config_select.config_end(); ++it) {
        it.set_selected(!it.selected());
      }

    }

    if(vm.count("or")) {

      // loop through other lists, inserting all selected configurations
      for(int i = 1; i < selection.size(); i++) {
        ConstConfigSelection tselect(primclex, selection[i]);
        for(auto it = tselect.selected_config_cbegin(); it != tselect.selected_config_cend(); ++it) {
          config_select.set_selected(it.name(), true);
        }
      }

      only_selected = true;
    }

    if(vm.count("and")) {
      // loop through other lists, keeping only configurations selected in the other lists
      for(int i = 1; i < selection.size(); i++) {
        ConstConfigSelection tselect(primclex, selection[i]);

        auto it = config_select.selected_config_begin();
        for(; it != config_select.selected_config_end(); ++it) {
          it.set_selected(tselect.selected(it.name()));
        }
      }

      only_selected = true;

    }

    if(vm.count("xor")) {
      if(selection.size() != 2) {
        std::cerr << "ERROR: Option --xor requires exactly 2 selections as argument\n";
        return 1;
      }

      ConstConfigSelection tselect(primclex, selection[1]);
      for(auto it = tselect.selected_config_begin(); it != tselect.selected_config_end(); ++it) {
        //If selected in both lists, deselect it
        if(config_select.selected(it.name())) {
          config_select.set_selected(it.name(), false);
        }
        else // If only selected in tselect, add it to config_select
          config_select.set_selected(it.name(), true);

      }
      only_selected = true;
    }

    /// Only write selection to disk past this point
    if(!vm.count("output") || out_path == "MASTER") {
      auto pc_it = primclex.config_begin(), pc_end = primclex.config_end();
      for(; pc_it != pc_end; ++pc_it) {
        pc_it->set_selected(false);
      }

      auto it = config_select.selected_config_begin(), it_end = config_select.selected_config_end();
      for(; it != it_end; ++it) {
        it->set_selected(true);
      }

      std::cout << "Writing config_list..." << std::endl;
      primclex.write_config_list();
      std::cout << "  DONE." << std::endl;

      std::cout << "\n***************************\n" << std::endl;
      std::cout << std::endl;

      return 0;
    }
    else {

      std::cout << "Writing selection to " << out_path << std::endl;
      int ret_code = write_selection(config_select, vm.count("force"), out_path, vm.count("json"), only_selected);
      std::cout << "  DONE." << std::endl;
      std::cout << "\n***************************\n" << std::endl;

      std::cout << std::endl;
      return ret_code;
    }

    return 0;
  };

}

<|MERGE_RESOLUTION|>--- conflicted
+++ resolved
@@ -94,11 +94,7 @@
   // 'select' function for casm
   //    (add an 'if-else' statement in casm.cpp to call this)
 
-<<<<<<< HEAD
-  int select_command(int argc, char *argv[], PrimClex* _primclex) {
-=======
   int select_command(int argc, char *argv[], PrimClex *_primclex) {
->>>>>>> 8ebb194b
 
     //casm enum [—supercell min max] [—config supercell ] [—hopconfigs hop.background]
     //- enumerate supercells and configs and hop local configurations
