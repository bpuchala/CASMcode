--- conflicted
+++ resolved
@@ -76,7 +76,7 @@
       std::cerr << "Error in 'casm update': No casm project found." << std::endl;
       return 1;
     }
-    
+
     std::cout << "\n***************************\n" << std::endl;
 
     // initialize primclex
@@ -349,11 +349,7 @@
       std::cout <<  "No new data were detected." << std::endl << std::endl;
     else {
       std::cout << "Analyzed new data for " << num_updated << " configurations." << std::endl << std::endl;
-<<<<<<< HEAD
-
-=======
       primclex.write_config_list();
->>>>>>> 16ee7161
       if(relax_log.str().size() > 0) {
         std::cout << "WARNING: Abnormal relaxations were detected:\n" << std::endl
                   << "           *** Final Relaxation Report ***" << std::endl
