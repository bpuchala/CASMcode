"""A wrapper for running vasp through casm"""
from casm.vaspwrapper.vaspwrapper import VaspWrapperError, read_settings, write_settings, \
  vasp_input_file_names
<<<<<<< HEAD
from relax import Relax
from neb import Neb
from converge import Converge
=======
from casm.vaspwrapper.relax import Relax
from casm.vaspwrapper.converge import Converge
>>>>>>> 180b7b15
__all__ = [
  'Relax',
  'Neb',
  'Converge',
  'VaspWrapperError',
  'read_settings',
  'write_settings',
  'vasp_input_file_names'
]<|MERGE_RESOLUTION|>--- conflicted
+++ resolved
@@ -1,18 +1,13 @@
 """A wrapper for running vasp through casm"""
 from casm.vaspwrapper.vaspwrapper import VaspWrapperError, read_settings, write_settings, \
   vasp_input_file_names
-<<<<<<< HEAD
-from relax import Relax
-from neb import Neb
-from converge import Converge
-=======
+from casm.vaspwrapper.converge import Converge
+from casm.vaspwrapper.neb import Neb
 from casm.vaspwrapper.relax import Relax
-from casm.vaspwrapper.converge import Converge
->>>>>>> 180b7b15
 __all__ = [
+  'Converge',
+  'Neb',
   'Relax',
-  'Neb',
-  'Converge',
   'VaspWrapperError',
   'read_settings',
   'write_settings',
