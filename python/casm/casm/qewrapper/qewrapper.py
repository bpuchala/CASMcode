from __future__ import (absolute_import, division, print_function, unicode_literals)
from builtins import *

import os, shutil, six, re, subprocess, json
import warnings
import casm.quantumespresso.qeio as qeio

class QEWrapperError(Exception):
    def __init__(self,msg):
        self.msg = msg

    def __str__(self):
        return self.msg


def read_settings(filename):
    """Returns a JSON object reading JSON files containing settings for Quantum Espresso PBS jobs.

   Returns:
        settings = a JSON object containing the settings file contents
                     This can be accessed like a dict: settings["account"], etc.
                     ** All values are expected to be 'str' type. **

    The required keys are:
        "queue": queue to submit job in
        "ppn": processors (cores) per node to request
        "atom_per_proc": max number of atoms per processor (core)   <--- is this a vasp parsing field or pbs?
        "walltime": walltime to request (ex. "48:00:00")

    The optional keys are:
        "account": account to submit job under (default None)
        "pmem": string for requested memory (default None)
        "priority": requested job priority (default "0")
        "message": when to send messages about jobs (ex. "abe", default "a")
        "email": where to send messages (ex. "me@fake.com", default None)
        "qos": quality of service, 'qos' option (ex. "fluxoe")
        "quantumespresso_cmd": quantum espresso execution command (default is "pw.x < infilename > outfilename" (ncpus=1) or "mpirun -np {NCPUS} pw.x < infilename > outfilename" (ncpus!=1))
        "ncpus": number of cpus (cores) to run on (default $PBS_NP)
        "run_limit": number of quantum espresso runs until "not_converging" (default 10)
        "nrg_convergence": converged if last two runs complete and differ in energy by less than this amount (default None)
        "move": files to move at the end of a run (ex. [ ".wfc"], default [])
        "copy": files to copy from run to run ( default [infilename])
        "remove": files to remove at the end of a run ( default [".wfc",".igk",".save"]
        "compress": files to compress at the end of a run (ex. [outfilename], default [])
        "backup": files to compress to backups at the end of a run, used in conjunction with move (ex. [".wfc"])

        "encut": [START, STOP, STEP] values for converging ecutwfc to within nrg_convergence (ex. ["450", "Auto", "10"],
                 default ["Auto", "Auto", "10"] where "Auto" is either the largest ENMAX in all UPFS called in SPECIES for START,
                 or 2.0 * largest ENMAX for STOP)
        "kpoints": [start, stop, step] values for converging KPOINTS to within nrg_convergence (ex. ["5", "50", "1"],
                 default ["5", "Auto", "1"] <---- Needs to be adjusted for grid convergence
        "extra_input_files": extra input files to be copied from the settings directory, e.g., OCCUPATIONS file.
        "initial" : location of infile with tags for the initial run, if desired 
        "final" : location of infile with tags for the final run, if desired 
        "err_types" : list of errors to check for. Allowed entries are "IbzkptError" and "SubSpaceMatrixError". Default: ["SubSpaceMatrixError"] <---- STILL NEED TO IMPLEMENT
    """
    try:
        with open(filename, 'rb') as file:
            settings = json.loads(file.read().decode('utf-8'))
    except (IOError, ValueError) as e:
        print("Error reading settings file:", filename)
        raise e

    required = ["queue", "ppn", "atom_per_proc", "walltime"]


    optional = ["account","pmem","priority","message","email","qos","npar","ncore", "kpar", "ncpus","vasp_cmd","qe_cmd","run_limit","nrg_convergence", \
                "encut", "kpoints","extra_input_files", "move", "copy", "remove", "compress", "backup", "initial", "final", "strict_kpoints", "err_types", \
                "infilename","outfilename","software"]
<<<<<<< HEAD
=======

>>>>>>> 889e8814
    for key in required:
        if not key in settings:
            raise QEWrapperError( key + "' missing from: '" + filename + "'")

    for key in optional:
        if not key in settings:
            if key.lower() in ["extra_input_files", "remove", "compress", "backup","move","copy"]:
                settings[key] = []
            else:
                settings[key] = None

    if type(settings["remove"]) == list:
        if 'default' in settings["remove"]:
            settings["remove"] += qeio.DEFAULT_QE_REMOVE_LIST
    elif type(settings["remove"]) == str:
        if settings["remove"].lower() == 'default':
            settings["remove"] = qeio.DEFAULT_QE_REMOVE_LIST
        else:
            settings["remove"] = [settings["remove"]]
    if settings["priority"] == None:
        settings["priority"] = 0
    if settings["extra_input_files"] == None:
        settings["extra_input_files"] = []
    if settings["strict_kpoints"] == None:
        settings["strict_kpoints"] = False
    for k in settings.keys():
        if k not in required:
            if k not in optional:
                raise QEWrapperError("unknown key '" + k + "' found in: '" + filename + "'")

    return settings


def write_settings(settings, filename):
    """ Write 'settings' as json file, 'filename' """
    with open(filename, 'wb') as file:
        file.write(six.u(json.dumps( settings, file, indent=4)).encode('utf-8'))

      
def qe_input_file_names(dirstruc, configname, clex, infilename):
    # Find required input files in CASM project directory tree

    myinfile = dirstruc.settings_path_crawl(infilename,configname, clex)
    super_poscarfile = dirstruc.POS(configname)
    speciesfile = dirstruc.settings_path_crawl("SPECIES", configname, clex)

    # Verify that required input files exist
    if myinfile is None:
        raise quantumespresso.QuantumEspressoError("qe_input_file_names failed. No file found in CASM project matching: " + infilename )
    if super_poscarfile is None:
        raise quantumespresso.QuantumEspressoError("qe_input_file_names failed. No POS file found for this configuration.")
    if speciesfile is None:
        raise quantumespresso.QuantumEspressoError("qe_input_file_names failed. No SPECIES file found in CASM project.")

    return (myinfile, super_poscarfile, speciesfile)
<|MERGE_RESOLUTION|>--- conflicted
+++ resolved
@@ -67,10 +67,7 @@
     optional = ["account","pmem","priority","message","email","qos","npar","ncore", "kpar", "ncpus","vasp_cmd","qe_cmd","run_limit","nrg_convergence", \
                 "encut", "kpoints","extra_input_files", "move", "copy", "remove", "compress", "backup", "initial", "final", "strict_kpoints", "err_types", \
                 "infilename","outfilename","software"]
-<<<<<<< HEAD
-=======
 
->>>>>>> 889e8814
     for key in required:
         if not key in settings:
             raise QEWrapperError( key + "' missing from: '" + filename + "'")
