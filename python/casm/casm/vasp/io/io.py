--- conflicted
+++ resolved
@@ -147,18 +147,12 @@
     # read species, super poscar, incar, and generate super kpoints
     print("  Reading SPECIES:", speciesfile)
     species_settings = species.species_settings(speciesfile)
-<<<<<<< HEAD
     if super_poscarfile != None:
-        print "  Reading supercell POS:", super_poscarfile
+        print("  Reading supercell POS:", super_poscarfile)
         super = poscar.Poscar(super_poscarfile, species_settings)
     else:
         super = None
-    print "  Reading INCAR:", incarfile
-=======
-    print("  Reading supercell POS:", super_poscarfile)
-    super = poscar.Poscar(super_poscarfile, species_settings)
     print("  Reading INCAR:", incarfile)
->>>>>>> a10e4edf
     super_incar = incar.Incar(incarfile, species_settings, super, sort)
     print("  Generating supercell KPOINTS")
     if strict_kpoints:
@@ -168,27 +162,16 @@
 
 
     # write main input files
-<<<<<<< HEAD
     if super_poscarfile != None:
-        print "  Writing supercell POSCAR:", os.path.join(dirpath, 'POSCAR')
+        print("  Writing supercell POSCAR:", os.path.join(dirpath, 'POSCAR'))
         super.write(os.path.join(dirpath, 'POSCAR'), sort)
-    print "  Writing INCAR:", os.path.join(dirpath,'INCAR')
-=======
-    print("  Writing supercell POSCAR:", os.path.join(dirpath,'POSCAR'))
-    super.write(os.path.join(dirpath,'POSCAR'), sort)
     print("  Writing INCAR:", os.path.join(dirpath,'INCAR'))
->>>>>>> a10e4edf
     super_incar.write(os.path.join(dirpath,'INCAR'))
     print("  Writing supercell KPOINTS:", os.path.join(dirpath,'KPOINTS'))
     super_kpoints.write(os.path.join(dirpath,'KPOINTS'))
-<<<<<<< HEAD
     if super_poscarfile != None:
-        print "  Writing POTCAR:", os.path.join(dirpath,'POTCAR')
+        print("  Writing POTCAR:", os.path.join(dirpath,'POTCAR'))
         write_potcar(os.path.join(dirpath,'POTCAR'), super, species_settings, sort)
-=======
-    print("  Writing POTCAR:", os.path.join(dirpath,'POTCAR'))
-    write_potcar(os.path.join(dirpath,'POTCAR'), super, species_settings, sort)
->>>>>>> a10e4edf
 
     # copy extra input files
     if len(extra_input_files):
