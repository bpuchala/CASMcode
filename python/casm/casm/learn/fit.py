--- conflicted
+++ resolved
@@ -1220,11 +1220,7 @@
       Weighted target values, weighted_y = L*y.
 
     scoring: string, callable or None, optional, default: None
-<<<<<<< HEAD
-      A string or a scorer callable object / function with signature 
-=======
       A string or a scorer callable object / function with signature
->>>>>>> 02183eed
       scorer(estimator, X, y). The parameter for sklearn.model_selection.cross_val_score,
       default = None, uses estimator.score().
 
@@ -1263,11 +1259,7 @@
           W = sample_weight*Nvalue/np.sum(sample_weight)
 
       scoring: string, callable or None, optional, default=None
-<<<<<<< HEAD
-        A string or a scorer callable object / function with signature 
-=======
         A string or a scorer callable object / function with signature
->>>>>>> 02183eed
         scorer(estimator, X, y). The parameter for sklearn.model_selection.cross_val_score,
         default = None, uses estimator.score().
 
@@ -1575,19 +1567,11 @@
 
     ## cv
     cv_kwargs = copy.deepcopy(specs["cv"]["kwargs"])
-<<<<<<< HEAD
-    
-    # get cv method (required user input) 
-    cv_method = _find_method([sklearn.model_selection, casm.learn.model_selection], specs["cv"]["method"])
-    cv = cv_method(**cv_kwargs)
-    
-=======
 
     # get cv method (required user input)
     cv_method = _find_method([sklearn.model_selection, casm.learn.model_selection], specs["cv"]["method"])
     cv = cv_method(**cv_kwargs)
 
->>>>>>> 02183eed
     if verbose:
       print("# CV:")
       print(json.dumps(specs["cv"], indent=2), "\n")
@@ -1618,15 +1602,9 @@
   if input["estimator"]["method"] == "LinearRegression" and specs["cv"]["method"] == "LeaveOneOut":
     fdata.scoring = None
     fdata.cv = casm.learn.model_selection.LeaveOneOutForLLS(fdata.weighted_y.shape[0])
-<<<<<<< HEAD
-  
-  return fdata 
-  
-=======
 
   return fdata
 
->>>>>>> 02183eed
 
 def make_estimator(input, verbose = True):
   """
@@ -1682,11 +1660,7 @@
       The estimator specified by the input settings.
 
     scoring: string, callable or None, optional, default: None
-<<<<<<< HEAD
-      A string or a scorer callable object / function with signature 
-=======
       A string or a scorer callable object / function with signature
->>>>>>> 02183eed
       scorer(estimator, X, y). The parameter for sklearn.model_selection.cross_val_score,
       default = None, uses estimator.score().
 
