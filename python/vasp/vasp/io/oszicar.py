--- conflicted
+++ resolved
@@ -13,20 +13,14 @@
 
        Currently, just contains:
            self.E = list of ionic step E0 values
-<<<<<<< HEAD
            self.mag = list of ionic step magnetic moment values
-=======
            self.nelm = list of number of electronic steps in each ionic step
->>>>>>> 52072980
     """
     def __init__(self,filename):
         self.filename = filename
         self.E = []
-<<<<<<< HEAD
         self.mag = []
-=======
         self.num_elm = []
->>>>>>> 52072980
         try:
             self.read()
         except OszicarError as e:
@@ -48,12 +42,9 @@
         for line in f:
             if re.search("E0",line):
                 self.E.append(float(line.split()[4]))
-<<<<<<< HEAD
+                self.num_elm.append(int(prev_line.split()[1]))
             if re.search("mag", line):
                 self.mag.append(float(line.split()[-1]))
-=======
-                self.num_elm.append(int(prev_line.split()[1]))
             prev_line = str(line) ## previous line
->>>>>>> 52072980
         f.close()
 
