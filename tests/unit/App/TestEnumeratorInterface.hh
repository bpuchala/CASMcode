--- conflicted
+++ resolved
@@ -13,13 +13,8 @@
 template <typename EnumInterfaceType>
 void run_enum_interface(std::string cli_str, CASM::PrimClex &primclex) {
   CASM::Completer::EnumOption opt;
-<<<<<<< HEAD
-  parse_args(opt, cli_str);
-  jsonParser json_options = make_json_input(opt);
-=======
   CASM::parse_args(opt, cli_str);
   CASM::jsonParser json_options = CASM::make_json_input(opt);
->>>>>>> 6efcf4d5
   CASM::jsonParser cli_options_as_json{opt};
 
   EnumInterfaceType interface;
@@ -29,15 +24,9 @@
 // pass in `json_options` and ignore --input string or --settings file
 template <typename EnumInterfaceType>
 void run_enum_interface(std::string cli_str, CASM::PrimClex &primclex,
-<<<<<<< HEAD
-                        jsonParser const &json_options) {
-  CASM::Completer::EnumOption opt;
-  parse_args(opt, cli_str);
-=======
                         CASM::jsonParser const &json_options) {
   CASM::Completer::EnumOption opt;
   CASM::parse_args(opt, cli_str);
->>>>>>> 6efcf4d5
   CASM::jsonParser cli_options_as_json{opt};
 
   EnumInterfaceType interface;
