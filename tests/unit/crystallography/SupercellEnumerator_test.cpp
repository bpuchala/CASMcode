--- conflicted
+++ resolved
@@ -149,34 +149,6 @@
   HermiteCounter::Index totals = HermiteCounter_impl::upper_size(7);
   BOOST_CHECK_EQUAL(totals, -7 + 7 + 6 + 5 + 4 + 3 + 2 + 1);
 
-<<<<<<< HEAD
-  //  int dims = 5;
-  //  int det = 30;
-  //
-  //  Eigen::VectorXi mid_diagonal(Eigen::VectorXi::Ones(dims));
-  //  mid_diagonal(0) = 5;
-  //  mid_diagonal(1) = 3;
-  //  mid_diagonal(4) = 2;
-  //
-  //  auto countertest = HermiteCounter_impl::_upper_tri_counter(mid_diagonal);
-  //  auto finalcount = countertest;
-  //
-  //  for(; countertest.valid(); countertest++) {
-  //    finalcount = countertest;
-  //  }
-  //
-  //  Eigen::VectorXi end_count_value(Eigen::VectorXi::Zero(dims));
-  //  end_count_value(0) = 4;
-  //  end_count_value(1) = 4;
-  //  end_count_value(2) = 4;
-  //  end_count_value(3) = 4;
-  //  end_count_value(4) = 2;
-  //  end_count_value(5) = 2;
-  //  end_count_value(6) = 2;
-
-  //  BP: ^above is not testing anything and 'end_count_value(5)' and
-  //  'end_count_value(6)' don't exist, so I'm commenting them out for now
-=======
   int dims = 5;
   int det = 30;
 
@@ -210,9 +182,8 @@
   end_count_value(5) = 2;
   end_count_value(6) = 2;
   //Rest of the values are zero
-  
+
   BOOST_CHECK_EQUAL(finalcount.current(), end_count_value);
->>>>>>> bafc2868
 
   return;
 }
@@ -725,10 +696,7 @@
 results were incorrect, and these are an improvement. If you are sure you want to proceed, eliminate this key.";
 
   current_test_results.write(current_test_path);
-<<<<<<< HEAD
-=======
-
->>>>>>> bafc2868
+
 }
 
 BOOST_AUTO_TEST_CASE(RestrictedEnumeration) {
