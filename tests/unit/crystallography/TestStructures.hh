#ifndef CASMtest_TestStructures
#define CASMtest_TestStructures

#include "casm/crystallography/BasicStructure.hh"
#include "casm/crystallography/Site.hh"
#include "casm/crystallography/Molecule.hh"

using namespace CASM;

namespace test {
  using xtal::BasicStructure;
  using xtal::Site;
  using xtal::Lattice;
  using xtal::Molecule;
  using xtal::Coordinate;

  inline BasicStructure ZrO_prim() {

    // lattice vectors as rows
    Eigen::Matrix3d lat;
    lat << 3.233986860000, 0.000000000000, 0.000000000000,
        -1.616993430000, 2.800714770000, 0.000000000000,
        0.000000000000, 0.000000000000, 5.168678340000;

    BasicStructure struc(Lattice(lat.transpose()));
    struc.set_title("ZrO");

    Molecule O = Molecule::make_atom("O");
    Molecule Zr = Molecule::make_atom("Zr");
    Molecule Va = Molecule::make_vacancy();

<<<<<<< HEAD
    struc.push_back(Site(Coordinate(Eigen::Vector3d::Zero(), struc.lattice(), FRAC), {Zr}));
    struc.push_back(Site(Coordinate(Eigen::Vector3d(2. / 3., 1. / 3., 1. / 2.), struc.lattice(), FRAC), {Zr}));
=======
    struc.push_back(Site(Coordinate(Eigen::Vector3d::Zero(), struc.lattice(), FRAC), std::vector<Molecule> {Zr}));
    struc.push_back(Site(Coordinate(Eigen::Vector3d(2. / 3., 1. / 3., 1. / 2.), struc.lattice(), FRAC), std::vector<Molecule> {Zr}));
>>>>>>> 4d3a672c
    struc.push_back(Site(Coordinate(Eigen::Vector3d(1. / 3., 2. / 3., 1. / 4.), struc.lattice(), FRAC), std::vector<Molecule> {Va, O}));
    struc.push_back(Site(Coordinate(Eigen::Vector3d(1. / 3., 2. / 3., 3. / 4.), struc.lattice(), FRAC), std::vector<Molecule> {Va, O}));

    return struc;
  }

  inline BasicStructure FCC_ternary_prim() {

    // lattice vectors as cols
    Eigen::Matrix3d lat;
    lat << 0.0, 2.0, 2.0,
        2.0, 0.0, 2.0,
        2.0, 2.0, 0.0;

    BasicStructure struc {Lattice{lat}};
    struc.set_title("FCC_ternary");

    Molecule A = Molecule::make_atom("A");
    Molecule B = Molecule::make_atom("B");
    Molecule C = Molecule::make_atom("C");

    struc.push_back(Site(Coordinate(Eigen::Vector3d::Zero(), struc.lattice(), CART), std::vector<Molecule> {A, B, C}));

    return struc;

  }
}

#endif<|MERGE_RESOLUTION|>--- conflicted
+++ resolved
@@ -29,13 +29,8 @@
     Molecule Zr = Molecule::make_atom("Zr");
     Molecule Va = Molecule::make_vacancy();
 
-<<<<<<< HEAD
-    struc.push_back(Site(Coordinate(Eigen::Vector3d::Zero(), struc.lattice(), FRAC), {Zr}));
-    struc.push_back(Site(Coordinate(Eigen::Vector3d(2. / 3., 1. / 3., 1. / 2.), struc.lattice(), FRAC), {Zr}));
-=======
     struc.push_back(Site(Coordinate(Eigen::Vector3d::Zero(), struc.lattice(), FRAC), std::vector<Molecule> {Zr}));
     struc.push_back(Site(Coordinate(Eigen::Vector3d(2. / 3., 1. / 3., 1. / 2.), struc.lattice(), FRAC), std::vector<Molecule> {Zr}));
->>>>>>> 4d3a672c
     struc.push_back(Site(Coordinate(Eigen::Vector3d(1. / 3., 2. / 3., 1. / 4.), struc.lattice(), FRAC), std::vector<Molecule> {Va, O}));
     struc.push_back(Site(Coordinate(Eigen::Vector3d(1. / 3., 2. / 3., 3. / 4.), struc.lattice(), FRAC), std::vector<Molecule> {Va, O}));
 
