--- conflicted
+++ resolved
@@ -140,17 +140,11 @@
     void check_enum() override {
 
       {
-<<<<<<< HEAD
-        m_p.popen(cd_and() + "casm enum -i '{\"ScelEnum\":{\"max\":10}}'");
-        PrimClex primclex(dir, null_log());
-        BOOST_CHECK_MESSAGE(primclex.supercell_list().size() == 147, m_p.gets());
-=======
         m_p.popen(cd_and() + "casm enum --method ScelEnum --max 10");
         std::stringstream ss;
         Log log(ss);
         PrimClex primclex(dir, log);
         BOOST_CHECK_MESSAGE(primclex.get_supercell_list().size() == 147, m_p.gets());
->>>>>>> 60b025e8
       }
 
       {
