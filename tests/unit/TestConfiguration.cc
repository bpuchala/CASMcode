#include "TestConfiguration.hh"

<<<<<<< HEAD
=======
#include "Common.hh"
>>>>>>> 6efcf4d5
#include "casm/casm_io/json/jsonParser.hh"
#include "casm/clex/FillSupercell.hh"

namespace test {

TestConfiguration::TestConfiguration(const PrimClex &primclex,
                                     const Configuration &_config)
    : TestSupercell(primclex, _config.ideal_lattice()), config(_config) {}

TestConfiguration::TestConfiguration(const PrimClex &primclex,
                                     const Eigen::Matrix3l &T,
<<<<<<< HEAD
                                     const std::vector<int> &_occupation)
=======
                                     Eigen::VectorXi const &_occupation)
>>>>>>> 6efcf4d5
    : TestConfiguration(primclex,
                        xtal::make_superlattice(primclex.prim().lattice(), T),
                        _occupation) {}

TestConfiguration::TestConfiguration(const PrimClex &primclex,
                                     const Lattice &lat,
<<<<<<< HEAD
                                     const std::vector<int> &_occupation)
=======
                                     Eigen::VectorXi const &_occupation)
>>>>>>> 6efcf4d5
    : TestSupercell(primclex, lat), config(Configuration::zeros(this->scel)) {
  config.set_occupation(_occupation);
}

namespace {
Configuration make_superconfig(const Configuration &unit,
                               const Eigen::Matrix3l &T) {
  std::shared_ptr<Supercell> scel = std::make_shared<Supercell>(
      &unit.primclex(), unit.supercell().transf_mat() * T);
  FillSupercell f{scel};
  return f(unit);
}
}  // namespace

TestConfiguration::TestConfiguration(const PrimClex &primclex,
                                     const Configuration &unit,
                                     const Eigen::Matrix3l &T, double tol)
    : TestConfiguration(primclex, make_superconfig(unit, T)) {}

const std::vector<PermuteIterator> &TestConfiguration::config_permute_fg()
    const {
  if (!m_config_permute_fg.size()) {
    m_config_permute_fg = config.factor_group();
  }
  return m_config_permute_fg;
}

const SymGroup &TestConfiguration::config_sym_fg() const {
  if (!m_config_sym_fg.size()) {
    m_config_sym_fg =
        make_sym_group(config_permute_fg().begin(), config_permute_fg().end(),
                       this->scel.sym_info().supercell_lattice());
  }
  return m_config_sym_fg;
}

}  // namespace test<|MERGE_RESOLUTION|>--- conflicted
+++ resolved
@@ -1,9 +1,6 @@
 #include "TestConfiguration.hh"
 
-<<<<<<< HEAD
-=======
 #include "Common.hh"
->>>>>>> 6efcf4d5
 #include "casm/casm_io/json/jsonParser.hh"
 #include "casm/clex/FillSupercell.hh"
 
@@ -15,22 +12,14 @@
 
 TestConfiguration::TestConfiguration(const PrimClex &primclex,
                                      const Eigen::Matrix3l &T,
-<<<<<<< HEAD
-                                     const std::vector<int> &_occupation)
-=======
                                      Eigen::VectorXi const &_occupation)
->>>>>>> 6efcf4d5
     : TestConfiguration(primclex,
                         xtal::make_superlattice(primclex.prim().lattice(), T),
                         _occupation) {}
 
 TestConfiguration::TestConfiguration(const PrimClex &primclex,
                                      const Lattice &lat,
-<<<<<<< HEAD
-                                     const std::vector<int> &_occupation)
-=======
                                      Eigen::VectorXi const &_occupation)
->>>>>>> 6efcf4d5
     : TestSupercell(primclex, lat), config(Configuration::zeros(this->scel)) {
   config.set_occupation(_occupation);
 }
