--- conflicted
+++ resolved
@@ -6,11 +6,8 @@
 
 /// What is being used to test it:
 
-<<<<<<< HEAD
 #include "casm/clusterography/ClusterOrbits.hh"
 #include "casm/clusterography/IntegralCluster.hh"
-=======
->>>>>>> 4ec35cb1
 #include "Common.hh"
 
 using namespace CASM;
