#define BOOST_TEST_DYN_LINK
#include <boost/test/unit_test.hpp>

/// What is being tested:
#include "casm/clex/NeighborList.hh"

/// What is being used to test it:

#include "casm/clusterography/ClusterOrbits.hh"
#include "casm/clusterography/IntegralCluster.hh"
#include "casm/crystallography/Structure.hh"
#include "Common.hh"

#include "casm/clusterography/ClusterOrbits_impl.hh"
#include "casm/clusterography/IntegralCluster_impl.hh"

using namespace CASM;

BOOST_AUTO_TEST_SUITE(NeighborListTest)

BOOST_AUTO_TEST_CASE(PrimNeighborListBasics) {
  Structure prim(test::FCC_ternary_prim());
  std::set<int> sublat_indices;
  for(int i = 0; i < prim.basis.size(); i++) {
    sublat_indices.insert(i);
  }

  // construct
  PrimNeighborList nlist(
    PrimNeighborList::make_weight_matrix(prim.lattice().lat_column_mat(), 10, TOL),
    sublat_indices.begin(),
    sublat_indices.end()
  );

  // weight matrix
  Eigen::Matrix3l W;
  W << 2, 1, 1,
  1, 2, 1,
  1, 1, 2;
  BOOST_CHECK_EQUAL(nlist.weight_matrix() == W, true);

  // expand
  std::set<UnitCellCoord> nbors;
  nbors.insert(UnitCellCoord(prim, 0, UnitCell(3, 0, 0)));
  nlist.expand(nbors.begin(), nbors.end());

  // size
  BOOST_CHECK_EQUAL(nlist.size(), 177);

  // copy
  PrimNeighborList nlist2 = nlist;
  BOOST_CHECK_EQUAL(nlist2.size(), 177);

  // clone
  notstd::cloneable_ptr<PrimNeighborList> ptr1(nlist.clone());
  BOOST_CHECK_EQUAL(ptr1->size(), 177);
  std::unique_ptr<PrimNeighborList> ptr2 = nlist.clone();
  BOOST_CHECK_EQUAL(ptr2->size(), 177);

}

BOOST_AUTO_TEST_CASE(SuperNeighborListBasics) {
  Structure prim(test::FCC_ternary_prim());
  std::set<int> sublat_indices;
  for(int i = 0; i < prim.basis.size(); i++) {
    sublat_indices.insert(i);
  }

  // construct
  PrimNeighborList nlist(
    PrimNeighborList::make_weight_matrix(prim.lattice().lat_column_mat(), 10, TOL),
    sublat_indices.begin(),
    sublat_indices.end()
  );

  // expand
  std::set<UnitCellCoord> nbors;
  nbors.insert(UnitCellCoord(prim, 0, UnitCell(3, 0, 0)));
  nlist.expand(nbors.begin(), nbors.end());

  // size
  BOOST_CHECK_EQUAL(nlist.size(), 177);

  // construct SuperNeighborList
  Eigen::Matrix3i T;
  T << 2, 0, 0,
  0, 2, 0,
  0, 0, 2;
  Lattice super_lat = make_supercell(prim.lattice(), T);
  PrimGrid grid(prim.lattice(), super_lat);
  SuperNeighborList super_nlist(grid, nlist);

  // size
  for(int i = 0; i < grid.size(); ++i) {
    BOOST_CHECK_EQUAL(super_nlist.sites(i).size(), 177);
  }

  for(int i = 0; i < grid.size(); ++i) {
    BOOST_CHECK_EQUAL(super_nlist.unitcells(i).size(), 177);
  }

  // overlaps
  BOOST_CHECK_EQUAL(super_nlist.overlaps(), true);

  // copy
  SuperNeighborList super_nlist2 = super_nlist;

  // clone
  notstd::cloneable_ptr<SuperNeighborList> ptr1(super_nlist.clone());
  std::unique_ptr<SuperNeighborList> ptr2 = super_nlist.clone();
  notstd::cloneable_ptr<SuperNeighborList> ptr3 = ptr1;

}

BOOST_AUTO_TEST_CASE(NeighborListTestLatticeTests) {

  Eigen::Matrix3d latvec;
  latvec.col(0) <<  2.955270000000, 0.000000000000, 0.000000000000;
  latvec.col(1) <<  1.477635000000, 2.559338895042, 0.000000000000;
  latvec.col(2) << 1.477635000000, 0.853112965014, 11.758280000000;

  PrimNeighborList::Matrix3Type W = PrimNeighborList::make_weight_matrix(latvec, 10, TOL);

  PrimNeighborList::Matrix3Type W_check;
  W_check.row(0) << 2, 1, 1;
  W_check.row(1) << 1, 2, 1;
  W_check.row(2) << 1, 1, 32;

  BOOST_CHECK_EQUAL(W == W_check, true);
}

BOOST_AUTO_TEST_CASE(Proj) {

  test::FCCTernaryProj proj;
  proj.check_init();

  PrimClex primclex(proj.dir, null_log());
<<<<<<< HEAD
  Structure prim = primclex.prim();
=======
  primclex.settings().set_crystallography_tol(TOL);
  double tol = primclex.crystallography_tol();
  Structure prim = primclex.get_prim();
>>>>>>> 180b7b15
  const DirectoryStructure &dir = primclex.dir();
  const ProjectSettings &set = primclex.settings();

  // initialize nlist
  PrimNeighborList nlist(
    set.nlist_weight_matrix(),
    set.nlist_sublat_indices().begin(),
    set.nlist_sublat_indices().end()
  );

  // generate orbitree
<<<<<<< HEAD
  jsonParser bspecs_json(proj.bspecs());
  std::vector<PrimPeriodicIntegralClusterOrbit> orbits;
  double crystallography_tol = TOL;
  make_prim_periodic_orbits(prim,
                            bspecs_json,
                            alloy_sites_filter,
                            crystallography_tol,
                            std::back_inserter(orbits),
                            null_log());
=======
  SiteOrbitree tree(prim.lattice(), tol);
  jsonParser bspecs_json(proj.bspecs());
  tree = make_orbitree(prim, bspecs_json, tol);
>>>>>>> 180b7b15

  // expand the nlist to contain 'tree'
  std::set<UnitCellCoord> nbors;
  prim_periodic_neighborhood(orbits.begin(), orbits.end(), std::inserter(nbors, nbors.begin()));

  //std::cout << "expand nlist" << std::endl;
  nlist.expand(nbors.begin(), nbors.end());
  BOOST_CHECK_EQUAL(nlist.size(), 177);

  //std::cout << "expand nlist again" << std::endl;
  nbors.clear();
  nbors.insert(UnitCellCoord(prim, 0, UnitCell(4, 0, 0)));
  nlist.expand(nbors.begin(), nbors.end());
  BOOST_CHECK_EQUAL(nlist.size(), 381);

}

BOOST_AUTO_TEST_SUITE_END()<|MERGE_RESOLUTION|>--- conflicted
+++ resolved
@@ -135,13 +135,9 @@
   proj.check_init();
 
   PrimClex primclex(proj.dir, null_log());
-<<<<<<< HEAD
-  Structure prim = primclex.prim();
-=======
   primclex.settings().set_crystallography_tol(TOL);
   double tol = primclex.crystallography_tol();
   Structure prim = primclex.get_prim();
->>>>>>> 180b7b15
   const DirectoryStructure &dir = primclex.dir();
   const ProjectSettings &set = primclex.settings();
 
@@ -153,7 +149,6 @@
   );
 
   // generate orbitree
-<<<<<<< HEAD
   jsonParser bspecs_json(proj.bspecs());
   std::vector<PrimPeriodicIntegralClusterOrbit> orbits;
   double crystallography_tol = TOL;
@@ -163,11 +158,6 @@
                             crystallography_tol,
                             std::back_inserter(orbits),
                             null_log());
-=======
-  SiteOrbitree tree(prim.lattice(), tol);
-  jsonParser bspecs_json(proj.bspecs());
-  tree = make_orbitree(prim, bspecs_json, tol);
->>>>>>> 180b7b15
 
   // expand the nlist to contain 'tree'
   std::set<UnitCellCoord> nbors;
