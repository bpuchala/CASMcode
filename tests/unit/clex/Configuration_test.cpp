--- conflicted
+++ resolved
@@ -159,11 +159,7 @@
     Configuration filled = fill_supercell(fg[0], config, scel);
 
     Configuration check(scel);
-<<<<<<< HEAD
-    check.set_occupation(std::vector<int>({1, 0}));
-=======
     check.set_occupation(test::eigen_vector<int>({1, 0}));
->>>>>>> 6efcf4d5
     // check.set_disp(0, dx);
 
     EXPECT_EQ(filled, check);
@@ -176,11 +172,7 @@
     Configuration filled = fill_supercell(fg[0], config, scel);
 
     Configuration check(scel);
-<<<<<<< HEAD
-    check.set_occupation(std::vector<int>({1, 0, 1, 0}));
-=======
     check.set_occupation(test::eigen_vector<int>({1, 0, 1, 0}));
->>>>>>> 6efcf4d5
     // check.init_displacement();
     // check.set_disp(0, dx);
     // check.set_disp(2, dx);
@@ -195,11 +187,7 @@
     Configuration filled = fill_supercell(fg[1], config, scel);
 
     Configuration check(scel);
-<<<<<<< HEAD
-    check.set_occupation(std::vector<int>({1, 0}));
-=======
     check.set_occupation(test::eigen_vector<int>({1, 0}));
->>>>>>> 6efcf4d5
     // check.init_displacement();
     // check.set_disp(0, dy);
 
