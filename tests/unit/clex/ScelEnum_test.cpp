#define BOOST_TEST_DYN_LINK
#include <boost/test/unit_test.hpp>

/// What is being tested:
#include "casm/clex/ScelEnum.hh"
//#include "casm/clex/ScelEnum_impl.hh"

/// What is being used to test it:

#include "Common.hh"
#include "FCCTernaryProj.hh"
#include "casm/app/casm_functions.hh"

using namespace CASM;

BOOST_AUTO_TEST_SUITE(ScelEnumTest)

BOOST_AUTO_TEST_CASE(Test1) {

  test::ZrOProj proj;
  proj.check_init();

  PrimClex primclex(proj.dir, null_log());
  primclex.settings().set_crystallography_tol(1e-5);

  Eigen::Vector3d a, b, c;
  std::tie(a, b, c) = primclex.prim().lattice().vectors();

  std::vector<std::string> m_names;

  // -- Test ScelEnumByProps --------------------
  {
    ScelEnumProps enum_props(1, 10);
    ScelEnumByProps e(primclex, enum_props);

    BOOST_CHECK_EQUAL(e.name(), "ScelEnumByProps");

    auto it = e.begin();
    BOOST_CHECK(true);
    BOOST_CHECK_EQUAL(it.name(), "ScelEnumByProps");

    auto end = e.end();
    BOOST_CHECK(true);

    Index count = 0;
    for(; it != end; ++it, ++count) {
<<<<<<< HEAD
      m_names.push_back(it->name());
      //std::cout << it->name() << std::endl;
=======
      m_names.push_back(it->get_name());

      Lattice canon_check = canonical_equivalent_lattice(
                              it->get_real_super_lattice(),
                              primclex.get_prim().point_group(),
                              primclex.crystallography_tol());

      bool check = almost_equal(
                     it->get_real_super_lattice().lat_column_mat(),
                     canon_check.lat_column_mat(),
                     primclex.crystallography_tol());

      if(!check) {
        std::cout << "superlat: \n" << it->get_real_super_lattice().lat_column_mat() << std::endl;
        std::cout << "canon_check: \n" << canon_check.lat_column_mat() << std::endl;
      }

      BOOST_CHECK_EQUAL(check, true);

      BOOST_CHECK_EQUAL(it->is_canonical(), true);

>>>>>>> 4e43324e
    }
    BOOST_CHECK_EQUAL(count, 114);
    BOOST_CHECK(it == end);
  }

  // -- use results to Test ScelEnumByName --------------------
  {
    ScelEnumByNameT<false> e(primclex, m_names.begin(), m_names.end());
    BOOST_CHECK_EQUAL(e.name(), "ScelEnumByName");

    auto it = e.begin();
    BOOST_CHECK(true);
    BOOST_CHECK_EQUAL(it.name(), "ScelEnumByName");

    auto end = e.end();
    BOOST_CHECK(true);

    Index count = 0;
    for(; it != end; ++it, ++count) {
      //std::cout << it->name() << std::endl;
    }
    BOOST_CHECK_EQUAL(count, 114);
    BOOST_CHECK(it == end);
  }

}

BOOST_AUTO_TEST_CASE(Test2) {

  // create a project
  test::FCCTernaryProj proj;
  proj.check_init();

  // in case you want to see what's happening
  OStringStreamLog ss_log;
  OStringStreamLog ss_debug_log;
  OStringStreamLog ss_err_log;

  // construct PrimClex
  PrimClex primclex(proj.dir, Logging(ss_log, ss_debug_log, ss_err_log));

  auto exec = [&](const std::string & args) {
    CommandArgs cmdargs(args, &primclex, proj.dir, ss_log, ss_err_log);
    int code = casm_api(cmdargs);
    //std::cout << ss_log.ss().str() << std::endl;
    //std::cout << ss_err_log.ss().str() << std::endl;
    return code;
  };

  BOOST_CHECK_EQUAL(exec("casm enum -h"), 0);
  BOOST_CHECK_EQUAL(exec("casm enum --method ScelEnum --max 4"), 0);
  BOOST_CHECK_EQUAL(exec("casm enum --method ConfigEnumAllOccupations --all"), 0);
  BOOST_CHECK_EQUAL(exec("casm enum --method ScelEnum --max 8"), 0);
  BOOST_CHECK_EQUAL(exec("casm enum --method ConfigEnumAllOccupations --max 6 -i '{\"existing_only\":true}'"), 0);

}

BOOST_AUTO_TEST_SUITE_END()<|MERGE_RESOLUTION|>--- conflicted
+++ resolved
@@ -44,24 +44,20 @@
 
     Index count = 0;
     for(; it != end; ++it, ++count) {
-<<<<<<< HEAD
       m_names.push_back(it->name());
-      //std::cout << it->name() << std::endl;
-=======
-      m_names.push_back(it->get_name());
 
       Lattice canon_check = canonical_equivalent_lattice(
-                              it->get_real_super_lattice(),
-                              primclex.get_prim().point_group(),
+                              it->real_super_lattice(),
+                              primclex.prim().point_group(),
                               primclex.crystallography_tol());
 
       bool check = almost_equal(
-                     it->get_real_super_lattice().lat_column_mat(),
+                     it->real_super_lattice().lat_column_mat(),
                      canon_check.lat_column_mat(),
                      primclex.crystallography_tol());
 
       if(!check) {
-        std::cout << "superlat: \n" << it->get_real_super_lattice().lat_column_mat() << std::endl;
+        std::cout << "superlat: \n" << it->real_super_lattice().lat_column_mat() << std::endl;
         std::cout << "canon_check: \n" << canon_check.lat_column_mat() << std::endl;
       }
 
@@ -69,7 +65,6 @@
 
       BOOST_CHECK_EQUAL(it->is_canonical(), true);
 
->>>>>>> 4e43324e
     }
     BOOST_CHECK_EQUAL(count, 114);
     BOOST_CHECK(it == end);
