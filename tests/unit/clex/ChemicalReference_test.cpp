--- conflicted
+++ resolved
@@ -6,10 +6,7 @@
 
 /// What is being used to test it:
 
-<<<<<<< HEAD
 #include "casm/casm_io/json_io/clex.hh"
-=======
->>>>>>> 4ec35cb1
 #include "casm/app/ProjectBuilder.hh"
 #include "Common.hh"
 #include "FCCTernaryProj.hh"
