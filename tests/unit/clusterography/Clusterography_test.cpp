#define BOOST_TEST_DYN_LINK
#include <boost/test/unit_test.hpp>

/// What is being tested:
#include "casm/clusterography/ClusterOrbits.hh"
#include "casm/clusterography/IntegralCluster.hh"

/// What is being used to test it:
#include "casm/crystallography/Structure.hh"
#include "casm/clex/PrimClex.hh"
#include "casm/app/AppIO.hh"
#include "Common.hh"

using namespace CASM;
using namespace test;

template<typename OrbitType>
jsonParser expected_first_prim_periodic_orbit(const OrbitType &orbit) {
  jsonParser json = jsonParser::object();
  json["equiv"] = jsonParser::array();
  for(const auto &equiv : orbit) {
    json["equiv"].push_back(equiv[0]);
  }
  return json;
}

template<typename OrbitIterator>
jsonParser expected_asym_unit(OrbitIterator begin, OrbitIterator end) {
  jsonParser json = jsonParser::object();
  json["orbits"] = jsonParser::array(std::distance(begin, end), jsonParser::object());
  auto j_it = json["orbits"].begin();
  for(auto it = begin; it != end; ++it) {
    const auto &proto = it->prototype();
    auto &j = (*j_it++)["prototype"];
    j["min_length"] = proto.min_length();
    j["max_length"] = proto.max_length();
    j["sites"].put_array(proto.begin(), proto.end());
  }
  return json;
}

template<typename OrbitIterator>
jsonParser expected_Nclusters(OrbitIterator begin, OrbitIterator end) {
  jsonParser nclust = jsonParser::array();
  // check Nclusters for each orbit
  for(auto it = begin; it != end; ++it) {
<<<<<<< HEAD
    nclust.push_back(it->size());
=======
    nclust.push_back((int)it->size());
>>>>>>> cc54ea64
  }
  return nclust;
}

BOOST_AUTO_TEST_SUITE(BasicStructureSiteTest)

BOOST_AUTO_TEST_CASE(ClusterographyTest) {

  // read test file
  fs::path test_cases_path("tests/unit/clusterography/test_cases.json");
  jsonParser tests(test_cases_path);

  for(auto test_it = tests.begin(); test_it != tests.end(); ++test_it) {

    // input and expected output data
    jsonParser &j = *test_it;

    // if false: print calculated results if no test data; if true: suppress
    bool quiet = false;
    j.get_else(quiet, "quiet", false);

    BOOST_CHECK_MESSAGE(j.contains("title"), "test case 'title' is required");
    BOOST_CHECK_MESSAGE(j.contains("prim"), "test case 'prim' is required");
    BOOST_CHECK_MESSAGE(j.contains("bspecs"), "test case 'bspecs' is required");

    // generate prim
    Structure prim(read_prim(j["prim"]));
    double crystallography_tol = TOL;

    // generate a one site orbit, prim periodic
    {
      IntegralCluster clust(prim);
      BOOST_CHECK_MESSAGE(true, "IntegralCluster constructed");
      clust.elements().push_back(UnitCellCoord(prim, 0, UnitCell(0, 0, 0)));
      BOOST_CHECK_MESSAGE(clust.size() == 1, "site added");
      PrimPeriodicIntegralClusterOrbit orbit(
        clust,
        prim.factor_group(),
        PrimPeriodicIntegralClusterSymCompare(crystallography_tol));
      BOOST_CHECK_MESSAGE(orbit.prototype().size() == 1, "orbit generated");

      check("first_prim_periodic_orbit", j, expected_first_prim_periodic_orbit(orbit), test_cases_path, quiet);
    }

    // generate asym unit
    {
      std::vector<PrimPeriodicIntegralClusterOrbit> asym_unit;
<<<<<<< HEAD
      make_asymmetric_unit(
        prim,
        prim.factor_group(),
        PrimPeriodicIntegralClusterSymCompare(crystallography_tol),
        std::back_inserter(asym_unit));
=======
      make_prim_periodic_asymmetric_unit(
        prim,
        alloy_sites_filter,
        crystallography_tol,
        std::back_inserter(asym_unit),
        std::cout);
>>>>>>> cc54ea64

      // run checks:
      check("asym_unit", j, expected_asym_unit(asym_unit.begin(), asym_unit.end()), test_cases_path, quiet);
    }

    // generate cluster orbits
    {
      std::vector<PrimPeriodicIntegralClusterOrbit> orbits;
<<<<<<< HEAD
      make_orbits(prim,
                  prim.factor_group(),
                  j["bspecs"],
                  crystallography_tol,
                  alloy_sites_filter,
                  PrimPeriodicIntegralClusterSymCompare(crystallography_tol),
                  std::back_inserter(orbits),
                  std::cout);
=======
      make_prim_periodic_orbits(
        prim,
        j["bspecs"],
        alloy_sites_filter,
        crystallography_tol,
        std::back_inserter(orbits),
        std::cout);
>>>>>>> cc54ea64

      // run checks:
      check("Nclusters", j, expected_Nclusters(orbits.begin(), orbits.end()), test_cases_path, quiet);
    }

    // ... add more here ...

  }

}

BOOST_AUTO_TEST_SUITE_END()<|MERGE_RESOLUTION|>--- conflicted
+++ resolved
@@ -44,11 +44,7 @@
   jsonParser nclust = jsonParser::array();
   // check Nclusters for each orbit
   for(auto it = begin; it != end; ++it) {
-<<<<<<< HEAD
-    nclust.push_back(it->size());
-=======
     nclust.push_back((int)it->size());
->>>>>>> cc54ea64
   }
   return nclust;
 }
@@ -96,20 +92,12 @@
     // generate asym unit
     {
       std::vector<PrimPeriodicIntegralClusterOrbit> asym_unit;
-<<<<<<< HEAD
-      make_asymmetric_unit(
-        prim,
-        prim.factor_group(),
-        PrimPeriodicIntegralClusterSymCompare(crystallography_tol),
-        std::back_inserter(asym_unit));
-=======
       make_prim_periodic_asymmetric_unit(
         prim,
         alloy_sites_filter,
         crystallography_tol,
         std::back_inserter(asym_unit),
         std::cout);
->>>>>>> cc54ea64
 
       // run checks:
       check("asym_unit", j, expected_asym_unit(asym_unit.begin(), asym_unit.end()), test_cases_path, quiet);
@@ -118,16 +106,6 @@
     // generate cluster orbits
     {
       std::vector<PrimPeriodicIntegralClusterOrbit> orbits;
-<<<<<<< HEAD
-      make_orbits(prim,
-                  prim.factor_group(),
-                  j["bspecs"],
-                  crystallography_tol,
-                  alloy_sites_filter,
-                  PrimPeriodicIntegralClusterSymCompare(crystallography_tol),
-                  std::back_inserter(orbits),
-                  std::cout);
-=======
       make_prim_periodic_orbits(
         prim,
         j["bspecs"],
@@ -135,7 +113,6 @@
         crystallography_tol,
         std::back_inserter(orbits),
         std::cout);
->>>>>>> cc54ea64
 
       // run checks:
       check("Nclusters", j, expected_Nclusters(orbits.begin(), orbits.end()), test_cases_path, quiet);
